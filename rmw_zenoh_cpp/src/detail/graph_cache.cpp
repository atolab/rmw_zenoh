--- conflicted
+++ resolved
@@ -601,13 +601,7 @@
       return entity->zid() == node_it.second->zid_ && entity->nid() == node_it.second->nid_;
     });
   if (node_it == range.second) {
-<<<<<<< HEAD
-    // Node does not exist or its liveliness token has been unregistered before one of its
-    // pubs/subs/service liveliness token. This could happen since Zenoh doesn't guarantee
-    // any order for unregistration events if the remote Node closed abruptly or was disconnected.
-=======
     // Node does not exist.
->>>>>>> b272935b
     RMW_ZENOH_LOG_DEBUG_NAMED(
       "rmw_zenoh_cpp",
       "Received liveliness token to remove unknown node /%s from the graph. Ignoring...",
