// Copyright 2024 Open Source Robotics Foundation, Inc.
//
// Licensed under the Apache License, Version 2.0 (the "License");
// you may not use this file except in compliance with the License.
// You may obtain a copy of the License at
//
//     http://www.apache.org/licenses/LICENSE-2.0
//
// Unless required by applicable law or agreed to in writing, software
// distributed under the License is distributed on an "AS IS" BASIS,
// WITHOUT WARRANTIES OR CONDITIONS OF ANY KIND, either express or implied.
// See the License for the specific language governing permissions and
// limitations under the License.

#include "rmw_client_data.hpp"

#include <fastcdr/FastBuffer.h>
#include <zenoh.h>

#include <chrono>
#include <limits>
#include <memory>
#include <mutex>
#include <string>
#include <utility>

#include "cdr.hpp"
#include "liveliness_utils.hpp"
#include "logging_macros.hpp"
#include "qos.hpp"
#include "rmw_context_impl_s.hpp"

#include "rcpputils/scope_exit.hpp"
#include "rmw/error_handling.h"

namespace
{

///=============================================================================
void client_data_handler(z_loaned_reply_t * reply, void * data)
{
  auto client_data = static_cast<rmw_zenoh_cpp::ClientData *>(data);
  if (client_data == nullptr) {
    RMW_ZENOH_LOG_ERROR_NAMED(
      "rmw_zenoh_cpp",
      "Unable to obtain client_data_t from data in client_data_handler."
    );
    return;
  }

  if (client_data->is_shutdown()) {
    return;
  }

  if (!z_reply_is_ok(reply)) {
    const z_loaned_reply_err_t * err = z_reply_err(reply);
    const z_loaned_bytes_t * err_payload = z_reply_err_payload(err);

    z_owned_string_t err_str;
    z_bytes_to_string(err_payload, &err_str);

    RMW_ZENOH_LOG_ERROR_NAMED(
      "rmw_zenoh_cpp",
      "z_reply_is_ok returned False for keyexpr %s. Reason: %.*s",
      client_data->topic_info().topic_keyexpr_.c_str(),
      static_cast<int>(z_string_len(z_loan(err_str))),
      z_string_data(z_loan(err_str)));
    z_drop(z_move(err_str));

    return;
  }

  std::chrono::nanoseconds::rep received_timestamp =
    std::chrono::system_clock::now().time_since_epoch().count();

  z_owned_reply_t owned_reply;
  z_reply_clone(&owned_reply, reply);
  client_data->add_new_reply(
    std::make_unique<rmw_zenoh_cpp::ZenohReply>(reply, received_timestamp));
}

///=============================================================================
void client_data_drop(void * data)
{
  auto client_data = static_cast<rmw_zenoh_cpp::ClientData *>(data);
  if (client_data == nullptr) {
    RMW_ZENOH_LOG_ERROR_NAMED(
      "rmw_zenoh_cpp",
      "Unable to obtain client_data_t from data in client_data_drop."
    );
    return;
  }

  client_data->decrement_in_flight_and_conditionally_remove();
}

}  // namespace

namespace rmw_zenoh_cpp
{
///=============================================================================
std::shared_ptr<ClientData> ClientData::make(
  const std::shared_ptr<zenoh::Session> & session,
  const rmw_node_t * const node,
  const rmw_client_t * client,
  liveliness::NodeInfo node_info,
  std::size_t node_id,
  std::size_t service_id,
  const std::string & service_name,
  const rosidl_service_type_support_t * type_support,
  const rmw_qos_profile_t * qos_profile)
{
  // Adapt any 'best available' QoS options
  rmw_qos_profile_t adapted_qos_profile = *qos_profile;
  rmw_ret_t ret = QoS::get().best_available_qos(
    nullptr, nullptr, &adapted_qos_profile, nullptr);
  if (RMW_RET_OK != ret) {
    RMW_SET_ERROR_MSG("Failed to obtain adapted_qos_profile.");
    return nullptr;
  }

  rcutils_allocator_t * allocator = &node->context->options.allocator;

  const rosidl_type_hash_t * type_hash = type_support->get_type_hash_func(type_support);
  auto service_members = static_cast<const service_type_support_callbacks_t *>(type_support->data);
  auto request_members = static_cast<const message_type_support_callbacks_t *>(
    service_members->request_members_->data);
  auto response_members = static_cast<const message_type_support_callbacks_t *>(
    service_members->response_members_->data);
  auto request_type_support = std::make_shared<RequestTypeSupport>(service_members);
  auto response_type_support = std::make_shared<ResponseTypeSupport>(service_members);

  // Note: Service request/response types will contain a suffix Request_ or Response_.
  // We remove the suffix when appending the type to the liveliness tokens for
  // better reusability within GraphCache.
  std::string service_type = request_type_support->get_name();
  size_t suffix_substring_position = service_type.find("Request_");
  if (std::string::npos != suffix_substring_position) {
    service_type = service_type.substr(0, suffix_substring_position);
  } else {
    RMW_ZENOH_LOG_ERROR_NAMED(
      "rmw_zenoh_cpp",
      "Unexpected type %s for client %s. Report this bug",
      service_type.c_str(), service_name.c_str());
    return nullptr;
  }

  // Convert the type hash to a string so that it can be included in the keyexpr.
  char * type_hash_c_str = nullptr;
  rcutils_ret_t stringify_ret = rosidl_stringify_type_hash(
    type_hash,
    *allocator,
    &type_hash_c_str);
  if (RCUTILS_RET_BAD_ALLOC == stringify_ret) {
    RMW_SET_ERROR_MSG("Failed to allocate type_hash_c_str.");
    return nullptr;
  }
  auto free_type_hash_c_str = rcpputils::make_scope_exit(
    [&allocator, &type_hash_c_str]() {
      allocator->deallocate(type_hash_c_str, allocator->state);
    });

  std::size_t domain_id = node_info.domain_id_;
  auto entity = liveliness::Entity::make(
    session->get_zid(),
    std::to_string(node_id),
    std::to_string(service_id),
    liveliness::EntityType::Client,
    std::move(node_info),
    liveliness::TopicInfo{
      std::move(domain_id),
      service_name,
      std::move(service_type),
      type_hash_c_str,
      std::move(adapted_qos_profile)}
  );
  if (entity == nullptr) {
    RMW_ZENOH_LOG_ERROR_NAMED(
      "rmw_zenoh_cpp",
      "Unable to generate keyexpr for liveliness token for the client %s.",
      service_name.c_str());
    return nullptr;
  }

  std::shared_ptr<ClientData> client_data = std::shared_ptr<ClientData>(
    new ClientData{
      node,
      client,
      entity,
      request_members,
      response_members,
      request_type_support,
      response_type_support
    });

  if (!client_data->init(session)) {
    // init() already set the error.
    return nullptr;
  }

  return client_data;
}

///=============================================================================
ClientData::ClientData(
  const rmw_node_t * rmw_node,
  const rmw_client_t * rmw_client,
  std::shared_ptr<liveliness::Entity> entity,
  const void * request_type_support_impl,
  const void * response_type_support_impl,
  std::shared_ptr<RequestTypeSupport> request_type_support,
  std::shared_ptr<ResponseTypeSupport> response_type_support)
: rmw_node_(rmw_node),
  rmw_client_(rmw_client),
  entity_(std::move(entity)),
  request_type_support_impl_(request_type_support_impl),
  response_type_support_impl_(response_type_support_impl),
  request_type_support_(request_type_support),
  response_type_support_(response_type_support),
  wait_set_data_(nullptr),
  sequence_number_(1),
  is_shutdown_(false),
  num_in_flight_(0)
{
  // Do nothing.
}

///=============================================================================
bool ClientData::init(const std::shared_ptr<zenoh::Session> & session)
{
  std::string topic_keyexpr = this->entity_->topic_info().value().topic_keyexpr_;
  keyexpr_ = zenoh::KeyExpr(topic_keyexpr);

  std::string liveliness_keyexpr = this->entity_->liveliness_keyexpr();
<<<<<<< HEAD
  zenoh::ZResult err;
  this->token_ = session->liveliness_declare_token(
    zenoh::KeyExpr(liveliness_keyexpr),
    zenoh::Session::LivelinessDeclarationOptions::create_default(),
    &err);
  if (err != Z_OK)
=======
  z_view_keyexpr_t liveliness_ke;
  z_view_keyexpr_from_str(&liveliness_ke, liveliness_keyexpr.c_str());
  auto free_token = rcpputils::make_scope_exit(
    [this]() {
      z_drop(z_move(this->token_));
    });
  if (zc_liveliness_declare_token(
      session,
      &this->token_,
      z_loan(liveliness_ke),
      NULL
    ) != Z_OK)
>>>>>>> 2e3ad436
  {
    RMW_ZENOH_LOG_ERROR_NAMED(
      "rmw_zenoh_cpp",
      "Unable to create liveliness token for the client.");
    return false;
  }

  return true;
}

///=============================================================================
liveliness::TopicInfo ClientData::topic_info() const
{
  std::lock_guard<std::recursive_mutex> lock(mutex_);
  return entity_->topic_info().value();
}

///=============================================================================
void ClientData::copy_gid(uint8_t out_gid[RMW_GID_STORAGE_SIZE]) const
{
  std::lock_guard<std::recursive_mutex> lock(mutex_);
  entity_->copy_gid(out_gid);
}

///=============================================================================
void ClientData::add_new_reply(std::unique_ptr<ZenohReply> reply)
{
  std::lock_guard<std::recursive_mutex> lock(mutex_);
  const rmw_qos_profile_t adapted_qos_profile =
    entity_->topic_info().value().qos_;
  if (adapted_qos_profile.history != RMW_QOS_POLICY_HISTORY_KEEP_ALL &&
    reply_queue_.size() >= adapted_qos_profile.depth)
  {
    // Log warning if message is discarded due to hitting the queue depth
    z_view_string_t keystr;
    z_keyexpr_as_view_string(z_loan(keyexpr_.value()._0), &keystr);
    RMW_ZENOH_LOG_ERROR_NAMED(
      "rmw_zenoh_cpp",
      "Query queue depth of %ld reached, discarding oldest Query "
      "for client for %.*s",
      adapted_qos_profile.depth,
      static_cast<int>(z_string_len(z_loan(keystr))),
      z_string_data(z_loan(keystr)));
    reply_queue_.pop_front();
  }
  reply_queue_.emplace_back(std::move(reply));

  // Since we added new data, trigger user callback and guard condition if they are available
  data_callback_mgr_.trigger_callback();
  if (wait_set_data_ != nullptr) {
    std::lock_guard<std::mutex> wait_set_lock(wait_set_data_->condition_mutex);
    wait_set_data_->triggered = true;
    wait_set_data_->condition_variable.notify_one();
  }
}

///=============================================================================
rmw_ret_t ClientData::take_response(
  rmw_service_info_t * request_header,
  void * ros_response,
  bool * taken)
{
  std::lock_guard<std::recursive_mutex> lock(mutex_);
  *taken = false;

  if (is_shutdown_ || reply_queue_.empty()) {
    // This tells rcl that the check for a new message was done, but no messages have come in yet.
    return RMW_RET_OK;
  }
  std::unique_ptr<ZenohReply> latest_reply = std::move(reply_queue_.front());
  reply_queue_.pop_front();

  if (!latest_reply->get_sample().has_value()) {
    RMW_SET_ERROR_MSG("invalid reply sample");
    return RMW_RET_ERROR;
  }
  const z_loaned_sample_t * sample = latest_reply->get_sample().value();

  // Object that manages the raw buffer
  z_owned_slice_t payload;
  z_bytes_to_slice(z_sample_payload(sample), &payload);
  eprosima::fastcdr::FastBuffer fastbuffer(
    reinterpret_cast<char *>(const_cast<uint8_t *>(z_slice_data(z_loan(payload)))),
    z_slice_len(z_loan(payload)));

  // Object that serializes the data
  rmw_zenoh_cpp::Cdr deser(fastbuffer);
  if (!response_type_support_->deserialize_ros_message(
      deser.get_cdr(),
      ros_response,
      response_type_support_impl_))
  {
    RMW_SET_ERROR_MSG("could not deserialize ROS response");
    return RMW_RET_ERROR;
  }

  // Fill in the request_header
  rmw_zenoh_cpp::attachment_data_t attachment(z_sample_attachment(sample));
  request_header->request_id.sequence_number = attachment.sequence_number;
  if (request_header->request_id.sequence_number < 0) {
    RMW_SET_ERROR_MSG("Failed to get sequence_number from client call attachment");
    return RMW_RET_ERROR;
  }
  request_header->source_timestamp = attachment.source_timestamp;
  if (request_header->source_timestamp < 0) {
    RMW_SET_ERROR_MSG("Failed to get source_timestamp from client call attachment");
    return RMW_RET_ERROR;
  }
  memcpy(request_header->request_id.writer_guid, attachment.source_gid, RMW_GID_STORAGE_SIZE);
  request_header->received_timestamp = latest_reply->get_received_timestamp();

  z_drop(z_move(payload));
  *taken = true;

  return RMW_RET_OK;
}

///=============================================================================
rmw_ret_t ClientData::send_request(
  const void * ros_request,
  int64_t * sequence_id)
{
  std::lock_guard<std::recursive_mutex> lock(mutex_);
  if (is_shutdown_) {
    return RMW_RET_OK;
  }

  rcutils_allocator_t * allocator = &rmw_node_->context->options.allocator;
  rmw_context_impl_s * context_impl = static_cast<rmw_context_impl_s *>(rmw_node_->context->impl);
  if (context_impl == nullptr) {
    return RMW_RET_INVALID_ARGUMENT;
  }

  size_t max_data_length = (
    request_type_support_->get_estimated_serialized_size(
      ros_request, request_type_support_impl_));

  // Init serialized message byte array
  char * request_bytes = static_cast<char *>(allocator->allocate(
      max_data_length,
      allocator->state));
  if (!request_bytes) {
    RMW_SET_ERROR_MSG("failed allocate request message bytes");
    return RMW_RET_ERROR;
  }
  auto always_free_request_bytes = rcpputils::make_scope_exit(
    [request_bytes, allocator]() {
      allocator->deallocate(request_bytes, allocator->state);
    });

  // Object that manages the raw buffer
  eprosima::fastcdr::FastBuffer fastbuffer(request_bytes, max_data_length);
  // Object that serializes the data
  Cdr ser(fastbuffer);
  if (!request_type_support_->serialize_ros_message(
      ros_request,
      ser.get_cdr(),
      request_type_support_impl_))
  {
    return RMW_RET_ERROR;
  }
  size_t data_length = ser.get_serialized_data_length();
  *sequence_id = sequence_number_++;

  // Send request
  z_get_options_t opts;
  z_get_options_default(&opts);
  z_owned_bytes_t attachment;
  uint8_t local_gid[RMW_GID_STORAGE_SIZE];
  entity_->copy_gid(local_gid);
  rmw_zenoh_cpp::create_map_and_set_sequence_num(
    &attachment, *sequence_id,
    local_gid);
  opts.attachment = z_move(attachment);

  opts.target = Z_QUERY_TARGET_ALL_COMPLETE;
  // The default timeout for a z_get query is 10 seconds and if a response is not received within
  // this window, the queryable will return an invalid reply. However, it is common for actions,
  // which are implemented using services, to take an extended duration to complete. Hence, we set
  // the timeout_ms to the largest supported value to account for most realistic scenarios.
  opts.timeout_ms = std::numeric_limits<uint64_t>::max();
  // Latest consolidation guarantees unicity of replies for the same key expression,
  // which optimizes bandwidth. The default is "None", which imples replies may come in any order
  // and any number.
  opts.consolidation = z_query_consolidation_latest();

  z_owned_bytes_t payload;
  z_bytes_copy_from_buf(
    &payload, reinterpret_cast<const uint8_t *>(request_bytes), data_length);
  opts.payload = z_move(payload);

  // TODO(Yadunund): Once we switch to zenoh-cpp with lambda closures,
  // capture shared_from_this() instead of this.
  num_in_flight_++;
  z_owned_closure_reply_t zn_closure_reply;
  z_closure(&zn_closure_reply, client_data_handler, client_data_drop, this);
  z_get(
    context_impl->session(),
<<<<<<< HEAD
    z_loan(keyexpr_.value()._0), "",
    z_move(callback),
=======
    z_loan(keyexpr_), "",
    z_move(zn_closure_reply),
>>>>>>> 2e3ad436
    &opts);

  return RMW_RET_OK;
}

///=============================================================================
ClientData::~ClientData()
{
  const rmw_ret_t ret = this->shutdown();
  if (ret != RMW_RET_OK) {
    RMW_ZENOH_LOG_ERROR_NAMED(
      "rmw_zenoh_cpp",
      "Error destructing client /%s.",
      entity_->topic_info().value().name_.c_str()
    );
  }
}

//==============================================================================
void ClientData::set_on_new_response_callback(
  rmw_event_callback_t callback,
  const void * user_data)
{
  std::lock_guard<std::recursive_mutex> lock(mutex_);
  data_callback_mgr_.set_callback(user_data, std::move(callback));
}

///=============================================================================
bool ClientData::queue_has_data_and_attach_condition_if_not(
  rmw_wait_set_data_t * wait_set_data)
{
  std::lock_guard<std::recursive_mutex> lock(mutex_);
  if (!reply_queue_.empty()) {
    return true;
  }
  wait_set_data_ = wait_set_data;

  return false;
}

///=============================================================================
bool ClientData::detach_condition_and_queue_is_empty()
{
  std::lock_guard<std::recursive_mutex> lock(mutex_);
  wait_set_data_ = nullptr;

  return reply_queue_.empty();
}

///=============================================================================
void ClientData::_shutdown()
{
  if (is_shutdown_) {
    return;
  }

  // Unregister this node from the ROS graph.
  zenoh::ZResult err;
  std::move(token_).value().undeclare(&err);
  if (err != Z_OK)
  {
    RMW_ZENOH_LOG_ERROR_NAMED(
        "rmw_zenoh_cpp",
        "Unable to undeclare liveliness token");
    return;
  }

  is_shutdown_ = true;
}

///=============================================================================
rmw_ret_t ClientData::shutdown()
{
  std::lock_guard<std::recursive_mutex> lock(mutex_);
  _shutdown();
  return RMW_RET_OK;
}

///=============================================================================
bool ClientData::shutdown_and_query_in_flight()
{
  std::lock_guard<std::recursive_mutex> lock(mutex_);
  _shutdown();
  return num_in_flight_ > 0;
}

///=============================================================================
void ClientData::decrement_in_flight_and_conditionally_remove()
{
  std::unique_lock<std::recursive_mutex> lock(mutex_);
  --num_in_flight_;

  if (is_shutdown_ && num_in_flight_ == 0) {
    rmw_context_impl_s * context_impl = static_cast<rmw_context_impl_s *>(rmw_node_->data);
    if (context_impl == nullptr) {
      return;
    }
    std::shared_ptr<rmw_zenoh_cpp::NodeData> node_data = context_impl->get_node_data(rmw_node_);
    if (node_data == nullptr) {
      return;
    }
    // We have to unlock here since we are about to delete ourself, and thus the unlock would be UB.
    lock.unlock();
    node_data->delete_client_data(rmw_client_);
  }
}

///=============================================================================
bool ClientData::is_shutdown() const
{
  std::lock_guard<std::recursive_mutex> lock(mutex_);
  return is_shutdown_;
}
}  // namespace rmw_zenoh_cpp<|MERGE_RESOLUTION|>--- conflicted
+++ resolved
@@ -232,27 +232,12 @@
   keyexpr_ = zenoh::KeyExpr(topic_keyexpr);
 
   std::string liveliness_keyexpr = this->entity_->liveliness_keyexpr();
-<<<<<<< HEAD
   zenoh::ZResult err;
   this->token_ = session->liveliness_declare_token(
     zenoh::KeyExpr(liveliness_keyexpr),
     zenoh::Session::LivelinessDeclarationOptions::create_default(),
     &err);
   if (err != Z_OK)
-=======
-  z_view_keyexpr_t liveliness_ke;
-  z_view_keyexpr_from_str(&liveliness_ke, liveliness_keyexpr.c_str());
-  auto free_token = rcpputils::make_scope_exit(
-    [this]() {
-      z_drop(z_move(this->token_));
-    });
-  if (zc_liveliness_declare_token(
-      session,
-      &this->token_,
-      z_loan(liveliness_ke),
-      NULL
-    ) != Z_OK)
->>>>>>> 2e3ad436
   {
     RMW_ZENOH_LOG_ERROR_NAMED(
       "rmw_zenoh_cpp",
@@ -350,7 +335,7 @@
   }
 
   // Fill in the request_header
-  rmw_zenoh_cpp::attachment_data_t attachment(z_sample_attachment(sample));
+  rmw_zenoh_cpp::attachement_data_t attachment(z_sample_attachment(sample));
   request_header->request_id.sequence_number = attachment.sequence_number;
   if (request_header->request_id.sequence_number < 0) {
     RMW_SET_ERROR_MSG("Failed to get sequence_number from client call attachment");
@@ -451,13 +436,8 @@
   z_closure(&zn_closure_reply, client_data_handler, client_data_drop, this);
   z_get(
     context_impl->session(),
-<<<<<<< HEAD
     z_loan(keyexpr_.value()._0), "",
-    z_move(callback),
-=======
-    z_loan(keyexpr_), "",
     z_move(zn_closure_reply),
->>>>>>> 2e3ad436
     &opts);
 
   return RMW_RET_OK;
