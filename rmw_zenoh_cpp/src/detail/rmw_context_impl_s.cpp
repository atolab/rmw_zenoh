// Copyright 2024 Open Source Robotics Foundation, Inc.
//
// Licensed under the Apache License, Version 2.0 (the "License");
// you may not use this file except in compliance with the License.
// You may obtain a copy of the License at
//
//     http://www.apache.org/licenses/LICENSE-2.0
//
// Unless required by applicable law or agreed to in writing, software
// distributed under the License is distributed on an "AS IS" BASIS,
// WITHOUT WARRANTIES OR CONDITIONS OF ANY KIND, either express or implied.
// See the License for the specific language governing permissions and
// limitations under the License.

#include "rmw_context_impl_s.hpp"

#include <chrono>
#include <cstddef>
#include <cstdint>
#include <memory>
#include <mutex>
#include <optional>
#include <stdexcept>
#include <string>
#include <thread>
#include <unordered_map>
#include <utility>

#include <zenoh.hxx>

#include "graph_cache.hpp"
#include "guard_condition.hpp"
#include "identifier.hpp"
#include "logging_macros.hpp"
#include "rmw_node_data.hpp"
#include "zenoh_config.hpp"

#include "rcpputils/scope_exit.hpp"
#include "rmw/error_handling.h"
#include "zenoh_utils.hpp"

// Megabytes of SHM to reserve.
// TODO(clalancette): Make this configurable, or get it from the configuration
#define SHM_BUFFER_SIZE_MB 10

// This global mapping of raw Data pointers to Data shared pointers allows graph_sub_data_handler()
// to lookup the pointer, and gain a reference to a shared_ptr if it exists.
// This guarantees that the Data object will not be destroyed while we are using it.
static std::mutex data_to_data_shared_ptr_map_mutex;
static std::unordered_map<rmw_context_impl_s::Data *,
  std::shared_ptr<rmw_context_impl_s::Data>> data_to_data_shared_ptr_map;

// Bundle all class members into a data struct which can be passed as a
// weak ptr to various threads for thread-safe access without capturing
// "this" ptr by reference.
class rmw_context_impl_s::Data final
{
public:
  // Constructor.
  Data(
    std::size_t domain_id,
    const std::string & enclave)
  : domain_id_(std::move(domain_id)),
    enclave_(std::move(enclave)),
    is_shutdown_(false),
    next_entity_id_(0),
    nodes_({})
  {
    // Initialize the zenoh configuration.
    std::optional<zenoh::Config> config = rmw_zenoh_cpp::get_z_config(
      rmw_zenoh_cpp::ConfigurableEntity::Session);

    if (!config.has_value()) {
      throw std::runtime_error("Error configuring Zenoh session.");
    }

<<<<<<< HEAD
    zenoh::ZResult result;

    // Check if shm is enabled.
    std::string shm_enabled = config.value().get(Z_CONFIG_SHARED_MEMORY_KEY, &result);
    if (result != Z_OK) {
      RMW_ZENOH_LOG_ERROR_NAMED(
        "rmw_zenoh_cpp",
        "Not able to get %s from the config file",
        Z_CONFIG_SHARED_MEMORY_KEY);
    }
=======
#ifndef _MSC_VER
    // Check if shm is enabled.
    z_owned_string_t shm_enabled;
    zc_config_get_from_str(z_loan(config), Z_CONFIG_SHARED_MEMORY_KEY, &shm_enabled);
    auto always_free_shm_enabled = rcpputils::make_scope_exit(
      [&shm_enabled]() {
        z_drop(z_move(shm_enabled));
      });
#endif
>>>>>>> a7187eb4

    // Initialize the zenoh session.
    session_ = std::make_shared<zenoh::Session>(
      std::move(config.value()),
      zenoh::Session::SessionOptions::create_default(),
      &result);
    if (result != Z_OK) {
      throw std::runtime_error("Error setting up zenoh session. ");
    }

    rmw_ret_t ret;

    // Verify if the zenoh router is running if configured.
    const std::optional<uint64_t> configured_connection_attempts =
      rmw_zenoh_cpp::zenoh_router_check_attempts();
    if (configured_connection_attempts.has_value()) {
      uint64_t connection_attempts = 0;
      // Retry until the connection is successful.
      constexpr std::chrono::milliseconds sleep_time(1000);
      constexpr int64_t ticks_between_print(std::chrono::milliseconds(1000) / sleep_time);
      while (ret != RMW_RET_OK && connection_attempts < configured_connection_attempts.value()) {
        if ((connection_attempts % ticks_between_print) == 0) {
          RMW_ZENOH_LOG_WARN_NAMED(
            "rmw_zenoh_cpp",
            "Unable to connect to a Zenoh router. "
            "Have you started a router with `ros2 run rmw_zenoh_cpp rmw_zenohd`?");
        }
        zenoh::ZResult result;
        this->session_->get_routers_z_id(&result);
        if (result != Z_OK) {
          ++connection_attempts;
        } else {
          ret = RMW_RET_OK;
        }
        if (++connection_attempts >= configured_connection_attempts.value()) {
          break;
        }
        std::this_thread::sleep_for(sleep_time);
      }
    }

    // Initialize the graph cache.
    graph_cache_ =
      std::make_shared<rmw_zenoh_cpp::GraphCache>(this->session_->get_zid());
    // Setup liveliness subscriptions for discovery.
    std::string liveliness_str = rmw_zenoh_cpp::liveliness::subscription_token(domain_id);

    // Query router/liveliness participants to get graph information before the session was started.
    // We create a blocking channel that is unbounded, ie. `bound` = 0, to receive
    // replies for the z_liveliness_get() call. This is necessary as if the `bound`
    // is too low, the channel may starve the zenoh executor of its threads which
    // would lead to deadlocks when trying to receive replies and block the
    // execution here.
    // The blocking channel will return when the sender end is closed which is
    // the moment the query finishes.
    // The non-blocking fifo exists only for the use case where we don't want to
    // block the thread between responses (including the request termination response).
    // In general, unless we want to cooperatively schedule other tasks on the same
    // thread as reading the fifo, the blocking fifo will be more appropriate as
    // the code will be simpler, and if we're just going to spin over the non-blocking
    // reads until we obtain responses, we'll just be hogging CPU time by convincing
    // the OS that we're doing actual work when it could instead park the thread.

    // Intuitively use a FIFO channel rather than building it up with a closure and a
    // handler to FIFO channel
    zenoh::KeyExpr keyexpr(liveliness_str);

    zenoh::Session::GetOptions options = zenoh::Session::GetOptions::create_default();
    options.target = zenoh::QueryTarget::Z_QUERY_TARGET_ALL;
    options.payload = "";

    auto replies = session_->liveliness_get(
      keyexpr,
      zenoh::channels::FifoChannel(SIZE_MAX - 1),
      zenoh::Session::LivelinessGetOptions::create_default(),
      &result);

    if (result != Z_OK) {
      throw std::runtime_error("Error getting liveliness. ");
    }

    for (auto res = replies.recv(); std::holds_alternative<zenoh::Reply>(res);
      res = replies.recv())
    {
      const zenoh::Reply & reply = std::get<zenoh::Reply>(res);
      if (reply.is_ok()) {
        const auto & sample = reply.get_ok();
        graph_cache_->parse_put(std::string(sample.get_keyexpr().as_string_view()), true);
      } else {
        RMW_ZENOH_LOG_DEBUG_NAMED(
          "rmw_zenoh_cpp", "[rmw_context_impl_s] z_call received an invalid reply.\n");
      }
    }

    // Initialize the shm manager if shared_memory is enabled in the config.
    shm_provider_ = std::nullopt;
<<<<<<< HEAD
    if (shm_enabled == "true") {
      auto layout = zenoh::MemoryLayout(
        SHM_BUFFER_SIZE_MB * 1024 * 1024,
        zenoh::AllocAlignment({5}));
      zenoh::PosixShmProvider provider(layout, &result);
      if (result != Z_OK) {
        throw std::runtime_error("Unable to create shm provider.");
=======
#ifndef _MSC_VER
    if (strncmp(
        z_string_data(z_loan(shm_enabled)),
        "true",
        z_string_len(z_loan(shm_enabled))) == 0)
    {
      // TODO(yuyuan): determine the default alignment of SHM
      z_alloc_alignment_t alignment = {5};
      z_owned_memory_layout_t layout;
      z_memory_layout_new(&layout, SHM_BUFFER_SIZE_MB * 1024 * 1024, alignment);

      z_owned_shm_provider_t provider;
      if (z_posix_shm_provider_new(&provider, z_loan(layout)) != Z_OK) {
        RMW_ZENOH_LOG_ERROR_NAMED("rmw_zenoh_cpp", "Unable to create an SHM provider.");
        throw std::runtime_error("Unable to create an SHM provider.");
>>>>>>> a7187eb4
      }
      shm_provider_ = std::move(provider);
    }
<<<<<<< HEAD

=======
    auto free_shm_provider = rcpputils::make_scope_exit(
      [this]() {
        if (shm_provider_.has_value()) {
          z_drop(z_move(shm_provider_.value()));
        }
      });
#endif
>>>>>>> a7187eb4
    graph_guard_condition_ = std::make_unique<rmw_guard_condition_t>();
    graph_guard_condition_->implementation_identifier = rmw_zenoh_cpp::rmw_zenoh_identifier;
    graph_guard_condition_->data = &guard_condition_data_;

    // Setup the liveliness subscriber to receives updates from the ROS graph
    // and update the graph cache.
    zenoh::KeyExpr keyexpr_cpp(liveliness_str.c_str());
    zenoh::Session::LivelinessSubscriberOptions sub_options =
      zenoh::Session::LivelinessSubscriberOptions::create_default();
    sub_options.history = true;
    graph_subscriber_cpp_ = session_->liveliness_declare_subscriber(
      keyexpr_cpp,
      [&](const zenoh::Sample & sample) {
        // Look up the data shared_ptr in the global map. If it is in there, use it.
        // If not, it is being shutdown so we can just ignore this update.
        std::shared_ptr<rmw_context_impl_s::Data> data_shared_ptr{nullptr};
        {
          std::lock_guard<std::mutex> lk(data_to_data_shared_ptr_map_mutex);
          if (data_to_data_shared_ptr_map.count(this) == 0) {
            return;
          }
          data_shared_ptr = data_to_data_shared_ptr_map[this];
        }

        // Update the graph cache.
        data_shared_ptr->update_graph_cache(
          sample,
          std::string(sample.get_keyexpr().as_string_view()));
      },
      zenoh::closures::none,
      std::move(sub_options),
      &result);

    if (result != Z_OK) {
      RMW_SET_ERROR_MSG("unable to create zenoh subscription");
      throw std::runtime_error("Unable to subscribe to ROS graph updates.");
    }
<<<<<<< HEAD
=======
    auto undeclare_z_sub = rcpputils::make_scope_exit(
      [this]() {
        z_undeclare_subscriber(z_move(this->graph_subscriber_));
      });

    close_session.cancel();
#ifndef _MSC_VER
    free_shm_provider.cancel();
#endif
    undeclare_z_sub.cancel();
>>>>>>> a7187eb4
  }

  // Shutdown the Zenoh session.
  rmw_ret_t shutdown()
  {
    {
      std::lock_guard<std::recursive_mutex> lock(mutex_);
      rmw_ret_t ret = RMW_RET_OK;
      if (is_shutdown_) {
        return ret;
      }

      zenoh::ZResult result;
      std::move(graph_subscriber_cpp_).value().undeclare(&result);
      if (result != Z_OK) {
        RMW_ZENOH_LOG_ERROR_NAMED(
          "rmw_zenoh_cpp",
          "Unable to undeclare liveliness token");
        return RMW_RET_ERROR;
      }

      is_shutdown_ = true;

      // We specifically do *not* hold the mutex_ while tearing down the session; this allows us
      // to avoid an AB/BA deadlock if shutdown is racing with graph_sub_data_handler().
    }

    // Drop the shared session.
    session_.reset();

    return RMW_RET_OK;
  }

  std::string enclave() const
  {
    std::lock_guard<std::recursive_mutex> lock(mutex_);
    return enclave_;
  }

  const std::shared_ptr<zenoh::Session> session() const
  {
    std::lock_guard<std::recursive_mutex> lock(mutex_);
    return session_;
  }

  std::optional<zenoh::ShmProvider> & shm_provider()
  {
    std::lock_guard<std::recursive_mutex> lock(mutex_);
    return shm_provider_;
  }

  rmw_guard_condition_t * graph_guard_condition()
  {
    std::lock_guard<std::recursive_mutex> lock(mutex_);
    return graph_guard_condition_.get();
  }

  std::size_t get_next_entity_id()
  {
    std::lock_guard<std::recursive_mutex> lock(mutex_);
    return next_entity_id_++;
  }

  bool is_shutdown() const
  {
    std::lock_guard<std::recursive_mutex> lock(mutex_);
    return is_shutdown_;
  }

  bool session_is_valid() const
  {
    std::lock_guard<std::recursive_mutex> lock(mutex_);
    return !session_->is_closed();
  }

  std::shared_ptr<rmw_zenoh_cpp::GraphCache> graph_cache()
  {
    std::lock_guard<std::recursive_mutex> lock(mutex_);
    return graph_cache_;
  }

  bool create_node_data(
    const rmw_node_t * const node,
    const std::string & ns,
    const std::string & node_name)
  {
    std::lock_guard<std::recursive_mutex> lock(mutex_);
    if (nodes_.count(node) > 0) {
      // Node already exists.
      return false;
    }

    // Check that the Zenoh session is still valid.
    if (!session_is_valid()) {
      RMW_ZENOH_LOG_ERROR_NAMED(
        "rmw_zenoh_cpp",
        "Unable to create NodeData as Zenoh session is invalid.");
      return false;
    }

    auto node_data = rmw_zenoh_cpp::NodeData::make(
      node,
      this->get_next_entity_id(),
      session(),
      domain_id_,
      ns,
      node_name,
      enclave_);
    if (node_data == nullptr) {
      // Error already handled.
      return false;
    }

    auto node_insertion = nodes_.insert(std::make_pair(node, std::move(node_data)));
    if (!node_insertion.second) {
      return false;
    }

    return true;
  }

  std::shared_ptr<rmw_zenoh_cpp::NodeData> get_node_data(const rmw_node_t * const node)
  {
    std::lock_guard<std::recursive_mutex> lock(mutex_);
    auto node_it = nodes_.find(node);
    if (node_it == nodes_.end()) {
      return nullptr;
    }
    return node_it->second;
  }

  void delete_node_data(const rmw_node_t * const node)
  {
    std::lock_guard<std::recursive_mutex> lock(mutex_);
    nodes_.erase(node);
  }

  void update_graph_cache(const zenoh::Sample & sample_kind, const std::string & keystr)
  {
    std::lock_guard<std::recursive_mutex> lock(mutex_);
    if (is_shutdown_) {
      return;
    }
    switch (sample_kind.get_kind()) {
      case zenoh::SampleKind::Z_SAMPLE_KIND_PUT:
        graph_cache_->parse_put(keystr);
        break;
      case zenoh::SampleKind::Z_SAMPLE_KIND_DELETE:
        graph_cache_->parse_del(keystr);
        break;
      default:
        return;
    }

    // Trigger the ROS graph guard condition.
    rmw_ret_t rmw_ret = rmw_trigger_guard_condition(graph_guard_condition_.get());
    if (RMW_RET_OK != rmw_ret) {
      RMW_ZENOH_LOG_WARN_NAMED(
        "rmw_zenoh_cpp",
        "[update_graph_cache] Unable to trigger graph guard condition."
      );
    }
  }

  // Destructor.
  ~Data()
  {
    auto ret = this->shutdown();
    nodes_.clear();
    static_cast<void>(ret);
  }

private:
  // Mutex to lock when accessing members.
  mutable std::recursive_mutex mutex_;
  // The ROS domain id of this context.
  std::size_t domain_id_;
  // Enclave, name used to find security artifacts in a sros2 keystore.
  std::string enclave_;
  // An owned session.
  std::shared_ptr<zenoh::Session> session_;
  // An optional SHM manager that is initialized of SHM is enabled in the
  // zenoh session config.
  std::optional<zenoh::ShmProvider> shm_provider_;
  // Graph cache.
  std::shared_ptr<rmw_zenoh_cpp::GraphCache> graph_cache_;
  // ROS graph liveliness subscriber.
  std::optional<zenoh::Subscriber<void>> graph_subscriber_cpp_;
  // Equivalent to rmw_dds_common::Context's guard condition.
  // Guard condition that should be triggered when the graph changes.
  std::unique_ptr<rmw_guard_condition_t> graph_guard_condition_;
  // The GuardCondition data structure.
  rmw_zenoh_cpp::GuardCondition guard_condition_data_;
  // Shutdown flag.
  bool is_shutdown_;
  // A counter to assign a local id for every entity created in this session.
  std::size_t next_entity_id_;
  // Nodes created from this context.
  std::unordered_map<const rmw_node_t *, std::shared_ptr<rmw_zenoh_cpp::NodeData>> nodes_;
};

///=============================================================================
rmw_context_impl_s::rmw_context_impl_s(
  const std::size_t domain_id,
  const std::string & enclave)
{
  data_ = std::make_shared<Data>(domain_id, std::move(enclave));

  std::lock_guard<std::mutex> lk(data_to_data_shared_ptr_map_mutex);
  data_to_data_shared_ptr_map.emplace(data_.get(), data_);
}

///=============================================================================
rmw_context_impl_s::~rmw_context_impl_s()
{
  this->shutdown();
}

///=============================================================================
std::string rmw_context_impl_s::enclave() const
{
  return data_->enclave();
}

///=============================================================================
const std::shared_ptr<zenoh::Session> rmw_context_impl_s::session() const
{
  return data_->session();
}

///=============================================================================
std::optional<zenoh::ShmProvider> & rmw_context_impl_s::shm_provider()
{
  return data_->shm_provider();
}

///=============================================================================
rmw_guard_condition_t * rmw_context_impl_s::graph_guard_condition()
{
  return data_->graph_guard_condition();
}

///=============================================================================
std::size_t rmw_context_impl_s::get_next_entity_id()
{
  return data_->get_next_entity_id();
}

///=============================================================================
rmw_ret_t rmw_context_impl_s::shutdown()
{
  {
    std::lock_guard<std::mutex> lk(data_to_data_shared_ptr_map_mutex);
    data_to_data_shared_ptr_map.erase(data_.get());
  }

  return data_->shutdown();
}

///=============================================================================
bool rmw_context_impl_s::is_shutdown() const
{
  return data_->is_shutdown();
}

///=============================================================================
bool rmw_context_impl_s::session_is_valid() const
{
  return data_->session_is_valid();
}

///=============================================================================
std::shared_ptr<rmw_zenoh_cpp::GraphCache> rmw_context_impl_s::graph_cache()
{
  return data_->graph_cache();
}

///=============================================================================
bool rmw_context_impl_s::create_node_data(
  const rmw_node_t * const node,
  const std::string & ns,
  const std::string & node_name)
{
  return data_->create_node_data(node, ns, node_name);
}

///=============================================================================
std::shared_ptr<rmw_zenoh_cpp::NodeData> rmw_context_impl_s::get_node_data(
  const rmw_node_t * const node)
{
  return data_->get_node_data(node);
}

///=============================================================================
void rmw_context_impl_s::delete_node_data(const rmw_node_t * const node)
{
  data_->delete_node_data(node);
}<|MERGE_RESOLUTION|>--- conflicted
+++ resolved
@@ -74,9 +74,9 @@
       throw std::runtime_error("Error configuring Zenoh session.");
     }
 
-<<<<<<< HEAD
     zenoh::ZResult result;
 
+#ifndef _MSC_VER
     // Check if shm is enabled.
     std::string shm_enabled = config.value().get(Z_CONFIG_SHARED_MEMORY_KEY, &result);
     if (result != Z_OK) {
@@ -85,17 +85,7 @@
         "Not able to get %s from the config file",
         Z_CONFIG_SHARED_MEMORY_KEY);
     }
-=======
-#ifndef _MSC_VER
-    // Check if shm is enabled.
-    z_owned_string_t shm_enabled;
-    zc_config_get_from_str(z_loan(config), Z_CONFIG_SHARED_MEMORY_KEY, &shm_enabled);
-    auto always_free_shm_enabled = rcpputils::make_scope_exit(
-      [&shm_enabled]() {
-        z_drop(z_move(shm_enabled));
-      });
 #endif
->>>>>>> a7187eb4
 
     // Initialize the zenoh session.
     session_ = std::make_shared<zenoh::Session>(
@@ -192,7 +182,7 @@
 
     // Initialize the shm manager if shared_memory is enabled in the config.
     shm_provider_ = std::nullopt;
-<<<<<<< HEAD
+#ifndef _MSC_VER
     if (shm_enabled == "true") {
       auto layout = zenoh::MemoryLayout(
         SHM_BUFFER_SIZE_MB * 1024 * 1024,
@@ -200,37 +190,10 @@
       zenoh::PosixShmProvider provider(layout, &result);
       if (result != Z_OK) {
         throw std::runtime_error("Unable to create shm provider.");
-=======
-#ifndef _MSC_VER
-    if (strncmp(
-        z_string_data(z_loan(shm_enabled)),
-        "true",
-        z_string_len(z_loan(shm_enabled))) == 0)
-    {
-      // TODO(yuyuan): determine the default alignment of SHM
-      z_alloc_alignment_t alignment = {5};
-      z_owned_memory_layout_t layout;
-      z_memory_layout_new(&layout, SHM_BUFFER_SIZE_MB * 1024 * 1024, alignment);
-
-      z_owned_shm_provider_t provider;
-      if (z_posix_shm_provider_new(&provider, z_loan(layout)) != Z_OK) {
-        RMW_ZENOH_LOG_ERROR_NAMED("rmw_zenoh_cpp", "Unable to create an SHM provider.");
-        throw std::runtime_error("Unable to create an SHM provider.");
->>>>>>> a7187eb4
       }
       shm_provider_ = std::move(provider);
     }
-<<<<<<< HEAD
-
-=======
-    auto free_shm_provider = rcpputils::make_scope_exit(
-      [this]() {
-        if (shm_provider_.has_value()) {
-          z_drop(z_move(shm_provider_.value()));
-        }
-      });
 #endif
->>>>>>> a7187eb4
     graph_guard_condition_ = std::make_unique<rmw_guard_condition_t>();
     graph_guard_condition_->implementation_identifier = rmw_zenoh_cpp::rmw_zenoh_identifier;
     graph_guard_condition_->data = &guard_condition_data_;
@@ -268,19 +231,6 @@
       RMW_SET_ERROR_MSG("unable to create zenoh subscription");
       throw std::runtime_error("Unable to subscribe to ROS graph updates.");
     }
-<<<<<<< HEAD
-=======
-    auto undeclare_z_sub = rcpputils::make_scope_exit(
-      [this]() {
-        z_undeclare_subscriber(z_move(this->graph_subscriber_));
-      });
-
-    close_session.cancel();
-#ifndef _MSC_VER
-    free_shm_provider.cancel();
-#endif
-    undeclare_z_sub.cancel();
->>>>>>> a7187eb4
   }
 
   // Shutdown the Zenoh session.
