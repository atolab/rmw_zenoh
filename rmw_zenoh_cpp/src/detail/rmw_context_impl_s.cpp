// Copyright 2024 Open Source Robotics Foundation, Inc.
//
// Licensed under the Apache License, Version 2.0 (the "License");
// you may not use this file except in compliance with the License.
// You may obtain a copy of the License at
//
//     http://www.apache.org/licenses/LICENSE-2.0
//
// Unless required by applicable law or agreed to in writing, software
// distributed under the License is distributed on an "AS IS" BASIS,
// WITHOUT WARRANTIES OR CONDITIONS OF ANY KIND, either express or implied.
// See the License for the specific language governing permissions and
// limitations under the License.

#include "rmw_context_impl_s.hpp"
#include <zenoh.h>

#include <cstddef>
#include <cstdint>
#include <memory>
#include <mutex>
#include <optional>
#include <stdexcept>
#include <string>
#include <thread>
#include <unordered_map>
#include <utility>

#include "graph_cache.hpp"
#include "guard_condition.hpp"
#include "identifier.hpp"
#include "logging_macros.hpp"
#include "rmw_node_data.hpp"
#include "zenoh_config.hpp"
#include "zenoh_router_check.hpp"

#include "rcpputils/scope_exit.hpp"
#include "rmw/error_handling.h"

// Megabytes of SHM to reserve.
// TODO(clalancette): Make this configurable, or get it from the configuration
#define SHM_BUFFER_SIZE_MB 10

// The variable is used to identify whether the process is trying to exit or not.
// The atexit function we registered will set the flag and prevent us from closing
// Zenoh Session. Zenoh API can't be used in atexit function, because Tokio context
// is already destroyed. It will cause panic if we do so.
static bool is_exiting = false;
void update_is_exiting()
{
  is_exiting = true;
}

// This global mapping of raw Data pointers to Data shared pointers allows graph_sub_data_handler()
// to lookup the pointer, and gain a reference to a shared_ptr if it exists.
// This guarantees that the Data object will not be destroyed while we are using it.
static std::mutex data_to_data_shared_ptr_map_mutex;
static std::unordered_map<rmw_context_impl_s::Data *,
  std::shared_ptr<rmw_context_impl_s::Data>> data_to_data_shared_ptr_map;

static void graph_sub_data_handler(z_loaned_sample_t * sample, void * data);

// Bundle all class members into a data struct which can be passed as a
// weak ptr to various threads for thread-safe access without capturing
// "this" ptr by reference.
class rmw_context_impl_s::Data final
{
public:
  // Constructor.
  Data(
    std::size_t domain_id,
    const std::string & enclave)
  : domain_id_(std::move(domain_id)),
    enclave_(std::move(enclave)),
    is_shutdown_(false),
    next_entity_id_(0),
    nodes_({})
  {
    // Initialize the zenoh configuration.
    z_owned_config_t config;
    rmw_ret_t ret;
    if ((ret =
      rmw_zenoh_cpp::get_z_config(
        rmw_zenoh_cpp::ConfigurableEntity::Session,
        &config)) != RMW_RET_OK)
    {
      throw std::runtime_error("Error configuring Zenoh session.");
    }

    // Check if shm is enabled.
    z_owned_string_t shm_enabled;
    zc_config_get_from_str(z_loan(config), Z_CONFIG_SHARED_MEMORY_KEY, &shm_enabled);
    auto always_free_shm_enabled = rcpputils::make_scope_exit(
      [&shm_enabled]() {
        z_drop(z_move(shm_enabled));
      });

    // Initialize the zenoh session.
    if (z_open(&session_, z_move(config), NULL) != Z_OK) {
      RMW_SET_ERROR_MSG("Error setting up zenoh session");
      throw std::runtime_error("Error setting up zenoh session.");
    }
    auto close_session = rcpputils::make_scope_exit(
      [this]() {
        z_close(z_loan_mut(session_), NULL);
      });

    // Verify if the zenoh router is running if configured.
    const std::optional<uint64_t> configured_connection_attempts =
      rmw_zenoh_cpp::zenoh_router_check_attempts();
    if (configured_connection_attempts.has_value()) {
      uint64_t connection_attempts = 0;
      constexpr std::chrono::milliseconds sleep_time(1000);
      constexpr int64_t ticks_between_print(std::chrono::milliseconds(1000) / sleep_time);
      while ((ret = rmw_zenoh_cpp::zenoh_router_check(z_loan(session_))) != RMW_RET_OK) {
        if ((connection_attempts % ticks_between_print) == 0) {
          RMW_ZENOH_LOG_WARN_NAMED(
            "rmw_zenoh_cpp",
            "Unable to connect to a Zenoh router. "
            "Have you started a router with `ros2 run rmw_zenoh_cpp rmw_zenohd`?");
        }
        if (++connection_attempts >= configured_connection_attempts.value()) {
          break;
        }
        std::this_thread::sleep_for(sleep_time);
      }
    }

    // Initialize the graph cache.
    const z_id_t zid = z_info_zid(z_loan(session_));
    graph_cache_ = std::make_shared<rmw_zenoh_cpp::GraphCache>(zid);
    // Setup liveliness subscriptions for discovery.
    std::string liveliness_str = rmw_zenoh_cpp::liveliness::subscription_token(domain_id);

    // Query router/liveliness participants to get graph information before the session was started.
    // We create a blocking channel that is unbounded, ie. `bound` = 0, to receive
    // replies for the zc_liveliness_get() call. This is necessary as if the `bound`
    // is too low, the channel may starve the zenoh executor of its threads which
    // would lead to deadlocks when trying to receive replies and block the
    // execution here.
    // The blocking channel will return when the sender end is closed which is
    // the moment the query finishes.
    // The non-blocking fifo exists only for the use case where we don't want to
    // block the thread between responses (including the request termination response).
    // In general, unless we want to cooperatively schedule other tasks on the same
    // thread as reading the fifo, the blocking fifo will be more appropriate as
    // the code will be simpler, and if we're just going to spin over the non-blocking
    // reads until we obtain responses, we'll just be hogging CPU time by convincing
    // the OS that we're doing actual work when it could instead park the thread.
    z_owned_fifo_handler_reply_t handler;
    z_owned_closure_reply_t closure;
    z_fifo_channel_reply_new(&closure, &handler, SIZE_MAX - 1);


    z_view_keyexpr_t keyexpr;
    z_view_keyexpr_from_str(&keyexpr, liveliness_str.c_str());
    zc_liveliness_get(
      z_loan(session_), z_loan(keyexpr),
      z_move(closure), NULL);

    z_owned_reply_t reply;
    while (z_recv(z_loan(handler), &reply) == Z_OK) {
      if (z_reply_is_ok(z_loan(reply))) {
        const z_loaned_sample_t * sample = z_reply_ok(z_loan(reply));
        z_view_string_t keystr;
        z_keyexpr_as_view_string(z_sample_keyexpr(sample), &keystr);
        std::string str(z_string_data(z_loan(keystr)), z_string_len(z_loan(keystr)));
        // Ignore tokens from the same session to avoid race conditions from this
        // query and the liveliness subscription.
        graph_cache_->parse_put(str, true);
      } else {
        RMW_ZENOH_LOG_DEBUG_NAMED(
          "rmw_zenoh_cpp", "[rmw_context_impl_s] z_call received an invalid reply.\n");
      }
      z_drop(z_move(reply));
    }
    z_drop(z_move(handler));

    // Initialize the shm manager if shared_memory is enabled in the config.
    shm_provider_ = std::nullopt;
    if (strncmp(
        z_string_data(z_loan(shm_enabled)),
        "true",
        z_string_len(z_loan(shm_enabled))) == 0)
    {
      // TODO(yuyuan): determine the default alignment of SHM
      z_alloc_alignment_t alignment = {5};
      z_owned_memory_layout_t layout;
      z_memory_layout_new(&layout, SHM_BUFFER_SIZE_MB * 1024 * 1024, alignment);

      z_owned_shm_provider_t provider;
      if (z_posix_shm_provider_new(&provider, z_loan(layout)) != Z_OK) {
        RMW_ZENOH_LOG_ERROR_NAMED("rmw_zenoh_cpp", "Unable to create a SHM provider.");
        throw std::runtime_error("Unable to create shm provider.");
      }
      shm_provider_ = provider;
    }
    auto free_shm_provider = rcpputils::make_scope_exit(
      [this]() {
        if (shm_provider_.has_value()) {
          z_drop(z_move(shm_provider_.value()));
        }
      });

    graph_guard_condition_ = std::make_unique<rmw_guard_condition_t>();
    graph_guard_condition_->implementation_identifier = rmw_zenoh_cpp::rmw_zenoh_identifier;
    graph_guard_condition_->data = &guard_condition_data_;

    // Setup the liveliness subscriber to receives updates from the ROS graph
    // and update the graph cache.
    zc_liveliness_subscriber_options_t sub_options;
    zc_liveliness_subscriber_options_default(&sub_options);
    z_owned_closure_sample_t callback;
    z_closure(&callback, graph_sub_data_handler, nullptr, this);
    z_view_keyexpr_t liveliness_ke;
    z_view_keyexpr_from_str(&liveliness_ke, liveliness_str.c_str());
    auto undeclare_z_sub = rcpputils::make_scope_exit(
      [this]() {
        z_undeclare_subscriber(z_move(this->graph_subscriber_));
      });
    if (zc_liveliness_declare_subscriber(
        z_loan(session_),
        &graph_subscriber_, z_loan(liveliness_ke),
        z_move(callback), &sub_options) != Z_OK)
    {
      RMW_SET_ERROR_MSG("unable to create zenoh subscription");
      throw std::runtime_error("Unable to subscribe to ROS graph updates.");
    }

    close_session.cancel();
    free_shm_provider.cancel();
    undeclare_z_sub.cancel();
  }

  // Shutdown the Zenoh session.
  rmw_ret_t shutdown()
  {
    {
      std::lock_guard<std::recursive_mutex> lock(mutex_);
      rmw_ret_t ret = RMW_RET_OK;
      if (is_shutdown_) {
        return ret;
      }

      // Shutdown all the nodes in this context.
      for (auto node_it = nodes_.begin(); node_it != nodes_.end(); ++node_it) {
        ret = node_it->second->shutdown();
        if (ret != RMW_RET_OK) {
          RMW_ZENOH_LOG_ERROR_NAMED(
            "rmw_zenoh_cpp",
            "Unable to shutdown node with id %zu. rmw_ret_t code: %zu.",
            node_it->second->id(),
            ret
          );
        }
      }

      z_undeclare_subscriber(z_move(graph_subscriber_));
      if (shm_provider_.has_value()) {
        z_drop(z_move(shm_provider_.value()));
      }
      is_shutdown_ = true;

      // We specifically do *not* hold the mutex_ while tearing down the session; this allows us
      // to avoid an AB/BA deadlock if shutdown is racing with graph_sub_data_handler().
    }

    // Close the zenoh session
    if (z_close(z_loan_mut(session_), NULL) != Z_OK) {
      RMW_SET_ERROR_MSG("Error while closing zenoh session");
      return RMW_RET_ERROR;
    }
    return RMW_RET_OK;
  }

  std::string enclave() const
  {
    std::lock_guard<std::recursive_mutex> lock(mutex_);
    return enclave_;
  }

  const z_loaned_session_t * session() const
  {
    std::lock_guard<std::recursive_mutex> lock(mutex_);
    return z_loan(session_);
  }

<<<<<<< HEAD
///=============================================================================
rmw_context_impl_s::Data::Data(
  std::size_t domain_id,
  const std::string & enclave,
  z_owned_session_t session,
  const std::string & liveliness_str,
  std::shared_ptr<rmw_zenoh_cpp::GraphCache> graph_cache
#ifdef RMW_ZENOH_BUILD_WITH_SHARED_MEMORY
  , std::optional<rmw_zenoh_cpp::ShmContext> shm
#endif
)
: enclave_(std::move(enclave)),
  domain_id_(std::move(domain_id)),
  session_(std::move(session)),
  liveliness_str_(std::move(liveliness_str)),
  graph_cache_(std::move(graph_cache)),
  is_shutdown_(false),
  next_entity_id_(0),
  is_initialized_(false),
  nodes_({})
#ifdef RMW_ZENOH_BUILD_WITH_SHARED_MEMORY
  , shm_(std::move(shm))
#endif
{
  graph_guard_condition_ = std::make_unique<rmw_guard_condition_t>();
  graph_guard_condition_->implementation_identifier = rmw_zenoh_cpp::rmw_zenoh_identifier;
  graph_guard_condition_->data = &guard_condition_data_;
}
=======
  std::optional<z_owned_shm_provider_t> & shm_provider()
  {
    std::lock_guard<std::recursive_mutex> lock(mutex_);
    return shm_provider_;
  }
>>>>>>> 7450bb26

  rmw_guard_condition_t * graph_guard_condition()
  {
    std::lock_guard<std::recursive_mutex> lock(mutex_);
    return graph_guard_condition_.get();
  }

  std::size_t get_next_entity_id()
  {
    std::lock_guard<std::recursive_mutex> lock(mutex_);
    return next_entity_id_++;
  }

  bool is_shutdown() const
  {
    std::lock_guard<std::recursive_mutex> lock(mutex_);
    return is_shutdown_;
  }

  bool session_is_valid() const
  {
    std::lock_guard<std::recursive_mutex> lock(mutex_);
    return !z_session_is_closed(z_loan(session_));
  }

  std::shared_ptr<rmw_zenoh_cpp::GraphCache> graph_cache()
  {
    std::lock_guard<std::recursive_mutex> lock(mutex_);
    return graph_cache_;
  }

  bool create_node_data(
    const rmw_node_t * const node,
    const std::string & ns,
    const std::string & node_name)
  {
    std::lock_guard<std::recursive_mutex> lock(mutex_);
    if (nodes_.count(node) > 0) {
      // Node already exists.
      return false;
    }

    // Check that the Zenoh session is still valid.
    if (!session_is_valid()) {
      RMW_ZENOH_LOG_ERROR_NAMED(
        "rmw_zenoh_cpp",
        "Unable to create NodeData as Zenoh session is invalid.");
      return false;
    }

    auto node_data = rmw_zenoh_cpp::NodeData::make(
      node,
      this->get_next_entity_id(),
      z_loan(session_),
      domain_id_,
      ns,
      node_name,
      enclave_);
    if (node_data == nullptr) {
      // Error already handled.
      return false;
    }

    auto node_insertion = nodes_.insert(std::make_pair(node, std::move(node_data)));
    if (!node_insertion.second) {
      return false;
    }

    return true;
  }

<<<<<<< HEAD
  z_undeclare_subscriber(z_move(graph_subscriber_));

  // Don't touch Zenoh Session if the ROS process is exiting,
  // it will cause panic.
  if (!is_exiting) {
    z_close(z_loan_mut(session_), NULL);
  }

#ifdef RMW_ZENOH_BUILD_WITH_SHARED_MEMORY
  // drop SHM subsystem if used
  shm_ = std::nullopt;
#endif

  is_shutdown_ = true;
  return RMW_RET_OK;
}
=======
  std::shared_ptr<rmw_zenoh_cpp::NodeData> get_node_data(const rmw_node_t * const node)
  {
    std::lock_guard<std::recursive_mutex> lock(mutex_);
    auto node_it = nodes_.find(node);
    if (node_it == nodes_.end()) {
      return nullptr;
    }
    return node_it->second;
  }

  void delete_node_data(const rmw_node_t * const node)
  {
    std::lock_guard<std::recursive_mutex> lock(mutex_);
    nodes_.erase(node);
  }

  void update_graph_cache(z_sample_kind_t sample_kind, const std::string & keystr)
  {
    std::lock_guard<std::recursive_mutex> lock(mutex_);
    if (is_shutdown_) {
      return;
    }
    switch (sample_kind) {
      case z_sample_kind_t::Z_SAMPLE_KIND_PUT:
        graph_cache_->parse_put(keystr);
        break;
      case z_sample_kind_t::Z_SAMPLE_KIND_DELETE:
        graph_cache_->parse_del(keystr);
        break;
      default:
        return;
    }

    // Trigger the ROS graph guard condition.
    rmw_ret_t rmw_ret = rmw_trigger_guard_condition(graph_guard_condition_.get());
    if (RMW_RET_OK != rmw_ret) {
      RMW_ZENOH_LOG_WARN_NAMED(
        "rmw_zenoh_cpp",
        "[graph_sub_data_handler] Unable to trigger graph guard condition."
      );
    }
  }

  // Destructor.
  ~Data()
  {
    auto ret = this->shutdown();
    nodes_.clear();
    static_cast<void>(ret);
  }

private:
  // Mutex to lock when accessing members.
  mutable std::recursive_mutex mutex_;
  // The ROS domain id of this context.
  std::size_t domain_id_;
  // Enclave, name used to find security artifacts in a sros2 keystore.
  std::string enclave_;
  // An owned session.
  z_owned_session_t session_;
  // An optional SHM manager that is initialized of SHM is enabled in the
  // zenoh session config.
  std::optional<z_owned_shm_provider_t> shm_provider_;
  // Graph cache.
  std::shared_ptr<rmw_zenoh_cpp::GraphCache> graph_cache_;
  // ROS graph liveliness subscriber.
  z_owned_subscriber_t graph_subscriber_;
  // Equivalent to rmw_dds_common::Context's guard condition.
  // Guard condition that should be triggered when the graph changes.
  std::unique_ptr<rmw_guard_condition_t> graph_guard_condition_;
  // The GuardCondition data structure.
  rmw_zenoh_cpp::GuardCondition guard_condition_data_;
  // Shutdown flag.
  bool is_shutdown_;
  // A counter to assign a local id for every entity created in this session.
  std::size_t next_entity_id_;
  // Nodes created from this context.
  std::unordered_map<const rmw_node_t *, std::shared_ptr<rmw_zenoh_cpp::NodeData>> nodes_;
};
>>>>>>> 7450bb26

///=============================================================================
static void graph_sub_data_handler(z_loaned_sample_t * sample, void * data)
{
  z_view_string_t keystr;
  z_keyexpr_as_view_string(z_sample_keyexpr(sample), &keystr);

  auto data_ptr = static_cast<rmw_context_impl_s::Data *>(data);
  if (data_ptr == nullptr) {
    RMW_ZENOH_LOG_ERROR_NAMED(
      "rmw_zenoh_cpp",
      "[graph_sub_data_handler] Invalid data_ptr."
    );
    return;
  }

  // Look up the data shared_ptr in the global map.  If it is in there, use it.
  // If not, it is being shutdown so we can just ignore this update.
  std::shared_ptr<rmw_context_impl_s::Data> data_shared_ptr{nullptr};
  {
    std::lock_guard<std::mutex> lk(data_to_data_shared_ptr_map_mutex);
    if (data_to_data_shared_ptr_map.count(data_ptr) == 0) {
      return;
    }
    data_shared_ptr = data_to_data_shared_ptr_map[data_ptr];
  }

  // Update the graph cache.
  std::string str(z_string_data(z_loan(keystr)), z_string_len(z_loan(keystr)));
  data_shared_ptr->update_graph_cache(z_sample_kind(sample), str);
}

///=============================================================================
rmw_context_impl_s::rmw_context_impl_s(
  const std::size_t domain_id,
  const std::string & enclave)
{
<<<<<<< HEAD
  // Initialize the zenoh configuration.
  z_owned_config_t config;
  rmw_ret_t ret;
  if ((ret =
    rmw_zenoh_cpp::get_z_config(
      rmw_zenoh_cpp::ConfigurableEntity::Session,
      &config)) != RMW_RET_OK)
  {
    throw std::runtime_error("Error configuring Zenoh session.");
  }

  // Initialize the zenoh session.
  z_owned_session_t session;
  if (z_open(&session, z_move(config), NULL) != Z_OK) {
    RMW_SET_ERROR_MSG("Error setting up zenoh session");
    throw std::runtime_error("Error setting up zenoh session.");
  }
  // This atexit function is registered after ROS initialization,
  // so it should be called before ROS finialization
  // Check https://en.cppreference.com/w/cpp/utility/program/exit
  atexit(update_is_exiting);
  auto close_session = rcpputils::make_scope_exit(
    [&session]() {
      z_close(z_loan_mut(session), NULL);
    });

  // TODO(Yadunund) Move this check into a separate thread.
  // Verify if the zenoh router is running if configured.
  const std::optional<uint64_t> configured_connection_attempts =
    rmw_zenoh_cpp::zenoh_router_check_attempts();
  if (configured_connection_attempts.has_value()) {
    ret = RMW_RET_ERROR;
    uint64_t connection_attempts = 0;
    // Retry until the connection is successful.
    while (ret != RMW_RET_OK && connection_attempts < configured_connection_attempts.value()) {
      if ((ret = rmw_zenoh_cpp::zenoh_router_check(z_loan(session))) != RMW_RET_OK) {
        ++connection_attempts;
      }
      std::this_thread::sleep_for(std::chrono::milliseconds(100));
    }
    if (ret != RMW_RET_OK) {
      throw std::runtime_error(
              "Unable to connect to a Zenoh router after " +
              std::to_string(configured_connection_attempts.value()) +
              " retries.");
    }
  }

  // Initialize the graph cache.
  const z_id_t zid = z_info_zid(z_loan(session));
  auto graph_cache = std::make_shared<rmw_zenoh_cpp::GraphCache>(zid);
  // Setup liveliness subscriptions for discovery.
  std::string liveliness_str = rmw_zenoh_cpp::liveliness::subscription_token(
    domain_id);

  // Query router/liveliness participants to get graph information before this session was started.
  // We create a blocking channel that is unbounded, ie. `bound` = 0, to receive
  // replies for the zc_liveliness_get() call. This is necessary as if the `bound`
  // is too low, the channel may starve the zenoh executor of its threads which
  // would lead to deadlocks when trying to receive replies and block the
  // execution here.
  // The blocking channel will return when the sender end is closed which is
  // the moment the query finishes.
  // The non-blocking fifo exists only for the use case where we don't want to
  // block the thread between responses (including the request termination response).
  // In general, unless we want to cooperatively schedule other tasks on the same
  // thread as reading the fifo, the blocking fifo will be more appropriate as
  // the code will be simpler, and if we're just going to spin over the non-blocking
  // reads until we obtain responses, we'll just be hogging CPU time by convincing
  // the OS that we're doing actual work when it could instead park the thread.
  z_owned_fifo_handler_reply_t handler;
  z_owned_closure_reply_t closure;
  z_fifo_channel_reply_new(&closure, &handler, SIZE_MAX - 1);

  z_view_keyexpr_t keyexpr;
  z_view_keyexpr_from_str(&keyexpr, liveliness_str.c_str());
  zc_liveliness_get(
    z_loan(session), z_loan(keyexpr),
    z_move(closure), NULL);

  z_owned_reply_t reply;
  while (z_recv(z_loan(handler), &reply) == Z_OK) {
    if (z_reply_is_ok(z_loan(reply))) {
      const z_loaned_sample_t * sample = z_reply_ok(z_loan(reply));
      z_view_string_t key_str;
      z_keyexpr_as_view_string(z_sample_keyexpr(sample), &key_str);
      std::string str(z_string_data(z_loan(key_str)), z_string_len(z_loan(key_str)));
      // Ignore tokens from the same session to avoid race conditions from this
      // query and the liveliness subscription.
      graph_cache->parse_put(str, true);
    } else {
      RMW_ZENOH_LOG_DEBUG_NAMED(
        "rmw_zenoh_cpp", "[rmw_context_impl_s] z_call received an invalid reply.\n");
    }
    z_drop(z_move(reply));
  }
  z_drop(z_move(handler));

#ifdef RMW_ZENOH_BUILD_WITH_SHARED_MEMORY
  // Initialize the shm subsystem if shared_memory is enabled in the config
  std::optional<rmw_zenoh_cpp::ShmContext> shm;
  if (rmw_zenoh_cpp::zenoh_shm_enabled()) {
    RMW_ZENOH_LOG_DEBUG_NAMED("rmw_zenoh_cpp", "SHM is enabled");

    shm = std::make_optional(rmw_zenoh_cpp::ShmContext(
      rmw_zenoh_cpp::zenoh_shm_alloc_size(),
      rmw_zenoh_cpp::zenoh_shm_message_size_threshold()
    ));
  } else {
    RMW_ZENOH_LOG_DEBUG_NAMED("rmw_zenoh_cpp", "SHM is disabled");
  }
#endif

  close_session.cancel();

  data_ = std::make_shared<Data>(
    domain_id,
    std::move(enclave),
    std::move(session),
    std::move(liveliness_str),
    std::move(graph_cache)
#ifdef RMW_ZENOH_BUILD_WITH_SHARED_MEMORY
    , std::move(shm)
#endif
  );

  ret = data_->subscribe_to_ros_graph();
  if (ret != RMW_RET_OK) {
    throw std::runtime_error("Unable to subscribe to ROS Graph updates.");
  }
=======
  data_ = std::make_shared<Data>(domain_id, std::move(enclave));

  std::lock_guard<std::mutex> lk(data_to_data_shared_ptr_map_mutex);
  data_to_data_shared_ptr_map.emplace(data_.get(), data_);
>>>>>>> 7450bb26
}

///=============================================================================
rmw_context_impl_s::~rmw_context_impl_s()
{
  this->shutdown();
}

///=============================================================================
std::string rmw_context_impl_s::enclave() const
{
  return data_->enclave();
}

///=============================================================================
const z_loaned_session_t * rmw_context_impl_s::session() const
{
  return data_->session();
}

///=============================================================================
#ifdef RMW_ZENOH_BUILD_WITH_SHARED_MEMORY
std::optional<rmw_zenoh_cpp::ShmContext> & rmw_context_impl_s::shm()
{
<<<<<<< HEAD
  std::lock_guard<std::recursive_mutex> lock(data_->mutex_);
  return data_->shm_;
=======
  return data_->shm_provider();
>>>>>>> 7450bb26
}
#endif

///=============================================================================
rmw_guard_condition_t * rmw_context_impl_s::graph_guard_condition()
{
  return data_->graph_guard_condition();
}

///=============================================================================
std::size_t rmw_context_impl_s::get_next_entity_id()
{
  return data_->get_next_entity_id();
}

///=============================================================================
rmw_ret_t rmw_context_impl_s::shutdown()
{
  {
    std::lock_guard<std::mutex> lk(data_to_data_shared_ptr_map_mutex);
    data_to_data_shared_ptr_map.erase(data_.get());
  }

  return data_->shutdown();
}

///=============================================================================
bool rmw_context_impl_s::is_shutdown() const
{
  return data_->is_shutdown();
}

///=============================================================================
bool rmw_context_impl_s::session_is_valid() const
{
  return data_->session_is_valid();
}

///=============================================================================
std::shared_ptr<rmw_zenoh_cpp::GraphCache> rmw_context_impl_s::graph_cache()
{
  return data_->graph_cache();
}

///=============================================================================
bool rmw_context_impl_s::create_node_data(
  const rmw_node_t * const node,
  const std::string & ns,
  const std::string & node_name)
{
  return data_->create_node_data(node, ns, node_name);
}

///=============================================================================
std::shared_ptr<rmw_zenoh_cpp::NodeData> rmw_context_impl_s::get_node_data(
  const rmw_node_t * const node)
{
  return data_->get_node_data(node);
}

///=============================================================================
void rmw_context_impl_s::delete_node_data(const rmw_node_t * const node)
{
  data_->delete_node_data(node);
}<|MERGE_RESOLUTION|>--- conflicted
+++ resolved
@@ -176,31 +176,19 @@
     }
     z_drop(z_move(handler));
 
-    // Initialize the shm manager if shared_memory is enabled in the config.
-    shm_provider_ = std::nullopt;
-    if (strncmp(
-        z_string_data(z_loan(shm_enabled)),
-        "true",
-        z_string_len(z_loan(shm_enabled))) == 0)
-    {
-      // TODO(yuyuan): determine the default alignment of SHM
-      z_alloc_alignment_t alignment = {5};
-      z_owned_memory_layout_t layout;
-      z_memory_layout_new(&layout, SHM_BUFFER_SIZE_MB * 1024 * 1024, alignment);
-
-      z_owned_shm_provider_t provider;
-      if (z_posix_shm_provider_new(&provider, z_loan(layout)) != Z_OK) {
-        RMW_ZENOH_LOG_ERROR_NAMED("rmw_zenoh_cpp", "Unable to create a SHM provider.");
-        throw std::runtime_error("Unable to create shm provider.");
-      }
-      shm_provider_ = provider;
-    }
-    auto free_shm_provider = rcpputils::make_scope_exit(
-      [this]() {
-        if (shm_provider_.has_value()) {
-          z_drop(z_move(shm_provider_.value()));
-        }
-      });
+#ifdef RMW_ZENOH_BUILD_WITH_SHARED_MEMORY
+    // Initialize the shm subsystem if shared_memory is enabled in the config
+    if (rmw_zenoh_cpp::zenoh_shm_enabled()) {
+      RMW_ZENOH_LOG_DEBUG_NAMED("rmw_zenoh_cpp", "SHM is enabled");
+
+      shm_ = std::make_optional(rmw_zenoh_cpp::ShmContext(
+        rmw_zenoh_cpp::zenoh_shm_alloc_size(),
+        rmw_zenoh_cpp::zenoh_shm_message_size_threshold()
+      ));
+    } else {
+      RMW_ZENOH_LOG_DEBUG_NAMED("rmw_zenoh_cpp", "SHM is disabled");
+    }
+#endif
 
     graph_guard_condition_ = std::make_unique<rmw_guard_condition_t>();
     graph_guard_condition_->implementation_identifier = rmw_zenoh_cpp::rmw_zenoh_identifier;
@@ -228,7 +216,6 @@
     }
 
     close_session.cancel();
-    free_shm_provider.cancel();
     undeclare_z_sub.cancel();
   }
 
@@ -256,9 +243,10 @@
       }
 
       z_undeclare_subscriber(z_move(graph_subscriber_));
-      if (shm_provider_.has_value()) {
-        z_drop(z_move(shm_provider_.value()));
-      }
+#ifdef RMW_ZENOH_BUILD_WITH_SHARED_MEMORY
+      // drop SHM subsystem if used
+      shm_ = std::nullopt;
+#endif
       is_shutdown_ = true;
 
       // We specifically do *not* hold the mutex_ while tearing down the session; this allows us
@@ -285,42 +273,13 @@
     return z_loan(session_);
   }
 
-<<<<<<< HEAD
-///=============================================================================
-rmw_context_impl_s::Data::Data(
-  std::size_t domain_id,
-  const std::string & enclave,
-  z_owned_session_t session,
-  const std::string & liveliness_str,
-  std::shared_ptr<rmw_zenoh_cpp::GraphCache> graph_cache
 #ifdef RMW_ZENOH_BUILD_WITH_SHARED_MEMORY
-  , std::optional<rmw_zenoh_cpp::ShmContext> shm
+  std::optional<rmw_zenoh_cpp::ShmContext> & shm()
+  {
+    std::lock_guard<std::recursive_mutex> lock(mutex_);
+    return shm_;
+  }
 #endif
-)
-: enclave_(std::move(enclave)),
-  domain_id_(std::move(domain_id)),
-  session_(std::move(session)),
-  liveliness_str_(std::move(liveliness_str)),
-  graph_cache_(std::move(graph_cache)),
-  is_shutdown_(false),
-  next_entity_id_(0),
-  is_initialized_(false),
-  nodes_({})
-#ifdef RMW_ZENOH_BUILD_WITH_SHARED_MEMORY
-  , shm_(std::move(shm))
-#endif
-{
-  graph_guard_condition_ = std::make_unique<rmw_guard_condition_t>();
-  graph_guard_condition_->implementation_identifier = rmw_zenoh_cpp::rmw_zenoh_identifier;
-  graph_guard_condition_->data = &guard_condition_data_;
-}
-=======
-  std::optional<z_owned_shm_provider_t> & shm_provider()
-  {
-    std::lock_guard<std::recursive_mutex> lock(mutex_);
-    return shm_provider_;
-  }
->>>>>>> 7450bb26
 
   rmw_guard_condition_t * graph_guard_condition()
   {
@@ -392,24 +351,6 @@
     return true;
   }
 
-<<<<<<< HEAD
-  z_undeclare_subscriber(z_move(graph_subscriber_));
-
-  // Don't touch Zenoh Session if the ROS process is exiting,
-  // it will cause panic.
-  if (!is_exiting) {
-    z_close(z_loan_mut(session_), NULL);
-  }
-
-#ifdef RMW_ZENOH_BUILD_WITH_SHARED_MEMORY
-  // drop SHM subsystem if used
-  shm_ = std::nullopt;
-#endif
-
-  is_shutdown_ = true;
-  return RMW_RET_OK;
-}
-=======
   std::shared_ptr<rmw_zenoh_cpp::NodeData> get_node_data(const rmw_node_t * const node)
   {
     std::lock_guard<std::recursive_mutex> lock(mutex_);
@@ -470,9 +411,6 @@
   std::string enclave_;
   // An owned session.
   z_owned_session_t session_;
-  // An optional SHM manager that is initialized of SHM is enabled in the
-  // zenoh session config.
-  std::optional<z_owned_shm_provider_t> shm_provider_;
   // Graph cache.
   std::shared_ptr<rmw_zenoh_cpp::GraphCache> graph_cache_;
   // ROS graph liveliness subscriber.
@@ -488,8 +426,12 @@
   std::size_t next_entity_id_;
   // Nodes created from this context.
   std::unordered_map<const rmw_node_t *, std::shared_ptr<rmw_zenoh_cpp::NodeData>> nodes_;
+#ifdef RMW_ZENOH_BUILD_WITH_SHARED_MEMORY
+  // An optional SHM context that is initialized if SHM is enabled in the
+  // zenoh session config.
+  std::optional<rmw_zenoh_cpp::ShmContext> shm_;
+#endif
 };
->>>>>>> 7450bb26
 
 ///=============================================================================
 static void graph_sub_data_handler(z_loaned_sample_t * sample, void * data)
@@ -527,143 +469,10 @@
   const std::size_t domain_id,
   const std::string & enclave)
 {
-<<<<<<< HEAD
-  // Initialize the zenoh configuration.
-  z_owned_config_t config;
-  rmw_ret_t ret;
-  if ((ret =
-    rmw_zenoh_cpp::get_z_config(
-      rmw_zenoh_cpp::ConfigurableEntity::Session,
-      &config)) != RMW_RET_OK)
-  {
-    throw std::runtime_error("Error configuring Zenoh session.");
-  }
-
-  // Initialize the zenoh session.
-  z_owned_session_t session;
-  if (z_open(&session, z_move(config), NULL) != Z_OK) {
-    RMW_SET_ERROR_MSG("Error setting up zenoh session");
-    throw std::runtime_error("Error setting up zenoh session.");
-  }
-  // This atexit function is registered after ROS initialization,
-  // so it should be called before ROS finialization
-  // Check https://en.cppreference.com/w/cpp/utility/program/exit
-  atexit(update_is_exiting);
-  auto close_session = rcpputils::make_scope_exit(
-    [&session]() {
-      z_close(z_loan_mut(session), NULL);
-    });
-
-  // TODO(Yadunund) Move this check into a separate thread.
-  // Verify if the zenoh router is running if configured.
-  const std::optional<uint64_t> configured_connection_attempts =
-    rmw_zenoh_cpp::zenoh_router_check_attempts();
-  if (configured_connection_attempts.has_value()) {
-    ret = RMW_RET_ERROR;
-    uint64_t connection_attempts = 0;
-    // Retry until the connection is successful.
-    while (ret != RMW_RET_OK && connection_attempts < configured_connection_attempts.value()) {
-      if ((ret = rmw_zenoh_cpp::zenoh_router_check(z_loan(session))) != RMW_RET_OK) {
-        ++connection_attempts;
-      }
-      std::this_thread::sleep_for(std::chrono::milliseconds(100));
-    }
-    if (ret != RMW_RET_OK) {
-      throw std::runtime_error(
-              "Unable to connect to a Zenoh router after " +
-              std::to_string(configured_connection_attempts.value()) +
-              " retries.");
-    }
-  }
-
-  // Initialize the graph cache.
-  const z_id_t zid = z_info_zid(z_loan(session));
-  auto graph_cache = std::make_shared<rmw_zenoh_cpp::GraphCache>(zid);
-  // Setup liveliness subscriptions for discovery.
-  std::string liveliness_str = rmw_zenoh_cpp::liveliness::subscription_token(
-    domain_id);
-
-  // Query router/liveliness participants to get graph information before this session was started.
-  // We create a blocking channel that is unbounded, ie. `bound` = 0, to receive
-  // replies for the zc_liveliness_get() call. This is necessary as if the `bound`
-  // is too low, the channel may starve the zenoh executor of its threads which
-  // would lead to deadlocks when trying to receive replies and block the
-  // execution here.
-  // The blocking channel will return when the sender end is closed which is
-  // the moment the query finishes.
-  // The non-blocking fifo exists only for the use case where we don't want to
-  // block the thread between responses (including the request termination response).
-  // In general, unless we want to cooperatively schedule other tasks on the same
-  // thread as reading the fifo, the blocking fifo will be more appropriate as
-  // the code will be simpler, and if we're just going to spin over the non-blocking
-  // reads until we obtain responses, we'll just be hogging CPU time by convincing
-  // the OS that we're doing actual work when it could instead park the thread.
-  z_owned_fifo_handler_reply_t handler;
-  z_owned_closure_reply_t closure;
-  z_fifo_channel_reply_new(&closure, &handler, SIZE_MAX - 1);
-
-  z_view_keyexpr_t keyexpr;
-  z_view_keyexpr_from_str(&keyexpr, liveliness_str.c_str());
-  zc_liveliness_get(
-    z_loan(session), z_loan(keyexpr),
-    z_move(closure), NULL);
-
-  z_owned_reply_t reply;
-  while (z_recv(z_loan(handler), &reply) == Z_OK) {
-    if (z_reply_is_ok(z_loan(reply))) {
-      const z_loaned_sample_t * sample = z_reply_ok(z_loan(reply));
-      z_view_string_t key_str;
-      z_keyexpr_as_view_string(z_sample_keyexpr(sample), &key_str);
-      std::string str(z_string_data(z_loan(key_str)), z_string_len(z_loan(key_str)));
-      // Ignore tokens from the same session to avoid race conditions from this
-      // query and the liveliness subscription.
-      graph_cache->parse_put(str, true);
-    } else {
-      RMW_ZENOH_LOG_DEBUG_NAMED(
-        "rmw_zenoh_cpp", "[rmw_context_impl_s] z_call received an invalid reply.\n");
-    }
-    z_drop(z_move(reply));
-  }
-  z_drop(z_move(handler));
-
-#ifdef RMW_ZENOH_BUILD_WITH_SHARED_MEMORY
-  // Initialize the shm subsystem if shared_memory is enabled in the config
-  std::optional<rmw_zenoh_cpp::ShmContext> shm;
-  if (rmw_zenoh_cpp::zenoh_shm_enabled()) {
-    RMW_ZENOH_LOG_DEBUG_NAMED("rmw_zenoh_cpp", "SHM is enabled");
-
-    shm = std::make_optional(rmw_zenoh_cpp::ShmContext(
-      rmw_zenoh_cpp::zenoh_shm_alloc_size(),
-      rmw_zenoh_cpp::zenoh_shm_message_size_threshold()
-    ));
-  } else {
-    RMW_ZENOH_LOG_DEBUG_NAMED("rmw_zenoh_cpp", "SHM is disabled");
-  }
-#endif
-
-  close_session.cancel();
-
-  data_ = std::make_shared<Data>(
-    domain_id,
-    std::move(enclave),
-    std::move(session),
-    std::move(liveliness_str),
-    std::move(graph_cache)
-#ifdef RMW_ZENOH_BUILD_WITH_SHARED_MEMORY
-    , std::move(shm)
-#endif
-  );
-
-  ret = data_->subscribe_to_ros_graph();
-  if (ret != RMW_RET_OK) {
-    throw std::runtime_error("Unable to subscribe to ROS Graph updates.");
-  }
-=======
   data_ = std::make_shared<Data>(domain_id, std::move(enclave));
 
   std::lock_guard<std::mutex> lk(data_to_data_shared_ptr_map_mutex);
   data_to_data_shared_ptr_map.emplace(data_.get(), data_);
->>>>>>> 7450bb26
 }
 
 ///=============================================================================
@@ -688,12 +497,7 @@
 #ifdef RMW_ZENOH_BUILD_WITH_SHARED_MEMORY
 std::optional<rmw_zenoh_cpp::ShmContext> & rmw_context_impl_s::shm()
 {
-<<<<<<< HEAD
-  std::lock_guard<std::recursive_mutex> lock(data_->mutex_);
-  return data_->shm_;
-=======
-  return data_->shm_provider();
->>>>>>> 7450bb26
+  return data_->shm();
 }
 #endif
 
