--- conflicted
+++ resolved
@@ -86,7 +86,6 @@
     }
 
     // Initialize the zenoh session.
-<<<<<<< HEAD
     session_ = std::make_shared<zenoh::Session>(
       std::move(config.value()),
       zenoh::Session::SessionOptions::create_default(),
@@ -96,21 +95,6 @@
     }
 
     rmw_ret_t ret;
-=======
-    z_owned_session_t raw_session;
-    if (z_open(&raw_session, z_move(config), NULL) != Z_OK) {
-      RMW_SET_ERROR_MSG("Error setting up zenoh session.");
-      throw std::runtime_error("Error setting up zenoh session.");
-    }
-    if (session_ != nullptr) {
-      session_.reset();
-    }
-    session_ = std::make_shared<rmw_zenoh_cpp::ZenohSession>(raw_session);
-    auto close_session = rcpputils::make_scope_exit(
-      [&raw_session]() {
-        z_close(z_loan_mut(raw_session), NULL);
-      });
->>>>>>> ca5058ca
 
     // Verify if the zenoh router is running if configured.
     const std::optional<uint64_t> configured_connection_attempts =
@@ -120,11 +104,7 @@
       // Retry until the connection is successful.
       constexpr std::chrono::milliseconds sleep_time(1000);
       constexpr int64_t ticks_between_print(std::chrono::milliseconds(1000) / sleep_time);
-<<<<<<< HEAD
       while (ret != RMW_RET_OK && connection_attempts < configured_connection_attempts.value()) {
-=======
-      while ((ret = rmw_zenoh_cpp::zenoh_router_check(session_->loan())) != RMW_RET_OK) {
->>>>>>> ca5058ca
         if ((connection_attempts % ticks_between_print) == 0) {
           RMW_ZENOH_LOG_WARN_NAMED(
             "rmw_zenoh_cpp",
@@ -146,13 +126,8 @@
     }
 
     // Initialize the graph cache.
-<<<<<<< HEAD
     graph_cache_ =
       std::make_shared<rmw_zenoh_cpp::GraphCache>(this->session_->get_zid().to_string());
-=======
-    const z_id_t zid = z_info_zid(session_->loan());
-    graph_cache_ = std::make_shared<rmw_zenoh_cpp::GraphCache>(zid);
->>>>>>> ca5058ca
     // Setup liveliness subscriptions for discovery.
     std::string liveliness_str = rmw_zenoh_cpp::liveliness::subscription_token(domain_id);
 
@@ -171,7 +146,6 @@
     // the code will be simpler, and if we're just going to spin over the non-blocking
     // reads until we obtain responses, we'll just be hogging CPU time by convincing
     // the OS that we're doing actual work when it could instead park the thread.
-<<<<<<< HEAD
 
     // Intuitively use a FIFO channel rather than building it up with a closure and a
     // handler to FIFO channel
@@ -199,27 +173,6 @@
       if (reply.is_ok()) {
         const auto & sample = reply.get_ok();
         graph_cache_->parse_put(std::string(sample.get_keyexpr().as_string_view()), true);
-=======
-    z_owned_fifo_handler_reply_t handler;
-    z_owned_closure_reply_t closure;
-    z_fifo_channel_reply_new(&closure, &handler, SIZE_MAX - 1);
-
-    z_view_keyexpr_t keyexpr;
-    z_view_keyexpr_from_str(&keyexpr, liveliness_str.c_str());
-    z_liveliness_get(
-      session_->loan(), z_loan(keyexpr),
-      z_move(closure), NULL);
-    z_owned_reply_t reply;
-    while (z_recv(z_loan(handler), &reply) == Z_OK) {
-      if (z_reply_is_ok(z_loan(reply))) {
-        const z_loaned_sample_t * sample = z_reply_ok(z_loan(reply));
-        z_view_string_t keystr;
-        z_keyexpr_as_view_string(z_sample_keyexpr(sample), &keystr);
-        std::string liveliness_str(z_string_data(z_loan(keystr)), z_string_len(z_loan(keystr)));
-        // Ignore tokens from the same session to avoid race conditions from this
-        // query and the liveliness subscription.
-        graph_cache_->parse_put(std::move(liveliness_str), true);
->>>>>>> ca5058ca
       } else {
         RMW_ZENOH_LOG_DEBUG_NAMED(
           "rmw_zenoh_cpp", "[rmw_context_impl_s] z_call received an invalid reply.\n");
@@ -245,7 +198,6 @@
 
     // Setup the liveliness subscriber to receives updates from the ROS graph
     // and update the graph cache.
-<<<<<<< HEAD
     zenoh::KeyExpr keyexpr_cpp(liveliness_str.c_str());
     zenoh::Session::LivelinessSubscriberOptions sub_options =
       zenoh::Session::LivelinessSubscriberOptions::create_default();
@@ -274,19 +226,6 @@
       &err);
 
     if (err != Z_OK) {
-=======
-    z_liveliness_subscriber_options_t sub_options;
-    z_liveliness_subscriber_options_default(&sub_options);
-    z_owned_closure_sample_t callback;
-    z_closure(&callback, graph_sub_data_handler, nullptr, this);
-    z_view_keyexpr_t liveliness_ke;
-    z_view_keyexpr_from_str(&liveliness_ke, liveliness_str.c_str());
-    if (z_liveliness_declare_subscriber(
-        session_->loan(),
-        &graph_subscriber_, z_loan(liveliness_ke),
-        z_move(callback), &sub_options) != Z_OK)
-    {
->>>>>>> ca5058ca
       RMW_SET_ERROR_MSG("unable to create zenoh subscription");
       throw std::runtime_error("Unable to subscribe to ROS graph updates.");
     }
@@ -324,19 +263,15 @@
         return RMW_RET_ERROR;
       }
 
-      session_.reset();
       is_shutdown_ = true;
 
       // We specifically do *not* hold the mutex_ while tearing down the session; this allows us
       // to avoid an AB/BA deadlock if shutdown is racing with graph_sub_data_handler().
     }
-<<<<<<< HEAD
-=======
 
     // Drop the shared session.
     session_.reset();
 
->>>>>>> ca5058ca
     return RMW_RET_OK;
   }
 
@@ -346,11 +281,7 @@
     return enclave_;
   }
 
-<<<<<<< HEAD
   const std::shared_ptr<zenoh::Session> session() const
-=======
-  std::shared_ptr<rmw_zenoh_cpp::ZenohSession> session() const
->>>>>>> ca5058ca
   {
     std::lock_guard<std::recursive_mutex> lock(mutex_);
     return session_;
@@ -383,11 +314,7 @@
   bool session_is_valid() const
   {
     std::lock_guard<std::recursive_mutex> lock(mutex_);
-<<<<<<< HEAD
     return !session_->is_closed();
-=======
-    return !z_session_is_closed(session_->loan());
->>>>>>> ca5058ca
   }
 
   std::shared_ptr<rmw_zenoh_cpp::GraphCache> graph_cache()
@@ -408,11 +335,7 @@
     }
 
     // Check that the Zenoh session is still valid.
-<<<<<<< HEAD
     if (!session_is_valid()) {
-=======
-    if (z_session_is_closed(session_->loan())) {
->>>>>>> ca5058ca
       RMW_ZENOH_LOG_ERROR_NAMED(
         "rmw_zenoh_cpp",
         "Unable to create NodeData as Zenoh session is invalid.");
@@ -422,11 +345,7 @@
     auto node_data = rmw_zenoh_cpp::NodeData::make(
       node,
       this->get_next_entity_id(),
-<<<<<<< HEAD
       session(),
-=======
-      session_->loan(),
->>>>>>> ca5058ca
       domain_id_,
       ns,
       node_name,
@@ -502,13 +421,8 @@
   std::size_t domain_id_;
   // Enclave, name used to find security artifacts in a sros2 keystore.
   std::string enclave_;
-<<<<<<< HEAD
   // An owned session.
   std::shared_ptr<zenoh::Session> session_;
-=======
-  // A shared session.
-  std::shared_ptr<rmw_zenoh_cpp::ZenohSession> session_{nullptr};
->>>>>>> ca5058ca
   // An optional SHM manager that is initialized of SHM is enabled in the
   // zenoh session config.
   std::optional<zenoh::ShmProvider> shm_provider_;
@@ -553,11 +467,7 @@
 }
 
 ///=============================================================================
-<<<<<<< HEAD
 const std::shared_ptr<zenoh::Session> rmw_context_impl_s::session() const
-=======
-std::shared_ptr<rmw_zenoh_cpp::ZenohSession> rmw_context_impl_s::session() const
->>>>>>> ca5058ca
 {
   return data_->session();
 }
