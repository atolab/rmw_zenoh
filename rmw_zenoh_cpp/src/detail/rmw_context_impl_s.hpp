// Copyright 2024 Open Source Robotics Foundation, Inc.
//
// Licensed under the Apache License, Version 2.0 (the "License");
// you may not use this file except in compliance with the License.
// You may obtain a copy of the License at
//
//     http://www.apache.org/licenses/LICENSE-2.0
//
// Unless required by applicable law or agreed to in writing, software
// distributed under the License is distributed on an "AS IS" BASIS,
// WITHOUT WARRANTIES OR CONDITIONS OF ANY KIND, either express or implied.
// See the License for the specific language governing permissions and
// limitations under the License.

#ifndef DETAIL__RMW_CONTEXT_IMPL_S_HPP_
#define DETAIL__RMW_CONTEXT_IMPL_S_HPP_

#include <zenoh.h>

#include <cstddef>
#include <memory>
#include <optional>
#include <string>

#include "graph_cache.hpp"
<<<<<<< HEAD
#include "guard_condition.hpp"
#include "rmw_node_data.hpp"

=======
#include "rmw_node_data.hpp"

#include "rmw/ret_types.h"
#include "rmw/types.h"

>>>>>>> e29ac6de
///=============================================================================
class rmw_context_impl_s final
{
public:
  // Constructor that internally initializes the Zenoh session and other artifacts.
  // Throws an std::runtime_error if any of the initializations fail.
  // The construction will block until a Zenoh router is detected.
  // TODO(Yadunund): Make this a non-blocking call by checking for the Zenoh
  // router in a separate thread. Instead block when creating a node if router
  // check has not succeeded.
  rmw_context_impl_s(
    const std::size_t domain_id,
    const std::string & enclave);

  ~rmw_context_impl_s();

  // Get a copy of the enclave.
  std::string enclave() const;

  // Loan the Zenoh session.
<<<<<<< HEAD
  // TODO(Yadunund): Remove this API once rmw_context_impl_s is updated to
  // create other Zenoh objects.
  const z_loaned_session_t * session() const;
=======
  z_session_t session() const;
>>>>>>> e29ac6de

  // Get a reference to the shm_provider.
  // Note: This is not thread-safe.
  // TODO(Yadunund): Remove this API and instead include a publish() API
  // that handles the shm_provider once the context manages publishers.
  std::optional<z_owned_shm_provider_t> & shm_provider();

  // Get the graph guard condition.
  rmw_guard_condition_t * graph_guard_condition();

  // Get a unique id for a new entity.
  std::size_t get_next_entity_id();

  // Shutdown the Zenoh session.
  rmw_ret_t shutdown();

  // Check if the Zenoh session is shutdown.
  bool is_shutdown() const;

  // Returns true if the Zenoh session is valid.
  bool session_is_valid() const;

  /// Return a shared_ptr to the GraphCache stored in this context.
  std::shared_ptr<rmw_zenoh_cpp::GraphCache> graph_cache();

  /// Create a NodeData and store it within this context. The NodeData can be
  /// retrieved using get_node().
  /// Returns false if parameters are invalid.
  bool create_node_data(
    const rmw_node_t * const node,
    const std::string & ns,
    const std::string & node_name);

  /// Retrieve the NodeData for a given rmw_node_t if present.
  std::shared_ptr<rmw_zenoh_cpp::NodeData> get_node_data(
    const rmw_node_t * const node);

  /// Delete the NodeData for a given rmw_node_t if present.
  void delete_node_data(const rmw_node_t * const node);

<<<<<<< HEAD
  // Destructor.
  ~rmw_context_impl_s();

private:
  // Bundle all class members into a data struct which can be passed as a
  // weak ptr to various threads for thread-safe access without capturing
  // "this" ptr by reference.
  struct Data : public std::enable_shared_from_this<Data>
  {
    // Constructor.
    Data(
      std::size_t domain_id,
      const std::string & enclave,
      z_owned_session_t session,
      std::optional<z_owned_shm_provider_t> shm_provider,
      const std::string & liveliness_str,
      std::shared_ptr<rmw_zenoh_cpp::GraphCache> graph_cache);

    // Subscribe to the ROS graph.
    rmw_ret_t subscribe_to_ros_graph();

    // Shutdown the Zenoh session.
    rmw_ret_t shutdown();

    // Destructor.
    ~Data();

    // Mutex to lock when accessing members.
    mutable std::recursive_mutex mutex_;
    // RMW allocator.
    const rcutils_allocator_t * allocator_;
    // Enclave, name used to find security artifacts in a sros2 keystore.
    std::string enclave_;
    // The ROS domain id of this context.
    std::size_t domain_id_;
    // An owned session.
    z_owned_session_t session_;
    // An optional SHM manager that is initialized of SHM is enabled in the
    // zenoh session config.
    std::optional<z_owned_shm_provider_t> shm_provider_;
    // Liveliness keyexpr string to subscribe to for ROS graph changes.
    std::string liveliness_str_;
    // Graph cache.
    std::shared_ptr<rmw_zenoh_cpp::GraphCache> graph_cache_;
    // ROS graph liveliness subscriber.
    z_owned_subscriber_t graph_subscriber_;
    // Equivalent to rmw_dds_common::Context's guard condition.
    // Guard condition that should be triggered when the graph changes.
    std::unique_ptr<rmw_guard_condition_t> graph_guard_condition_;
    // The GuardCondition data structure.
    rmw_zenoh_cpp::GuardCondition guard_condition_data_;
    // Shutdown flag.
    bool is_shutdown_;
    // A counter to assign a local id for every entity created in this session.
    std::size_t next_entity_id_;
    // True once graph subscriber is initialized.
    bool is_initialized_;
    // Nodes created from this context.
    std::unordered_map<const rmw_node_t *, std::shared_ptr<rmw_zenoh_cpp::NodeData>> nodes_;
  };
=======
  // Forward declaration
  class Data;
>>>>>>> e29ac6de

private:
  std::shared_ptr<Data> data_{nullptr};
<<<<<<< HEAD

  static void graph_sub_data_handler(z_loaned_sample_t * sample, void * data);
=======
>>>>>>> e29ac6de
};


#endif  // DETAIL__RMW_CONTEXT_IMPL_S_HPP_<|MERGE_RESOLUTION|>--- conflicted
+++ resolved
@@ -23,17 +23,11 @@
 #include <string>
 
 #include "graph_cache.hpp"
-<<<<<<< HEAD
-#include "guard_condition.hpp"
-#include "rmw_node_data.hpp"
-
-=======
 #include "rmw_node_data.hpp"
 
 #include "rmw/ret_types.h"
 #include "rmw/types.h"
 
->>>>>>> e29ac6de
 ///=============================================================================
 class rmw_context_impl_s final
 {
@@ -54,13 +48,7 @@
   std::string enclave() const;
 
   // Loan the Zenoh session.
-<<<<<<< HEAD
-  // TODO(Yadunund): Remove this API once rmw_context_impl_s is updated to
-  // create other Zenoh objects.
   const z_loaned_session_t * session() const;
-=======
-  z_session_t session() const;
->>>>>>> e29ac6de
 
   // Get a reference to the shm_provider.
   // Note: This is not thread-safe.
@@ -101,79 +89,11 @@
   /// Delete the NodeData for a given rmw_node_t if present.
   void delete_node_data(const rmw_node_t * const node);
 
-<<<<<<< HEAD
-  // Destructor.
-  ~rmw_context_impl_s();
-
-private:
-  // Bundle all class members into a data struct which can be passed as a
-  // weak ptr to various threads for thread-safe access without capturing
-  // "this" ptr by reference.
-  struct Data : public std::enable_shared_from_this<Data>
-  {
-    // Constructor.
-    Data(
-      std::size_t domain_id,
-      const std::string & enclave,
-      z_owned_session_t session,
-      std::optional<z_owned_shm_provider_t> shm_provider,
-      const std::string & liveliness_str,
-      std::shared_ptr<rmw_zenoh_cpp::GraphCache> graph_cache);
-
-    // Subscribe to the ROS graph.
-    rmw_ret_t subscribe_to_ros_graph();
-
-    // Shutdown the Zenoh session.
-    rmw_ret_t shutdown();
-
-    // Destructor.
-    ~Data();
-
-    // Mutex to lock when accessing members.
-    mutable std::recursive_mutex mutex_;
-    // RMW allocator.
-    const rcutils_allocator_t * allocator_;
-    // Enclave, name used to find security artifacts in a sros2 keystore.
-    std::string enclave_;
-    // The ROS domain id of this context.
-    std::size_t domain_id_;
-    // An owned session.
-    z_owned_session_t session_;
-    // An optional SHM manager that is initialized of SHM is enabled in the
-    // zenoh session config.
-    std::optional<z_owned_shm_provider_t> shm_provider_;
-    // Liveliness keyexpr string to subscribe to for ROS graph changes.
-    std::string liveliness_str_;
-    // Graph cache.
-    std::shared_ptr<rmw_zenoh_cpp::GraphCache> graph_cache_;
-    // ROS graph liveliness subscriber.
-    z_owned_subscriber_t graph_subscriber_;
-    // Equivalent to rmw_dds_common::Context's guard condition.
-    // Guard condition that should be triggered when the graph changes.
-    std::unique_ptr<rmw_guard_condition_t> graph_guard_condition_;
-    // The GuardCondition data structure.
-    rmw_zenoh_cpp::GuardCondition guard_condition_data_;
-    // Shutdown flag.
-    bool is_shutdown_;
-    // A counter to assign a local id for every entity created in this session.
-    std::size_t next_entity_id_;
-    // True once graph subscriber is initialized.
-    bool is_initialized_;
-    // Nodes created from this context.
-    std::unordered_map<const rmw_node_t *, std::shared_ptr<rmw_zenoh_cpp::NodeData>> nodes_;
-  };
-=======
   // Forward declaration
   class Data;
->>>>>>> e29ac6de
 
 private:
   std::shared_ptr<Data> data_{nullptr};
-<<<<<<< HEAD
-
-  static void graph_sub_data_handler(z_loaned_sample_t * sample, void * data);
-=======
->>>>>>> e29ac6de
 };
 
 
