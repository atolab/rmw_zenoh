--- conflicted
+++ resolved
@@ -95,71 +95,6 @@
   class Data;
 
 private:
-<<<<<<< HEAD
-  // Bundle all class members into a data struct which can be passed as a
-  // weak ptr to various threads for thread-safe access without capturing
-  // "this" ptr by reference.
-  struct Data : public std::enable_shared_from_this<Data>
-  {
-    // Constructor.
-    Data(
-      std::size_t domain_id,
-      const std::string & enclave,
-      z_owned_session_t session,
-      const std::string & liveliness_str,
-      std::shared_ptr<rmw_zenoh_cpp::GraphCache> graph_cache
-#ifdef RMW_ZENOH_BUILD_WITH_SHARED_MEMORY
-      , std::optional<rmw_zenoh_cpp::ShmContext> shm
-#endif
-    );
-
-    // Subscribe to the ROS graph.
-    rmw_ret_t subscribe_to_ros_graph();
-
-    // Shutdown the Zenoh session.
-    rmw_ret_t shutdown();
-
-    // Destructor.
-    ~Data();
-
-    // Mutex to lock when accessing members.
-    mutable std::recursive_mutex mutex_;
-    // RMW allocator.
-    const rcutils_allocator_t * allocator_;
-    // Enclave, name used to find security artifacts in a sros2 keystore.
-    std::string enclave_;
-    // The ROS domain id of this context.
-    std::size_t domain_id_;
-    // An owned session.
-    z_owned_session_t session_;
-    // Liveliness keyexpr string to subscribe to for ROS graph changes.
-    std::string liveliness_str_;
-    // Graph cache.
-    std::shared_ptr<rmw_zenoh_cpp::GraphCache> graph_cache_;
-    // ROS graph liveliness subscriber.
-    z_owned_subscriber_t graph_subscriber_;
-    // Equivalent to rmw_dds_common::Context's guard condition.
-    // Guard condition that should be triggered when the graph changes.
-    std::unique_ptr<rmw_guard_condition_t> graph_guard_condition_;
-    // The GuardCondition data structure.
-    rmw_zenoh_cpp::GuardCondition guard_condition_data_;
-    // Shutdown flag.
-    bool is_shutdown_;
-    // A counter to assign a local id for every entity created in this session.
-    std::size_t next_entity_id_;
-    // True once graph subscriber is initialized.
-    bool is_initialized_;
-    // Nodes created from this context.
-    std::unordered_map<const rmw_node_t *, std::shared_ptr<rmw_zenoh_cpp::NodeData>> nodes_;
-#ifdef RMW_ZENOH_BUILD_WITH_SHARED_MEMORY
-    // An optional SHM context that is initialized if SHM is enabled in the
-    // zenoh session config.
-    std::optional<rmw_zenoh_cpp::ShmContext> shm_;
-#endif
-  };
-
-=======
->>>>>>> 7450bb26
   std::shared_ptr<Data> data_{nullptr};
 };
 
