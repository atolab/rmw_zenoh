--- conflicted
+++ resolved
@@ -20,10 +20,6 @@
 #include "logging_macros.hpp"
 #include "rmw_data_types.hpp"
 
-<<<<<<< HEAD
-=======
-#include "rmw/error_handling.h"
->>>>>>> fbdd17a0
 #include "rmw/impl/cpp/macros.hpp"
 
 
@@ -186,8 +182,6 @@
     z_drop(z_move(err_str));
     return;
   }
-<<<<<<< HEAD
-=======
 
   std::chrono::nanoseconds::rep received_timestamp =
     std::chrono::system_clock::now().time_since_epoch().count();
@@ -195,7 +189,6 @@
   client_data->add_new_reply(std::make_unique<ZenohReply>(reply, received_timestamp));
   // Since we took ownership of the reply, null it out here
   *reply = z_reply_null();
->>>>>>> fbdd17a0
 }
 
 void client_data_drop(void * data)
