// Copyright 2023 Open Source Robotics Foundation, Inc.
//
// Licensed under the Apache License, Version 2.0 (the "License");
// you may not use this file except in compliance with the License.
// You may obtain a copy of the License at
//
//     http://www.apache.org/licenses/LICENSE-2.0
//
// Unless required by applicable law or agreed to in writing, software
// distributed under the License is distributed on an "AS IS" BASIS,
// WITHOUT WARRANTIES OR CONDITIONS OF ANY KIND, either express or implied.
// See the License for the specific language governing permissions and
// limitations under the License.

#ifndef DETAIL__RMW_DATA_TYPES_HPP_
#define DETAIL__RMW_DATA_TYPES_HPP_

#include <zenoh.h>

#include <condition_variable>
#include <deque>
#include <memory>
#include <mutex>
#include <optional>
#include <string>
#include <unordered_map>
#include <unordered_set>
#include <utility>
#include <variant>
#include <vector>

#include "rcutils/allocator.h"

#include "rmw/rmw.h"

#include "graph_cache.hpp"
#include "message_type_support.hpp"
#include "service_type_support.hpp"

/// Structs for various type erased data fields.

///==============================================================================
struct rmw_context_impl_s
{
  // An owned session.
  z_owned_session_t session;

  // An optional SHM manager that is initialized of SHM is enabled in the
  // zenoh session config.
  std::optional<zc_owned_shm_manager_t> shm_manager;

  z_owned_subscriber_t graph_subscriber;

  /// Shutdown flag.
  bool is_shutdown;

  // Equivalent to rmw_dds_common::Context's guard condition
  /// Guard condition that should be triggered when the graph changes.
  rmw_guard_condition_t * graph_guard_condition;

  GraphCache graph_cache;
};

///==============================================================================
struct rmw_node_data_t
{
  // TODO(Yadunund): Do we need a token at the node level? Right now I have one
  // for cases where a node may spin up but does not have any publishers or subscriptions.
  // Liveliness token for the node.
  zc_owned_liveliness_token_t token;
};

///==============================================================================
struct rmw_publisher_data_t
{
  // An owned publisher.
  z_owned_publisher_t pub;

  // Optional publication cache when durability is transient_local.
  std::optional<ze_owned_publication_cache_t> pub_cache;

  // Store the actual QoS profile used to configure this publisher.
  rmw_qos_profile_t adapted_qos_profile;

  // Liveliness token for the publisher.
  zc_owned_liveliness_token_t token;

  // Type support fields
  const void * type_support_impl;
  const char * typesupport_identifier;
  MessageTypeSupport * type_support;

  // Context for memory allocation for messages.
  rmw_context_t * context;
};

///==============================================================================
struct rmw_wait_set_data_t
{
  std::condition_variable condition_variable;
  std::mutex condition_mutex;

  rmw_context_t * context;
};

///==============================================================================
// z_owned_closure_sample_t
void sub_data_handler(const z_sample_t * sample, void * sub_data);

struct saved_msg_data
{
  explicit saved_msg_data(zc_owned_payload_t p, uint64_t recv_ts, const uint8_t pub_gid[16]);

  zc_owned_payload_t payload;
  uint64_t recv_timestamp;
  uint8_t publisher_gid[16];
};

///==============================================================================
class rmw_subscription_data_t final
{
<<<<<<< HEAD
  // An owned subscriber or querying_subscriber depending on the QoS settings.
  std::variant<z_owned_subscriber_t, ze_owned_querying_subscriber_t> sub;

  // Store the actual QoS profile used to configure this subscription.
  rmw_qos_profile_t adapted_qos_profile;
=======
public:
  z_owned_subscriber_t sub;
>>>>>>> 76fec8b3

  // Liveliness token for the subscription.
  zc_owned_liveliness_token_t token;

  const void * type_support_impl;
  const char * typesupport_identifier;
  MessageTypeSupport * type_support;
  rmw_context_t * context;

<<<<<<< HEAD
  std::deque<std::unique_ptr<saved_msg_data>> message_queue;
  std::mutex message_queue_mutex;

  std::mutex internal_mutex;
  std::condition_variable * condition{nullptr};
=======
  size_t queue_depth;
  bool reliable;

  void attach_condition(std::condition_variable * condition_variable);

  void detach_condition();

  bool message_queue_is_empty() const;

  std::unique_ptr<saved_msg_data> pop_next_message();

  void add_new_message(std::unique_ptr<saved_msg_data> msg, const std::string & topic_name);

private:
  std::deque<std::unique_ptr<saved_msg_data>> message_queue_;
  mutable std::mutex message_queue_mutex_;

  void notify();

  std::condition_variable * condition_{nullptr};
  std::mutex condition_mutex_;
>>>>>>> 76fec8b3
};


///==============================================================================

void service_data_handler(const z_query_t * query, void * service_data);

void client_data_handler(z_owned_reply_t * reply, void * client_data);

///==============================================================================

class ZenohQuery final
{
public:
  ZenohQuery(const z_query_t * query);

  ~ZenohQuery();

  const z_query_t get_query() const;

private:
  z_owned_query_t query_;
};

class rmw_service_data_t final
{
public:
  z_owned_keyexpr_t keyexpr;
  z_owned_queryable_t qable;

  // Store the actual QoS profile used to configure this service.
  // The QoS is reused for getting requests and sending responses.
  rmw_qos_profile_t adapted_qos_profile;

  // Liveliness token for the service.
  zc_owned_liveliness_token_t token;

  const void * request_type_support_impl;
  const void * response_type_support_impl;
  const char * typesupport_identifier;
  RequestTypeSupport * request_type_support;
  ResponseTypeSupport * response_type_support;

  rmw_context_t * context;

  bool query_queue_is_empty() const;

  void attach_condition(std::condition_variable * condition_variable);

  void detach_condition();

  std::unique_ptr<ZenohQuery> pop_next_query();

  void add_new_query(std::unique_ptr<ZenohQuery> query);

  bool add_to_query_map(int64_t sequence_number, std::unique_ptr<ZenohQuery> query);

  std::unique_ptr<ZenohQuery> take_from_query_map(int64_t sequence_number);

private:
  void notify();

  // Deque to store the queries in the order they arrive.
  std::deque<std::unique_ptr<ZenohQuery>> query_queue_;
  mutable std::mutex query_queue_mutex_;

  // Map to store the sequence_number -> query_id
  std::unordered_map<int64_t, std::unique_ptr<ZenohQuery>> sequence_to_query_map_;
  std::mutex sequence_to_query_map_mutex_;

  std::condition_variable * condition_{nullptr};
  std::mutex condition_mutex_;
};

///==============================================================================

class ZenohReply final
{
public:
  ZenohReply(const z_owned_reply_t * reply);

  ~ZenohReply();

  std::optional<z_sample_t> get_sample() const;

private:
  z_owned_reply_t reply_;
};

class rmw_client_data_t final
{
public:
  z_owned_keyexpr_t keyexpr;
  z_owned_closure_reply_t zn_closure_reply;

  // Store the actual QoS profile used to configure this client.
  // The QoS is reused for sending requests and getting responses.
  rmw_qos_profile_t adapted_qos_profile;

  // Liveliness token for the client.
  zc_owned_liveliness_token_t token;

  const void * request_type_support_impl;
  const void * response_type_support_impl;
  const char * typesupport_identifier;
  RequestTypeSupport * request_type_support;
  ResponseTypeSupport * response_type_support;

  rmw_context_t * context;

  uint8_t client_guid[RMW_GID_STORAGE_SIZE];

  size_t get_next_sequence_number();

  void add_new_reply(std::unique_ptr<ZenohReply> reply);

  bool reply_queue_is_empty() const;

  void attach_condition(std::condition_variable * condition_variable);

  void detach_condition();

  std::unique_ptr<ZenohReply> pop_next_reply();

private:
  void notify();

  size_t sequence_number{1};
  std::mutex sequence_number_mutex;

  std::condition_variable * condition_{nullptr};
  std::mutex condition_mutex_;

  std::deque<std::unique_ptr<ZenohReply>> reply_queue_;
  mutable std::mutex reply_queue_mutex_;
};

#endif  // DETAIL__RMW_DATA_TYPES_HPP_<|MERGE_RESOLUTION|>--- conflicted
+++ resolved
@@ -119,16 +119,12 @@
 ///==============================================================================
 class rmw_subscription_data_t final
 {
-<<<<<<< HEAD
+public:
   // An owned subscriber or querying_subscriber depending on the QoS settings.
   std::variant<z_owned_subscriber_t, ze_owned_querying_subscriber_t> sub;
 
   // Store the actual QoS profile used to configure this subscription.
   rmw_qos_profile_t adapted_qos_profile;
-=======
-public:
-  z_owned_subscriber_t sub;
->>>>>>> 76fec8b3
 
   // Liveliness token for the subscription.
   zc_owned_liveliness_token_t token;
@@ -137,16 +133,6 @@
   const char * typesupport_identifier;
   MessageTypeSupport * type_support;
   rmw_context_t * context;
-
-<<<<<<< HEAD
-  std::deque<std::unique_ptr<saved_msg_data>> message_queue;
-  std::mutex message_queue_mutex;
-
-  std::mutex internal_mutex;
-  std::condition_variable * condition{nullptr};
-=======
-  size_t queue_depth;
-  bool reliable;
 
   void attach_condition(std::condition_variable * condition_variable);
 
@@ -166,7 +152,6 @@
 
   std::condition_variable * condition_{nullptr};
   std::mutex condition_mutex_;
->>>>>>> 76fec8b3
 };
 
 
