// Copyright 2024 Open Source Robotics Foundation, Inc.
//
// Licensed under the Apache License, Version 2.0 (the "License");
// you may not use this file except in compliance with the License.
// You may obtain a copy of the License at
//
//     http://www.apache.org/licenses/LICENSE-2.0
//
// Unless required by applicable law or agreed to in writing, software
// distributed under the License is distributed on an "AS IS" BASIS,
// WITHOUT WARRANTIES OR CONDITIONS OF ANY KIND, either express or implied.
// See the License for the specific language governing permissions and
// limitations under the License.

#include "rmw_subscription_data.hpp"

#include <fastcdr/FastBuffer.h>

#include <cinttypes>
#include <limits>
#include <memory>
#include <mutex>
#include <string>
#include <utility>
#include <variant>

#include "attachment_helpers.hpp"
#include "cdr.hpp"
#include "identifier.hpp"
#include "rmw_context_impl_s.hpp"
#include "message_type_support.hpp"
#include "logging_macros.hpp"
#include "qos.hpp"

#include "rcpputils/scope_exit.hpp"

#include "rmw/error_handling.h"
#include "rmw/get_topic_endpoint_info.h"
#include "rmw/impl/cpp/macros.hpp"

namespace rmw_zenoh_cpp
{
<<<<<<< HEAD
=======
namespace
{
//==============================================================================
// TODO(Yadunund): Make this a class member and lambda capture weak_from_this()
// instead of passing a rawptr to SubscriptionData when we switch to zenoh-cpp.
void sub_data_handler(z_loaned_sample_t * sample, void * data)
{
  z_view_string_t keystr;
  z_keyexpr_as_view_string(z_sample_keyexpr(sample), &keystr);

  auto sub_data = static_cast<SubscriptionData *>(data);
  if (sub_data == nullptr) {
    RMW_ZENOH_LOG_ERROR_NAMED(
      "rmw_zenoh_cpp",
      "Unable to obtain SubscriptionData from data for %s.",
      z_loan(keystr)
    );
    return;
  }

  AttachmentData attachment(z_sample_attachment(sample));
  const z_loaned_bytes_t * payload = z_sample_payload(sample);

  z_owned_slice_t slice;
  z_bytes_to_slice(payload, &slice);

  std::string topic_name(z_string_data(z_loan(keystr)), z_string_len(z_loan(keystr)));

  sub_data->add_new_message(
    std::make_unique<SubscriptionData::Message>(
      slice,
      std::chrono::system_clock::now().time_since_epoch().count(),
      std::move(attachment)),
    topic_name);
}
}  // namespace

>>>>>>> dd82e842
///=============================================================================
SubscriptionData::Message::Message(
  zenoh::Bytes p,
  uint64_t recv_ts,
  AttachmentData && attachment_)
: payload(std::move(p)), recv_timestamp(recv_ts), attachment(std::move(attachment_))
{
}

///=============================================================================
SubscriptionData::Message::~Message()
{
}

///=============================================================================
std::shared_ptr<SubscriptionData> SubscriptionData::make(
  std::shared_ptr<zenoh::Session> session,
  std::shared_ptr<GraphCache> graph_cache,
  const rmw_node_t * const node,
  liveliness::NodeInfo node_info,
  std::size_t node_id,
  std::size_t subscription_id,
  const std::string & topic_name,
  const rosidl_message_type_support_t * type_support,
  const rmw_qos_profile_t * qos_profile)
{
  rmw_qos_profile_t adapted_qos_profile = *qos_profile;
  rmw_ret_t ret = QoS::get().best_available_qos(
    node, topic_name.c_str(), &adapted_qos_profile, rmw_get_publishers_info_by_topic);
  if (RMW_RET_OK != ret) {
    return nullptr;
  }

  rcutils_allocator_t * allocator = &node->context->options.allocator;

  const rosidl_type_hash_t * type_hash = type_support->get_type_hash_func(type_support);
  auto callbacks = static_cast<const message_type_support_callbacks_t *>(type_support->data);
  auto message_type_support = std::make_unique<MessageTypeSupport>(callbacks);

  // Convert the type hash to a string so that it can be included in the keyexpr.
  char * type_hash_c_str = nullptr;
  rcutils_ret_t stringify_ret = rosidl_stringify_type_hash(
    type_hash,
    *allocator,
    &type_hash_c_str);
  if (RCUTILS_RET_BAD_ALLOC == stringify_ret) {
    RMW_SET_ERROR_MSG("Failed to allocate type_hash_c_str.");
    return nullptr;
  }
  auto free_type_hash_c_str = rcpputils::make_scope_exit(
    [&allocator, &type_hash_c_str]() {
      allocator->deallocate(type_hash_c_str, allocator->state);
    });

  // Everything above succeeded and is setup properly. Now declare a subscriber
  // with Zenoh; after this, callbacks may come in at any time.
  std::size_t domain_id = node_info.domain_id_;
  auto entity = liveliness::Entity::make(
    session->get_zid(),
    std::to_string(node_id),
    std::to_string(subscription_id),
    liveliness::EntityType::Subscription,
    std::move(node_info),
    liveliness::TopicInfo{
      std::move(domain_id),
      topic_name,
      message_type_support->get_name(),
      type_hash_c_str,
      adapted_qos_profile}
  );
  if (entity == nullptr) {
    RMW_ZENOH_LOG_ERROR_NAMED(
      "rmw_zenoh_cpp",
      "Unable to generate keyexpr for liveliness token for the subscription %s.",
      topic_name.c_str());
    return nullptr;
  }

  auto sub_data = std::shared_ptr<SubscriptionData>(
    new SubscriptionData{
      node,
      graph_cache,
      std::move(entity),
      std::move(session),
      type_support->data,
      std::move(message_type_support)
    });

  if (!sub_data->init()) {
    // init() already set the error
    return nullptr;
  }

  return sub_data;
}

///=============================================================================
SubscriptionData::SubscriptionData(
  const rmw_node_t * rmw_node,
  std::shared_ptr<GraphCache> graph_cache,
  std::shared_ptr<liveliness::Entity> entity,
  std::shared_ptr<zenoh::Session> session,
  const void * type_support_impl,
  std::unique_ptr<MessageTypeSupport> type_support)
: rmw_node_(rmw_node),
  graph_cache_(std::move(graph_cache)),
  entity_(std::move(entity)),
  sess_(std::move(session)),
  type_support_impl_(type_support_impl),
  type_support_(std::move(type_support)),
  last_known_published_msg_({}),
  total_messages_lost_(0),
  wait_set_data_(nullptr),
  is_shutdown_(false),
  initialized_(false)
{
  events_mgr_ = std::make_shared<EventsManager>();
}

// We have to use an "init" function here, rather than do this in the constructor, because we use
// enable_shared_from_this, which is not available in constructors.
bool SubscriptionData::init()
{
  zenoh::ZResult result;
  zenoh::KeyExpr sub_ke(entity_->topic_info()->topic_keyexpr_, true, &result);
  if (result != Z_OK) {
    RMW_SET_ERROR_MSG("unable to create zenoh keyexpr.");
    return false;
  }

  rmw_context_impl_t * context_impl = static_cast<rmw_context_impl_t *>(rmw_node_->context->impl);

  sess_ = context_impl->session();

  // Instantiate the subscription with suitable options depending on the
  // adapted_qos_profile.
  // TODO(Yadunund): Rely on a separate function to return the sub
  // as we start supporting more qos settings.
  if (entity_->topic_info()->qos_.durability == RMW_QOS_POLICY_DURABILITY_TRANSIENT_LOCAL) {
    zenoh::Session::QueryingSubscriberOptions sub_options =
      zenoh::Session::QueryingSubscriberOptions::create_default();
    const std::string selector = "*/" + entity_->topic_info()->topic_keyexpr_;
    zenoh::KeyExpr selector_ke(selector);
    sub_options.query_keyexpr = std::move(selector_ke);
    // Tell the PublicationCache's Queryable that the query accepts any key expression as a reply.
    // By default a query accepts only replies that matches its query selector.
    // This allows us to selectively query certain PublicationCaches when defining the
    // set_querying_subscriber_callback below.
    sub_options.query_accept_replies = ZC_REPLY_KEYEXPR_ANY;
    // As this initial query is now using a "*", the query target is not COMPLETE.
    sub_options.query_target = Z_QUERY_TARGET_ALL;
    // We set consolidation to none as we need to receive transient local messages
    // from a number of publishers. Eg: To receive TF data published over /tf_static
    // by various publishers.
    sub_options.query_consolidation =
      zenoh::QueryConsolidation(zenoh::ConsolidationMode::Z_CONSOLIDATION_MODE_NONE);

    std::weak_ptr<SubscriptionData> data_wp = shared_from_this();
    auto sub = context_impl->session()->declare_querying_subscriber(
      sub_ke,
      [data_wp](const zenoh::Sample & sample) {
        auto sub_data = data_wp.lock();
        if (sub_data == nullptr) {
          RMW_ZENOH_LOG_ERROR_NAMED(
            "rmw_zenoh_cpp",
            "Unable to obtain SubscriptionData from data for %s.",
            sample.get_keyexpr().as_string_view());
          return;
        }

        auto attachment = sample.get_attachment();
        if (!attachment.has_value()) {
          RMW_ZENOH_LOG_ERROR_NAMED(
            "rmw_zenoh_cpp",
            "Unable to obtain attachment")
          return;
        }

        auto attachment_value = attachment.value();
        AttachmentData attachment_data(attachment_value);

        sub_data->add_new_message(
          std::make_unique<SubscriptionData::Message>(
            sample.get_payload().clone(),
            sample.get_timestamp().value().get_time(),
            std::move(attachment_data)),
          std::string(sample.get_keyexpr().as_string_view()));
      },
      zenoh::closures::none,
      std::move(sub_options),
      &result);
    if (result != Z_OK) {
      RMW_SET_ERROR_MSG("unable to create zenoh subscription");
      return false;
    }
    sub_ = std::move(sub);

    // Register the querying subscriber with the graph cache to get latest
    // messages from publishers that were discovered after their first publication.
    graph_cache_->set_querying_subscriber_callback(
      entity_->topic_info().value().topic_keyexpr_,
      entity_->keyexpr_hash(),
      [data_wp](const std::string & queryable_prefix) -> void
      {
        auto sub_data = data_wp.lock();
        if (sub_data == nullptr) {
          RMW_ZENOH_LOG_ERROR_NAMED(
            "rmw_zenoh_cpp",
            "Unable to lock weak_ptr<SubscriptionData> within querying subscription callback."
          );
          return;
        }
        std::lock_guard<std::mutex> lock(sub_data->mutex_);

        const std::string selector = queryable_prefix +
        "/" +
        sub_data->entity_->topic_info().value().topic_keyexpr_;
        RMW_ZENOH_LOG_DEBUG_NAMED(
          "rmw_zenoh_cpp",
          "QueryingSubscriberCallback triggered over %s.",
          selector.c_str()
        );
        zenoh::Session::GetOptions opts = zenoh::Session::GetOptions::create_default();
        opts.timeout_ms = std::numeric_limits<uint64_t>::max();
        opts.consolidation = zenoh::ConsolidationMode::Z_CONSOLIDATION_MODE_NONE;
        opts.accept_replies = ZC_REPLY_KEYEXPR_ANY;

        zenoh::ZResult result;
        std::get<zenoh::ext::QueryingSubscriber<void>>(sub_data->sub_.value()).get(
          zenoh::KeyExpr(selector),
          std::move(opts),
          &result);

        if (result != Z_OK) {
          RMW_SET_ERROR_MSG("unable to get querying subscriber.");
          return;
        }
      }
    );
  } else {
    zenoh::Session::SubscriberOptions sub_options =
      zenoh::Session::SubscriberOptions::create_default();
    std::weak_ptr<SubscriptionData> data_wp = shared_from_this();
    zenoh::Subscriber<void> sub = context_impl->session()->declare_subscriber(
      sub_ke,
      [data_wp](const zenoh::Sample & sample) {
        zenoh::KeyExpr keystr(std::string(sample.get_keyexpr().as_string_view()));

        auto sub_data = data_wp.lock();
        if (sub_data == nullptr) {
          RMW_ZENOH_LOG_ERROR_NAMED(
            "rmw_zenoh_cpp",
            "Unable to lock weak_ptr<SubscriptionData> within querying subscription callback."
          );
          return;
        }
        auto attachment = sample.get_attachment();
        if (!attachment.has_value()) {
          RMW_ZENOH_LOG_ERROR_NAMED(
            "rmw_zenoh_cpp",
            "Unable to obtain attachment")
          return;
        }
        auto payload = sample.get_payload().clone();
        auto attachment_value = attachment.value();

        AttachmentData attachment_data(attachment_value);
        sub_data->add_new_message(
          std::make_unique<SubscriptionData::Message>(
            sample.get_payload().clone(),
            sample.get_timestamp().value().get_time(),
            std::move(attachment_data)),
          std::string(keystr.as_string_view()));
      },
      zenoh::closures::none,
      std::move(sub_options),
      &result);
    if (result != Z_OK) {
      RMW_SET_ERROR_MSG("unable to create zenoh subscription");
      return false;
    }
    sub_ = std::move(sub);
  }

  // Publish to the graph that a new subscription is in town.
  std::string liveliness_keyexpr = entity_->liveliness_keyexpr();
  token_ = context_impl->session()->liveliness_declare_token(
    zenoh::KeyExpr(liveliness_keyexpr),
    zenoh::Session::LivelinessDeclarationOptions::create_default(),
    &result);
  if (result != Z_OK) {
    RMW_ZENOH_LOG_ERROR_NAMED(
      "rmw_zenoh_cpp",
      "Unable to create liveliness token for the subscription.");
    return false;
  }

  initialized_ = true;

  return true;
}

///=============================================================================
std::size_t SubscriptionData::keyexpr_hash() const
{
  std::lock_guard<std::mutex> lock(mutex_);
  return entity_->keyexpr_hash();
}

///=============================================================================
liveliness::TopicInfo SubscriptionData::topic_info() const
{
  std::lock_guard<std::mutex> lock(mutex_);
  return entity_->topic_info().value();
}

///=============================================================================
bool SubscriptionData::liveliness_is_valid() const
{
  std::lock_guard<std::mutex> lock(mutex_);
  // The z_check function is now internal in zenoh-1.0.0 so we assume
  // the liveliness token is still initialized as long as this entity has
  // not been shutdown.
  return !is_shutdown_;
}

///=============================================================================
std::shared_ptr<EventsManager> SubscriptionData::events_mgr() const
{
  std::lock_guard<std::mutex> lock(mutex_);
  return events_mgr_;
}

///=============================================================================
SubscriptionData::~SubscriptionData()
{
  const rmw_ret_t ret = this->shutdown();
  if (ret != RMW_RET_OK) {
    RMW_ZENOH_LOG_ERROR_NAMED(
      "rmw_zenoh_cpp",
      "Error destructing publisher /%s.",
      entity_->topic_info().value().name_.c_str()
    );
  }
}

///=============================================================================
rmw_ret_t SubscriptionData::shutdown()
{
  rmw_ret_t ret = RMW_RET_OK;
  std::lock_guard<std::mutex> lock(mutex_);
  if (is_shutdown_ || !initialized_) {
    return ret;
  }

  // Remove the registered callback from the GraphCache if any.
  graph_cache_->remove_querying_subscriber_callback(
    entity_->topic_info().value().topic_keyexpr_,
    entity_->keyexpr_hash()
  );
  // Remove any event callbacks registered to this subscription.
  graph_cache_->remove_qos_event_callbacks(entity_->keyexpr_hash());

  // Unregister this subscription from the ROS graph.
  zenoh::ZResult result;
  std::move(token_).value().undeclare(&result);
  if (result != Z_OK) {
    RMW_ZENOH_LOG_ERROR_NAMED(
      "rmw_zenoh_cpp",
      "Unable to undeclare liveliness token");
    return RMW_RET_ERROR;
  }

  if (sub_.has_value()) {
    zenoh::Subscriber<void> * sub = std::get_if<zenoh::Subscriber<void>>(&sub_.value());
    if (sub != nullptr) {
      std::move(*sub).undeclare(&result);
      if (result != Z_OK) {
        RMW_ZENOH_LOG_ERROR_NAMED(
          "rmw_zenoh_cpp",
          "failed to undeclare sub.");
        return RMW_RET_ERROR;
      }
    } else {
      zenoh::ext::QueryingSubscriber<void> * sub =
        std::get_if<zenoh::ext::QueryingSubscriber<void>>(&sub_.value());
      if (sub != nullptr) {
        std::move(*sub).undeclare(&result);
        if (result != Z_OK) {
          RMW_ZENOH_LOG_ERROR_NAMED(
            "rmw_zenoh_cpp",
            "failed to undeclare querying sub.");
          return RMW_RET_ERROR;
        }
      }
    }
  }

  sess_.reset();
  is_shutdown_ = true;
  initialized_ = false;
  return ret;
}

///=============================================================================
bool SubscriptionData::is_shutdown() const
{
  std::lock_guard<std::mutex> lock(mutex_);
  return is_shutdown_;
}

///=============================================================================
bool SubscriptionData::queue_has_data_and_attach_condition_if_not(
  rmw_wait_set_data_t * wait_set_data)
{
  std::lock_guard<std::mutex> lock(mutex_);
  if (!message_queue_.empty()) {
    return true;
  }

  wait_set_data_ = wait_set_data;

  return false;
}

///=============================================================================
bool SubscriptionData::detach_condition_and_queue_is_empty()
{
  std::lock_guard<std::mutex> lock(mutex_);
  wait_set_data_ = nullptr;

  return message_queue_.empty();
}

///=============================================================================
rmw_ret_t SubscriptionData::take_one_message(
  void * ros_message,
  rmw_message_info_t * message_info,
  bool * taken)
{
  *taken = false;

  std::lock_guard<std::mutex> lock(mutex_);
  if (is_shutdown_ || message_queue_.empty()) {
    // This tells rcl that the check for a new message was done, but no messages have come in yet.
    return RMW_RET_OK;
  }
  std::unique_ptr<Message> msg_data = std::move(message_queue_.front());
  message_queue_.pop_front();

  auto payload_data = msg_data->payload.as_vector();

  if (payload_data.size() > 0) {
    // Object that manages the raw buffer
    eprosima::fastcdr::FastBuffer fastbuffer(
      reinterpret_cast<char *>(const_cast<uint8_t *>(payload_data.data())),
      payload_data.size());

    // Object that serializes the data
    rmw_zenoh_cpp::Cdr deser(fastbuffer);
    if (!type_support_->deserialize_ros_message(
        deser.get_cdr(),
        ros_message,
        type_support_impl_))
    {
      RMW_SET_ERROR_MSG("could not deserialize ROS message");
      return RMW_RET_ERROR;
    }

    if (message_info != nullptr) {
      message_info->source_timestamp = msg_data->attachment.source_timestamp();
      message_info->received_timestamp = msg_data->recv_timestamp;
      message_info->publication_sequence_number = msg_data->attachment.sequence_number();
      // TODO(clalancette): fill in reception_sequence_number
      message_info->reception_sequence_number = 0;
      message_info->publisher_gid.implementation_identifier = rmw_zenoh_cpp::rmw_zenoh_identifier;
      memcpy(
        message_info->publisher_gid.data,
        msg_data->attachment.copy_gid().data(),
        RMW_GID_STORAGE_SIZE);
      message_info->from_intra_process = false;
    }
    *taken = true;
  } else {
    RMW_ZENOH_LOG_DEBUG_NAMED(
      "rmw_zenoh_cpp",
      "SubscriptionData not able to get slice data");
    return RMW_RET_ERROR;
  }

  return RMW_RET_OK;
}

///=============================================================================
rmw_ret_t SubscriptionData::take_serialized_message(
  rmw_serialized_message_t * serialized_message,
  bool * taken,
  rmw_message_info_t * message_info)
{
  *taken = false;

  std::lock_guard<std::mutex> lock(mutex_);
  if (is_shutdown_ || message_queue_.empty()) {
    // This tells rcl that the check for a new message was done, but no messages have come in yet.
    return RMW_RET_OK;
  }
  std::unique_ptr<Message> msg_data = std::move(message_queue_.front());
  message_queue_.pop_front();

  auto payload_data = msg_data->payload.as_vector();

  if (payload_data.size() > 0) {
    if (serialized_message->buffer_capacity < payload_data.size()) {
      rmw_ret_t ret =
        rmw_serialized_message_resize(serialized_message, payload_data.size());
      if (ret != RMW_RET_OK) {
        return ret;  // Error message already set
      }
    }
    serialized_message->buffer_length = payload_data.size();
    memcpy(
      serialized_message->buffer,
      reinterpret_cast<char *>(const_cast<uint8_t *>(payload_data.data())),
      payload_data.size());

    *taken = true;

    if (message_info != nullptr) {
      message_info->source_timestamp = msg_data->attachment.source_timestamp();
      message_info->received_timestamp = msg_data->recv_timestamp;
      message_info->publication_sequence_number = msg_data->attachment.sequence_number();
      // TODO(clalancette): fill in reception_sequence_number
      message_info->reception_sequence_number = 0;
      message_info->publisher_gid.implementation_identifier = rmw_zenoh_cpp::rmw_zenoh_identifier;
      memcpy(
        message_info->publisher_gid.data,
        msg_data->attachment.copy_gid().data(),
        RMW_GID_STORAGE_SIZE);
      message_info->from_intra_process = false;
    }
  } else {
    RMW_ZENOH_LOG_DEBUG_NAMED(
      "rmw_zenoh_cpp",
      "SubscriptionData not able to get slice data");
    return RMW_RET_ERROR;
  }

  return RMW_RET_OK;
}

///=============================================================================
void SubscriptionData::add_new_message(
  std::unique_ptr<SubscriptionData::Message> msg, const std::string & topic_name)
{
  std::lock_guard<std::mutex> lock(mutex_);
  if (is_shutdown_) {
    return;
  }
  const rmw_qos_profile_t adapted_qos_profile = entity_->topic_info().value().qos_;
  if (adapted_qos_profile.history != RMW_QOS_POLICY_HISTORY_KEEP_ALL &&
    message_queue_.size() >= adapted_qos_profile.depth)
  {
    // Log warning if message is discarded due to hitting the queue depth
    RMW_ZENOH_LOG_DEBUG_NAMED(
      "rmw_zenoh_cpp",
      "Message queue depth of %ld reached, discarding oldest message "
      "for subscription for %s",
      adapted_qos_profile.depth,
      topic_name.c_str());

    // If the adapted_qos_profile.depth is 0, the std::move command below will result
    // in UB and the z_drop will segfault. We explicitly set the depth to a minimum of 1
    // in rmw_create_subscription() but to be safe, we only attempt to discard from the
    // queue if it is non-empty.
    if (!message_queue_.empty()) {
      std::unique_ptr<Message> old = std::move(message_queue_.front());
      message_queue_.pop_front();
    }
  }

  // Check for messages lost if the new sequence number is not monotonically increasing.
  const size_t gid_hash = hash_gid(msg->attachment.copy_gid());
  auto last_known_pub_it = last_known_published_msg_.find(gid_hash);
  if (last_known_pub_it != last_known_published_msg_.end()) {
    const int64_t seq_increment = std::abs(
      msg->attachment.sequence_number() -
      last_known_pub_it->second);
    if (seq_increment > 1) {
      const size_t num_msg_lost = seq_increment - 1;
      total_messages_lost_ += num_msg_lost;
      auto event_status = std::make_unique<rmw_zenoh_event_status_t>();
      event_status->total_count_change = num_msg_lost;
      event_status->total_count = total_messages_lost_;
      events_mgr_->add_new_event(
        ZENOH_EVENT_MESSAGE_LOST,
        std::move(event_status));
    }
  }
  // Always update the last known sequence number for the publisher.
  last_known_published_msg_[gid_hash] = msg->attachment.sequence_number();

  message_queue_.emplace_back(std::move(msg));

  // Since we added new data, trigger user callback and guard condition if they are available
  data_callback_mgr_.trigger_callback();
  if (wait_set_data_ != nullptr) {
    wait_set_data_->triggered = true;
    wait_set_data_->condition_variable.notify_one();
  }
}

//==============================================================================
void SubscriptionData::set_on_new_message_callback(
  rmw_event_callback_t callback,
  const void * user_data)
{
  std::lock_guard<std::mutex> lock(mutex_);
  data_callback_mgr_.set_callback(user_data, std::move(callback));
}

//==============================================================================
std::shared_ptr<GraphCache> SubscriptionData::graph_cache() const
{
  std::lock_guard<std::mutex> lock(mutex_);
  return graph_cache_;
}

}  // namespace rmw_zenoh_cpp<|MERGE_RESOLUTION|>--- conflicted
+++ resolved
@@ -16,6 +16,7 @@
 
 #include <fastcdr/FastBuffer.h>
 
+#include <chrono>
 #include <cinttypes>
 #include <limits>
 #include <memory>
@@ -40,46 +41,6 @@
 
 namespace rmw_zenoh_cpp
 {
-<<<<<<< HEAD
-=======
-namespace
-{
-//==============================================================================
-// TODO(Yadunund): Make this a class member and lambda capture weak_from_this()
-// instead of passing a rawptr to SubscriptionData when we switch to zenoh-cpp.
-void sub_data_handler(z_loaned_sample_t * sample, void * data)
-{
-  z_view_string_t keystr;
-  z_keyexpr_as_view_string(z_sample_keyexpr(sample), &keystr);
-
-  auto sub_data = static_cast<SubscriptionData *>(data);
-  if (sub_data == nullptr) {
-    RMW_ZENOH_LOG_ERROR_NAMED(
-      "rmw_zenoh_cpp",
-      "Unable to obtain SubscriptionData from data for %s.",
-      z_loan(keystr)
-    );
-    return;
-  }
-
-  AttachmentData attachment(z_sample_attachment(sample));
-  const z_loaned_bytes_t * payload = z_sample_payload(sample);
-
-  z_owned_slice_t slice;
-  z_bytes_to_slice(payload, &slice);
-
-  std::string topic_name(z_string_data(z_loan(keystr)), z_string_len(z_loan(keystr)));
-
-  sub_data->add_new_message(
-    std::make_unique<SubscriptionData::Message>(
-      slice,
-      std::chrono::system_clock::now().time_since_epoch().count(),
-      std::move(attachment)),
-    topic_name);
-}
-}  // namespace
-
->>>>>>> dd82e842
 ///=============================================================================
 SubscriptionData::Message::Message(
   zenoh::Bytes p,
@@ -264,7 +225,7 @@
         sub_data->add_new_message(
           std::make_unique<SubscriptionData::Message>(
             sample.get_payload().clone(),
-            sample.get_timestamp().value().get_time(),
+            std::chrono::system_clock::now().time_since_epoch().count(),
             std::move(attachment_data)),
           std::string(sample.get_keyexpr().as_string_view()));
       },
@@ -350,7 +311,7 @@
         sub_data->add_new_message(
           std::make_unique<SubscriptionData::Message>(
             sample.get_payload().clone(),
-            sample.get_timestamp().value().get_time(),
+            std::chrono::system_clock::now().time_since_epoch().count(),
             std::move(attachment_data)),
           std::string(keystr.as_string_view()));
       },
