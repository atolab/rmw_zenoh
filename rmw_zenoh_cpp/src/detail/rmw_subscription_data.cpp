--- conflicted
+++ resolved
@@ -60,28 +60,8 @@
   attachement_data_t attachment(z_sample_attachment(sample));
   const z_loaned_bytes_t * payload = z_sample_payload(sample);
 
-<<<<<<< HEAD
   z_owned_slice_t slice;
   z_bytes_to_slice(payload, &slice);
-=======
-  int64_t sequence_number = get_int64_from_attachment(&sample->attachment, "sequence_number");
-  if (sequence_number < 0) {
-    // We failed to get the sequence number from the attachment.  While this
-    // isn't fatal, it is unusual and so we should report it.
-    sequence_number = 0;
-    RMW_ZENOH_LOG_ERROR_NAMED(
-      "rmw_zenoh_cpp", "Unable to obtain sequence number from the attachment.");
-  }
-
-  int64_t source_timestamp = get_int64_from_attachment(&sample->attachment, "source_timestamp");
-  if (source_timestamp < 0) {
-    // We failed to get the source timestamp from the attachment.  While this
-    // isn't fatal, it is unusual and so we should report it.
-    source_timestamp = 0;
-    RMW_ZENOH_LOG_ERROR_NAMED(
-      "rmw_zenoh_cpp", "Unable to obtain source timestamp from the attachment.");
-  }
->>>>>>> b272935b
 
   sub_data->add_new_message(
     std::make_unique<SubscriptionData::Message>(
@@ -215,23 +195,12 @@
 {
   // TODO(Yadunund): Instead of passing a rawptr, rely on capturing weak_ptr<SubscriptionData>
   // in the closure callback once we switch to zenoh-cpp.
-<<<<<<< HEAD
   z_owned_closure_sample_t callback;
-  z_closure(&callback, sub_data_handler, nullptr, sub_data.get());
+  z_closure(&callback, sub_data_handler, nullptr, this);
 
   std::string topic_keyexpr = sub_data->entity_->topic_info()->topic_keyexpr_;
   z_view_keyexpr_t sub_ke;
   if (z_view_keyexpr_from_str(&sub_ke, topic_keyexpr.c_str()) != Z_OK) {
-=======
-  z_owned_closure_sample_t callback = z_closure(sub_data_handler, nullptr, this);
-  z_owned_keyexpr_t keyexpr =
-    z_keyexpr_new(entity_->topic_info()->topic_keyexpr_.c_str());
-  auto always_free_ros_keyexpr = rcpputils::make_scope_exit(
-    [&keyexpr]() {
-      z_keyexpr_drop(z_move(keyexpr));
-    });
-  if (!z_keyexpr_check(&keyexpr)) {
->>>>>>> b272935b
     RMW_SET_ERROR_MSG("unable to create zenoh keyexpr.");
     return false;
   }
@@ -260,33 +229,15 @@
   // adapted_qos_profile.
   // TODO(Yadunund): Rely on a separate function to return the sub
   // as we start supporting more qos settings.
-<<<<<<< HEAD
   if (adapted_qos_profile.durability == RMW_QOS_POLICY_DURABILITY_TRANSIENT_LOCAL) {
     ze_querying_subscriber_options_t sub_options;
     ze_querying_subscriber_options_default(&sub_options);
     // Make the initial query to hit all the PublicationCaches, using a query_selector with
     // '*' in place of the queryable_prefix of each PublicationCache
-    const std::string selector = "*/" +
-      sub_data->entity_->topic_info()->topic_keyexpr_;
+    const std::string selector = "*/" + entity_->topic_info()->topic_keyexpr_;
     z_view_keyexpr_t selector_ke;
     z_view_keyexpr_from_str(&selector_ke, selector.c_str());
     sub_options.query_selector = z_loan(selector_ke);
-=======
-  z_owned_str_t owned_key_str = z_keyexpr_to_string(z_loan(keyexpr));
-  auto always_drop_keystr = rcpputils::make_scope_exit(
-    [&owned_key_str]() {
-      z_drop(z_move(owned_key_str));
-    });
-
-  rmw_context_impl_t * context_impl = static_cast<rmw_context_impl_t *>(rmw_node_->context->impl);
-
-  if (entity_->topic_info()->qos_.durability == RMW_QOS_POLICY_DURABILITY_TRANSIENT_LOCAL) {
-    ze_querying_subscriber_options_t sub_options = ze_querying_subscriber_options_default();
-    // Make the initial query to hit all the PublicationCaches, using a query_selector with
-    // '*' in place of the queryable_prefix of each PublicationCache
-    const std::string selector = "*/" + entity_->topic_info()->topic_keyexpr_;
-    sub_options.query_selector = z_keyexpr(selector.c_str());
->>>>>>> b272935b
     // Tell the PublicationCache's Queryable that the query accepts any key expression as a reply.
     // By default a query accepts only replies that matches its query selector.
     // This allows us to selectively query certain PublicationCaches when defining the
@@ -298,23 +249,10 @@
     // from a number of publishers. Eg: To receive TF data published over /tf_static
     // by various publishers.
     sub_options.query_consolidation = z_query_consolidation_none();
-<<<<<<< HEAD
-    ze_owned_querying_subscriber_t sub;
+    ze_owned_querying_subscriber_t sub_;
     if (ze_declare_querying_subscriber(
-        session, &sub, z_loan(sub_ke), z_move(callback), &sub_options))
+        context_impl->session(), &sub_, z_loan(sub_ke), z_move(callback), &sub_options))
     {
-=======
-    if (entity_->topic_info()->qos_.reliability == RMW_QOS_POLICY_RELIABILITY_RELIABLE) {
-      sub_options.reliability = Z_RELIABILITY_RELIABLE;
-    }
-    sub_ = ze_declare_querying_subscriber(
-      context_impl->session(),
-      z_loan(keyexpr),
-      z_move(callback),
-      &sub_options
-    );
-    if (!z_check(std::get<ze_owned_querying_subscriber_t>(sub_))) {
->>>>>>> b272935b
       RMW_SET_ERROR_MSG("unable to create zenoh subscription");
       return false;
     }
@@ -362,35 +300,20 @@
     );
   } else {
     // Create a regular subscriber for all other durability settings.
-<<<<<<< HEAD
     z_subscriber_options_t sub_options;
     z_subscriber_options_default(&sub_options);
 
     z_owned_subscriber_t sub;
     if (z_declare_subscriber(
-        session, &sub, z_loan(sub_ke), z_move(callback),
+        context_impl->session(), &sub_, z_loan(sub_ke), z_move(callback),
         &sub_options) != Z_OK)
     {
-=======
-    z_subscriber_options_t sub_options = z_subscriber_options_default();
-    if (entity_->topic_info()->qos_.reliability == RMW_QOS_POLICY_RELIABILITY_RELIABLE) {
-      sub_options.reliability = Z_RELIABILITY_RELIABLE;
-    }
-    sub_ = z_declare_subscriber(
-      context_impl->session(),
-      z_loan(keyexpr),
-      z_move(callback),
-      &sub_options
-    );
-    if (!z_check(std::get<z_owned_subscriber_t>(sub_))) {
->>>>>>> b272935b
       RMW_SET_ERROR_MSG("unable to create zenoh subscription");
       return false;
     }
     sub_data->sub_ = sub;
   }
 
-<<<<<<< HEAD
   // Publish to the graph that a new subscription is in town.
   std::string liveliness_keyexpr = sub_data->entity_->liveliness_keyexpr();
   z_view_keyexpr_t liveliness_ke;
@@ -399,39 +322,12 @@
   auto free_token = rcpputils::make_scope_exit(
     [sub_data]() {
       if (sub_data != nullptr) {
-        z_drop(z_move(sub_data->token_));
+        z_drop(z_move(token_));
       }
     });
   if (zc_liveliness_declare_token(
-      session, &sub_data->token_, z_loan(liveliness_ke), NULL) != Z_OK)
+      context_impl->session(), &token_, z_loan(liveliness_ke), NULL) != Z_OK)
   {
-=======
-  auto undeclare_z_sub = rcpputils::make_scope_exit(
-    [this]() {
-      z_owned_subscriber_t * sub = std::get_if<z_owned_subscriber_t>(&sub_);
-      if (sub == nullptr || z_undeclare_subscriber(sub)) {
-        RMW_SET_ERROR_MSG("failed to undeclare sub");
-      } else {
-        ze_owned_querying_subscriber_t * querying_sub =
-        std::get_if<ze_owned_querying_subscriber_t>(&sub_);
-        if (querying_sub == nullptr || ze_undeclare_querying_subscriber(querying_sub)) {
-          RMW_SET_ERROR_MSG("failed to undeclare sub");
-        }
-      }
-    });
-
-  // Publish to the graph that a new subscription is in town.
-  token_ = zc_liveliness_declare_token(
-    context_impl->session(),
-    z_keyexpr(entity_->liveliness_keyexpr().c_str()),
-    NULL
-  );
-  auto free_token = rcpputils::make_scope_exit(
-    [this]() {
-      z_drop(z_move(token_));
-    });
-  if (!z_check(token_)) {
->>>>>>> b272935b
     RMW_ZENOH_LOG_ERROR_NAMED(
       "rmw_zenoh_cpp",
       "Unable to create liveliness token for the subscription.");
@@ -489,10 +385,6 @@
     return ret;
   }
 
-<<<<<<< HEAD
-  // Unregister this node from the ROS graph.
-  zc_liveliness_undeclare_token(z_move(token_));
-=======
   // Remove the registered callback from the GraphCache if any.
   graph_cache_->remove_querying_subscriber_callback(
     entity_->topic_info().value().topic_keyexpr_,
@@ -502,10 +394,7 @@
   graph_cache_->remove_qos_event_callbacks(entity_->keyexpr_hash());
 
   // Unregister this subscription from the ROS graph.
-  if (zc_liveliness_token_check(&token_)) {
-    zc_liveliness_undeclare_token(z_move(token_));
-  }
->>>>>>> b272935b
+  zc_liveliness_undeclare_token(z_move(token_));
 
   z_owned_subscriber_t * sub = std::get_if<z_owned_subscriber_t>(&sub_);
   if (sub != nullptr) {
