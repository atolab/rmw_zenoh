--- conflicted
+++ resolved
@@ -56,11 +56,7 @@
 
 ///=============================================================================
 std::shared_ptr<SubscriptionData> SubscriptionData::make(
-<<<<<<< HEAD
   std::shared_ptr<zenoh::Session> session,
-=======
-  std::shared_ptr<ZenohSession> session,
->>>>>>> ca5058ca
   std::shared_ptr<GraphCache> graph_cache,
   const rmw_node_t * const node,
   liveliness::NodeInfo node_info,
@@ -102,11 +98,7 @@
   // with Zenoh; after this, callbacks may come in at any time.
   std::size_t domain_id = node_info.domain_id_;
   auto entity = liveliness::Entity::make(
-<<<<<<< HEAD
     session->get_zid(),
-=======
-    z_info_zid(session->loan()),
->>>>>>> ca5058ca
     std::to_string(node_id),
     std::to_string(subscription_id),
     liveliness::EntityType::Subscription,
@@ -149,21 +141,13 @@
   const rmw_node_t * rmw_node,
   std::shared_ptr<GraphCache> graph_cache,
   std::shared_ptr<liveliness::Entity> entity,
-<<<<<<< HEAD
   std::shared_ptr<zenoh::Session> session,
-=======
-  std::shared_ptr<ZenohSession> sess,
->>>>>>> ca5058ca
   const void * type_support_impl,
   std::unique_ptr<MessageTypeSupport> type_support)
 : rmw_node_(rmw_node),
   graph_cache_(std::move(graph_cache)),
   entity_(std::move(entity)),
-<<<<<<< HEAD
   sess_(std::move(session)),
-=======
-  sess_(std::move(sess)),
->>>>>>> ca5058ca
   type_support_impl_(type_support_impl),
   type_support_(std::move(type_support)),
   last_known_published_msg_({}),
@@ -216,7 +200,6 @@
     // We set consolidation to none as we need to receive transient local messages
     // from a number of publishers. Eg: To receive TF data published over /tf_static
     // by various publishers.
-<<<<<<< HEAD
     sub_options.query_consolidation =
       zenoh::QueryConsolidation(zenoh::ConsolidationMode::Z_CONSOLIDATION_MODE_NONE);
 
@@ -255,13 +238,6 @@
       std::move(sub_options),
       &err);
     if (err != Z_OK) {
-=======
-    sub_options.query_consolidation = z_query_consolidation_none();
-    ze_owned_querying_subscriber_t sub;
-    if (ze_declare_querying_subscriber(
-        sess_->loan(), &sub, z_loan(sub_ke), z_move(callback), &sub_options))
-    {
->>>>>>> ca5058ca
       RMW_SET_ERROR_MSG("unable to create zenoh subscription");
       return false;
     }
@@ -310,7 +286,6 @@
       }
     );
   } else {
-<<<<<<< HEAD
     zenoh::Session::SubscriberOptions sub_options =
       zenoh::Session::SubscriberOptions::create_default();
     std::weak_ptr<SubscriptionData> data_wp = shared_from_this();
@@ -349,17 +324,6 @@
       std::move(sub_options),
       &err);
     if (err != Z_OK) {
-=======
-    // Create a regular subscriber for all other durability settings.
-    z_subscriber_options_t sub_options;
-    z_subscriber_options_default(&sub_options);
-
-    z_owned_subscriber_t sub;
-    if (z_declare_subscriber(
-        sess_->loan(), &sub, z_loan(sub_ke), z_move(callback),
-        &sub_options) != Z_OK)
-    {
->>>>>>> ca5058ca
       RMW_SET_ERROR_MSG("unable to create zenoh subscription");
       return false;
     }
@@ -368,24 +332,11 @@
 
   // Publish to the graph that a new subscription is in town.
   std::string liveliness_keyexpr = entity_->liveliness_keyexpr();
-<<<<<<< HEAD
   token_ = context_impl->session()->liveliness_declare_token(
     zenoh::KeyExpr(liveliness_keyexpr),
     zenoh::Session::LivelinessDeclarationOptions::create_default(),
     &err);
   if (err != Z_OK) {
-=======
-  z_view_keyexpr_t liveliness_ke;
-  z_view_keyexpr_from_str(&liveliness_ke, liveliness_keyexpr.c_str());
-
-  auto free_token = rcpputils::make_scope_exit(
-    [this]() {
-      z_drop(z_move(token_));
-    });
-  if (z_liveliness_declare_token(
-      sess_->loan(), &token_, z_loan(liveliness_ke), NULL) != Z_OK)
-  {
->>>>>>> ca5058ca
     RMW_ZENOH_LOG_ERROR_NAMED(
       "rmw_zenoh_cpp",
       "Unable to create liveliness token for the subscription.");
