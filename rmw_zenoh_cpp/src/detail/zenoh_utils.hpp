// Copyright 2024 Open Source Robotics Foundation, Inc.
//
// Licensed under the Apache License, Version 2.0 (the "License");
// you may not use this file except in compliance with the License.
// You may obtain a copy of the License at
//
//     http://www.apache.org/licenses/LICENSE-2.0
//
// Unless required by applicable law or agreed to in writing, software
// distributed under the License is distributed on an "AS IS" BASIS,
// WITHOUT WARRANTIES OR CONDITIONS OF ANY KIND, either express or implied.
// See the License for the specific language governing permissions and
// limitations under the License.

#ifndef DETAIL__ZENOH_UTILS_HPP_
#define DETAIL__ZENOH_UTILS_HPP_

#include <zenoh.h>

<<<<<<< HEAD
=======
#include <functional>
#include <optional>

>>>>>>> b272935b
#include "rmw/types.h"

namespace rmw_zenoh_cpp
{
///=============================================================================
<<<<<<< HEAD
void
create_map_and_set_sequence_num(
  z_owned_bytes_t * out_bytes, int64_t sequence_number,
  uint8_t gid[RMW_GID_STORAGE_SIZE]);
=======
// A function to safely copy an entity's GID as a z_bytes_t into a
// z_owned_bytes_map_t for a given key.
using GIDCopier = std::function<void (z_owned_bytes_map_t *, const char *)>;
///=============================================================================
z_owned_bytes_map_t
create_map_and_set_sequence_num(int64_t sequence_number, GIDCopier gid_copier);

///=============================================================================
// A class to store the replies to service requests.
class ZenohReply final
{
public:
  ZenohReply(const z_owned_reply_t * reply);

  ~ZenohReply();

  std::optional<z_sample_t> get_sample() const;

private:
  z_owned_reply_t reply_;
};

// A class to store the queries made by clients.
///=============================================================================
class ZenohQuery final
{
public:
  ZenohQuery(const z_query_t * query);

  ~ZenohQuery();

  const z_query_t get_query() const;

private:
  z_owned_query_t query_;
};
>>>>>>> b272935b
}  // namespace rmw_zenoh_cpp

#endif  // DETAIL__ZENOH_UTILS_HPP_<|MERGE_RESOLUTION|>--- conflicted
+++ resolved
@@ -17,60 +17,18 @@
 
 #include <zenoh.h>
 
-<<<<<<< HEAD
-=======
 #include <functional>
 #include <optional>
 
->>>>>>> b272935b
 #include "rmw/types.h"
 
 namespace rmw_zenoh_cpp
 {
 ///=============================================================================
-<<<<<<< HEAD
 void
 create_map_and_set_sequence_num(
   z_owned_bytes_t * out_bytes, int64_t sequence_number,
   uint8_t gid[RMW_GID_STORAGE_SIZE]);
-=======
-// A function to safely copy an entity's GID as a z_bytes_t into a
-// z_owned_bytes_map_t for a given key.
-using GIDCopier = std::function<void (z_owned_bytes_map_t *, const char *)>;
-///=============================================================================
-z_owned_bytes_map_t
-create_map_and_set_sequence_num(int64_t sequence_number, GIDCopier gid_copier);
-
-///=============================================================================
-// A class to store the replies to service requests.
-class ZenohReply final
-{
-public:
-  ZenohReply(const z_owned_reply_t * reply);
-
-  ~ZenohReply();
-
-  std::optional<z_sample_t> get_sample() const;
-
-private:
-  z_owned_reply_t reply_;
-};
-
-// A class to store the queries made by clients.
-///=============================================================================
-class ZenohQuery final
-{
-public:
-  ZenohQuery(const z_query_t * query);
-
-  ~ZenohQuery();
-
-  const z_query_t get_query() const;
-
-private:
-  z_owned_query_t query_;
-};
->>>>>>> b272935b
 }  // namespace rmw_zenoh_cpp
 
 #endif  // DETAIL__ZENOH_UTILS_HPP_