--- conflicted
+++ resolved
@@ -2091,81 +2091,10 @@
   RMW_CHECK_ARGUMENT_FOR_NULL(request_header, RMW_RET_INVALID_ARGUMENT);
   RMW_CHECK_ARGUMENT_FOR_NULL(ros_request, RMW_RET_INVALID_ARGUMENT);
 
-<<<<<<< HEAD
   return service_data->take_request(
     request_header,
     ros_request,
     taken);
-=======
-  RMW_CHECK_FOR_NULL_WITH_MSG(
-    service->service_name, "service has no service name", RMW_RET_INVALID_ARGUMENT);
-
-  rmw_zenoh_cpp::rmw_service_data_t * service_data =
-    static_cast<rmw_zenoh_cpp::rmw_service_data_t *>(service->data);
-  RMW_CHECK_FOR_NULL_WITH_MSG(
-    service->data, "Unable to retrieve service_data from service", RMW_RET_INVALID_ARGUMENT);
-
-  std::unique_ptr<rmw_zenoh_cpp::ZenohQuery> query = service_data->pop_next_query();
-  if (query == nullptr) {
-    // This tells rcl that the check for a new message was done, but no messages have come in yet.
-    return RMW_RET_OK;
-  }
-
-  const z_loaned_query_t * loaned_query = query->get_query();
-
-  // DESERIALIZE MESSAGE ========================================================
-  z_owned_slice_t payload;
-  z_bytes_to_slice(z_query_payload(loaned_query), &payload);
-
-  // Object that manages the raw buffer
-  eprosima::fastcdr::FastBuffer fastbuffer(
-    reinterpret_cast<char *>(const_cast<uint8_t *>(z_slice_data(z_loan(payload)))),
-    z_slice_len(z_loan(payload)));
-
-  // Object that serializes the data
-  rmw_zenoh_cpp::Cdr deser(fastbuffer);
-  if (!service_data->request_type_support->deserialize_ros_message(
-      deser.get_cdr(),
-      ros_request,
-      service_data->request_type_support_impl))
-  {
-    RMW_SET_ERROR_MSG("could not deserialize ROS message");
-    return RMW_RET_ERROR;
-  }
-
-  // Fill in the request header.
-
-  rmw_zenoh_cpp::attachement_data_t attachment(z_query_attachment(loaned_query));
-
-  request_header->request_id.sequence_number = attachment.sequence_number;
-  if (request_header->request_id.sequence_number < 0) {
-    RMW_SET_ERROR_MSG("Failed to get sequence_number from client call attachment");
-    return RMW_RET_ERROR;
-  }
-
-  memcpy(request_header->request_id.writer_guid, attachment.source_gid, RMW_GID_STORAGE_SIZE);
-
-  request_header->source_timestamp = attachment.source_timestamp;
-  if (request_header->source_timestamp < 0) {
-    RMW_SET_ERROR_MSG("Failed to get source_timestamp from client call attachment");
-    return RMW_RET_ERROR;
-  }
-
-  auto now = std::chrono::system_clock::now().time_since_epoch();
-  auto now_ns = std::chrono::duration_cast<std::chrono::nanoseconds>(now);
-  request_header->received_timestamp = now_ns.count();
-
-  // Add this query to the map, so that rmw_send_response can quickly look it up later
-  if (!service_data->add_to_query_map(request_header->request_id, std::move(query))) {
-    RMW_SET_ERROR_MSG("duplicate sequence number in the map");
-    return RMW_RET_ERROR;
-  }
-
-  z_drop(z_move(payload));
-  *taken = true;
-
-  return RMW_RET_OK;
->>>>>>> e6b7ecb6
 }
 
 //==============================================================================
