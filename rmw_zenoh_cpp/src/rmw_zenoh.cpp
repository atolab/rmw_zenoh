// Copyright 2023 Open Source Robotics Foundation, Inc.
//
// Licensed under the Apache License, Version 2.0 (the "License");
// you may not use this file except in compliance with the License.
// You may obtain a copy of the License at
//
//     http://www.apache.org/licenses/LICENSE-2.0
//
// Unless required by applicable law or agreed to in writing, software
// distributed under the License is distributed on an "AS IS" BASIS,
// WITHOUT WARRANTIES OR CONDITIONS OF ANY KIND, either express or implied.
// See the License for the specific language governing permissions and
// limitations under the License.

#include <fastcdr/FastBuffer.h>
#include <rmw/get_topic_endpoint_info.h>
#include <zenoh.h>

#include <chrono>
#include <cinttypes>
#include <cstring>
#include <memory>
#include <mutex>
#include <optional>
#include <string>
#include <utility>

#include "detail/attachment_helpers.hpp"
#include "detail/cdr.hpp"
#include "detail/guard_condition.hpp"
#include "detail/identifier.hpp"
#include "detail/liveliness_utils.hpp"
#include "detail/logging_macros.hpp"
#include "detail/message_type_support.hpp"
#include "detail/qos.hpp"
#include "detail/rmw_context_impl_s.hpp"
#include "detail/serialization_format.hpp"
#include "detail/type_support_common.hpp"
#include "detail/zenoh_utils.hpp"

#include "rcpputils/scope_exit.hpp"
#include "rcutils/strdup.h"
#include "rmw/dynamic_message_type_support.h"
#include "rmw/error_handling.h"
#include "rmw/features.h"
#include "rmw/impl/cpp/macros.hpp"
#include "rmw/ret_types.h"
#include "rmw/rmw.h"
#include "rmw/validate_namespace.h"
#include "rmw/validate_node_name.h"

namespace
{
//==============================================================================
const rosidl_message_type_support_t * find_message_type_support(
  const rosidl_message_type_support_t * type_supports)
{
  const rosidl_message_type_support_t * type_support = get_message_typesupport_handle(
    type_supports, RMW_ZENOH_CPP_TYPESUPPORT_C);
  if (!type_support) {
    rcutils_error_string_t prev_error_string = rcutils_get_error_string();
    rcutils_reset_error();
    type_support = get_message_typesupport_handle(type_supports, RMW_ZENOH_CPP_TYPESUPPORT_CPP);
    if (!type_support) {
      rcutils_error_string_t error_string = rcutils_get_error_string();
      rcutils_reset_error();
      RMW_SET_ERROR_MSG_WITH_FORMAT_STRING(
        "Type support not from this implementation. Got:\n"
        "    %s\n"
        "    %s\n"
        "while fetching it",
        prev_error_string.str, error_string.str);
      return nullptr;
    }
  }

  return type_support;
}

//==============================================================================
const rosidl_service_type_support_t * find_service_type_support(
  const rosidl_service_type_support_t * type_supports)
{
  const rosidl_service_type_support_t * type_support = get_service_typesupport_handle(
    type_supports, RMW_ZENOH_CPP_TYPESUPPORT_C);
  if (!type_support) {
    rcutils_error_string_t prev_error_string = rcutils_get_error_string();
    rcutils_reset_error();
    type_support = get_service_typesupport_handle(
      type_supports, RMW_ZENOH_CPP_TYPESUPPORT_CPP);
    if (!type_support) {
      rcutils_error_string_t error_string = rcutils_get_error_string();
      rcutils_reset_error();
      RMW_SET_ERROR_MSG_WITH_FORMAT_STRING(
        "Type support not from this implementation. Got:\n"
        "    %s\n"
        "    %s\n"
        "while fetching it",
        prev_error_string.str, error_string.str);
      return nullptr;
    }
  }

  return type_support;
}

}  // namespace

extern "C"
{
// TODO(yuyuan): SHM, make this configurable
#define SHM_BUF_OK_SIZE 2621440

//==============================================================================
/// Get the name of the rmw implementation being used
const char *
rmw_get_implementation_identifier(void)
{
  return rmw_zenoh_cpp::rmw_zenoh_identifier;
}

//==============================================================================
/// Get the unique serialization format for this middleware.
const char *
rmw_get_serialization_format(void)
{
  return rmw_zenoh_cpp::rmw_zenoh_serialization_format;
}

//==============================================================================
bool rmw_feature_supported(rmw_feature_t feature)
{
  switch (feature) {
    case RMW_FEATURE_MESSAGE_INFO_PUBLICATION_SEQUENCE_NUMBER:
      return false;
    case RMW_FEATURE_MESSAGE_INFO_RECEPTION_SEQUENCE_NUMBER:
      return false;
    case RMW_MIDDLEWARE_SUPPORTS_TYPE_DISCOVERY:
      return true;
    case RMW_MIDDLEWARE_CAN_TAKE_DYNAMIC_MESSAGE:
      return false;
    default:
      return false;
  }
}

//==============================================================================
/// Create a node and return a handle to that node.
rmw_node_t *
rmw_create_node(
  rmw_context_t * context,
  const char * name,
  const char * namespace_)
{
  RMW_CHECK_ARGUMENT_FOR_NULL(context, nullptr);
  RMW_CHECK_TYPE_IDENTIFIERS_MATCH(
    context,
    context->implementation_identifier,
    rmw_zenoh_cpp::rmw_zenoh_identifier,
    return nullptr);
  RMW_CHECK_FOR_NULL_WITH_MSG(
    context->impl,
    "expected initialized context",
    return nullptr);
  rmw_context_impl_t * context_impl = static_cast<rmw_context_impl_t *>(context->impl);
  RMW_CHECK_FOR_NULL_WITH_MSG(
    context_impl,
    "expected initialized context_impl",
    return nullptr);
  if (context_impl->is_shutdown()) {
    RCUTILS_SET_ERROR_MSG("context has been shutdown");
    return nullptr;
  }

  int validation_result = RMW_NODE_NAME_VALID;
  rmw_ret_t ret = rmw_validate_node_name(name, &validation_result, nullptr);
  if (RMW_RET_OK != ret) {
    return nullptr;
  }
  if (RMW_NODE_NAME_VALID != validation_result) {
    const char * reason = rmw_node_name_validation_result_string(validation_result);
    RMW_SET_ERROR_MSG_WITH_FORMAT_STRING("invalid node name: %s", reason);
    return nullptr;
  }

  validation_result = RMW_NAMESPACE_VALID;
  ret = rmw_validate_namespace(namespace_, &validation_result, nullptr);
  if (RMW_RET_OK != ret) {
    return nullptr;
  }
  if (RMW_NAMESPACE_VALID != validation_result) {
    const char * reason = rmw_namespace_validation_result_string(validation_result);
    RMW_SET_ERROR_MSG_WITH_FORMAT_STRING("invalid node namespace: %s", reason);
    return nullptr;
  }

  rcutils_allocator_t * allocator = &context->options.allocator;

  rmw_node_t * node =
    static_cast<rmw_node_t *>(allocator->zero_allocate(1, sizeof(rmw_node_t), allocator->state));
  RMW_CHECK_FOR_NULL_WITH_MSG(
    node,
    "unable to allocate memory for rmw_node_t",
    return nullptr);
  auto free_node = rcpputils::make_scope_exit(
    [node, allocator]() {
      allocator->deallocate(node, allocator->state);
    });

  node->name = rcutils_strdup(name, *allocator);
  RMW_CHECK_FOR_NULL_WITH_MSG(
    node->name,
    "unable to allocate memory for node name",
    return nullptr);
  auto free_name = rcpputils::make_scope_exit(
    [node, allocator]() {
      allocator->deallocate(const_cast<char *>(node->name), allocator->state);
    });

  node->namespace_ = rcutils_strdup(namespace_, *allocator);
  RMW_CHECK_FOR_NULL_WITH_MSG(
    node->namespace_,
    "unable to allocate memory for node namespace",
    return nullptr);
  auto free_namespace = rcpputils::make_scope_exit(
    [node, allocator]() {
      allocator->deallocate(const_cast<char *>(node->namespace_), allocator->state);
    });

  // Create the NodeData for this node.
  if (!context_impl->create_node_data(node, namespace_, name)) {
    // Error already set.
    return nullptr;
  }

  node->implementation_identifier = rmw_zenoh_cpp::rmw_zenoh_identifier;
  node->context = context;
  // Store type erased rmw_context_impl_s in node->data so that the NodeData
  // can be safely accessed.
  node->data = context->impl;

  free_namespace.cancel();
  free_name.cancel();
  free_node.cancel();
  return node;
}

//==============================================================================
/// Finalize a given node handle, reclaim the resources, and deallocate the node handle.
rmw_ret_t
rmw_destroy_node(rmw_node_t * node)
{
  RMW_CHECK_ARGUMENT_FOR_NULL(node, RMW_RET_INVALID_ARGUMENT);
  RMW_CHECK_ARGUMENT_FOR_NULL(node->context, RMW_RET_INVALID_ARGUMENT);
  RMW_CHECK_ARGUMENT_FOR_NULL(node->context->impl, RMW_RET_INVALID_ARGUMENT);
  RMW_CHECK_ARGUMENT_FOR_NULL(node->data, RMW_RET_INVALID_ARGUMENT);
  RMW_CHECK_TYPE_IDENTIFIERS_MATCH(
    node,
    node->implementation_identifier,
    rmw_zenoh_cpp::rmw_zenoh_identifier,
    return RMW_RET_INCORRECT_RMW_IMPLEMENTATION);

  rcutils_allocator_t * allocator = &node->context->options.allocator;

  // Undeclare liveliness token for the node to advertise that the node has ridden
  // off into the sunset.
  rmw_context_impl_s * context_impl =
    static_cast<rmw_context_impl_s *>(node->data);
  if (context_impl == nullptr) {
    RMW_SET_ERROR_MSG("Unable to cast node->data into rmw_context_impl_s.");
    return RMW_RET_ERROR;
  }

  context_impl->delete_node_data(node);

  allocator->deallocate(const_cast<char *>(node->namespace_), allocator->state);
  allocator->deallocate(const_cast<char *>(node->name), allocator->state);
  allocator->deallocate(node, allocator->state);

  return RMW_RET_OK;
}

//==============================================================================
/// Return a guard condition which is triggered when the ROS graph changes.
const rmw_guard_condition_t *
rmw_node_get_graph_guard_condition(const rmw_node_t * node)
{
  RMW_CHECK_ARGUMENT_FOR_NULL(node, nullptr);
  RMW_CHECK_TYPE_IDENTIFIERS_MATCH(
    node,
    node->implementation_identifier,
    rmw_zenoh_cpp::rmw_zenoh_identifier,
    return nullptr);

  RMW_CHECK_ARGUMENT_FOR_NULL(node->context, nullptr);
  RMW_CHECK_ARGUMENT_FOR_NULL(node->context->impl, nullptr);

  return node->context->impl->graph_guard_condition();
}

//==============================================================================
/// Initialize a publisher allocation to be used with later publications.
rmw_ret_t
rmw_init_publisher_allocation(
  const rosidl_message_type_support_t * type_support,
  const rosidl_runtime_c__Sequence__bound * message_bounds,
  rmw_publisher_allocation_t * allocation)
{
  static_cast<void>(type_support);
  static_cast<void>(message_bounds);
  static_cast<void>(allocation);
  RMW_SET_ERROR_MSG("rmw_init_publisher_allocation: unimplemented");
  return RMW_RET_UNSUPPORTED;
}

//==============================================================================
/// Destroy a publisher allocation object.
rmw_ret_t
rmw_fini_publisher_allocation(
  rmw_publisher_allocation_t * allocation)
{
  static_cast<void>(allocation);
  RMW_SET_ERROR_MSG("rmw_fini_publisher_allocation: unimplemented");
  return RMW_RET_UNSUPPORTED;
}

//==============================================================================
/// Create a publisher and return a handle to that publisher.
rmw_publisher_t *
rmw_create_publisher(
  const rmw_node_t * node,
  const rosidl_message_type_support_t * type_supports,
  const char * topic_name,
  const rmw_qos_profile_t * qos_profile,
  const rmw_publisher_options_t * publisher_options)
{
  RMW_CHECK_ARGUMENT_FOR_NULL(node, nullptr);
  RMW_CHECK_TYPE_IDENTIFIERS_MATCH(
    node,
    node->implementation_identifier,
    rmw_zenoh_cpp::rmw_zenoh_identifier,
    return nullptr);
  RMW_CHECK_ARGUMENT_FOR_NULL(type_supports, nullptr);
  RMW_CHECK_ARGUMENT_FOR_NULL(topic_name, nullptr);
  if (topic_name[0] == '\0') {
    RMW_SET_ERROR_MSG("topic_name argument is an empty string");
    return nullptr;
  }
  RMW_CHECK_ARGUMENT_FOR_NULL(qos_profile, nullptr);
  if (!qos_profile->avoid_ros_namespace_conventions) {
    int validation_result = RMW_TOPIC_VALID;
    rmw_ret_t ret = rmw_validate_full_topic_name(topic_name, &validation_result, nullptr);
    if (RMW_RET_OK != ret) {
      return nullptr;
    }
    if (RMW_TOPIC_VALID != validation_result) {
      const char * reason = rmw_full_topic_name_validation_result_string(validation_result);
      RMW_SET_ERROR_MSG_WITH_FORMAT_STRING("invalid topic name: %s", reason);
      return nullptr;
    }
  }
  RMW_CHECK_ARGUMENT_FOR_NULL(publisher_options, nullptr);
  if (publisher_options->require_unique_network_flow_endpoints ==
    RMW_UNIQUE_NETWORK_FLOW_ENDPOINTS_STRICTLY_REQUIRED)
  {
    RMW_SET_ERROR_MSG(
      "Strict requirement on unique network flow endpoints for publishers not supported");
    return nullptr;
  }

  // Get the RMW type support.
  const rosidl_message_type_support_t * type_support = find_message_type_support(type_supports);
  if (type_support == nullptr) {
    // error was already set by find_message_type_support
    return nullptr;
  }

  RMW_CHECK_FOR_NULL_WITH_MSG(
    node->context,
    "expected initialized context",
    return nullptr);
  RMW_CHECK_FOR_NULL_WITH_MSG(
    node->context->impl,
    "expected initialized context impl",
    return nullptr);
  rmw_context_impl_s * context_impl = static_cast<rmw_context_impl_s *>(
    node->context->impl);
  RMW_CHECK_FOR_NULL_WITH_MSG(
    context_impl,
    "unable to get rmw_context_impl_s",
    return nullptr);

  rcutils_allocator_t * allocator = &node->context->options.allocator;
  if (!rcutils_allocator_is_valid(allocator)) {
    RMW_SET_ERROR_MSG("allocator is invalid.");
    return nullptr;
  }

  // Create the rmw_publisher.
  auto rmw_publisher =
    static_cast<rmw_publisher_t *>(allocator->zero_allocate(
      1, sizeof(rmw_publisher_t), allocator->state));
  RMW_CHECK_FOR_NULL_WITH_MSG(
    rmw_publisher,
    "failed to allocate memory for the publisher",
    return nullptr);
  auto free_rmw_publisher = rcpputils::make_scope_exit(
    [rmw_publisher, allocator]() {
      allocator->deallocate(rmw_publisher, allocator->state);
    });

  auto node_data = context_impl->get_node_data(node);
  RMW_CHECK_FOR_NULL_WITH_MSG(
    node_data,
    "NodeData not found.",
    return nullptr);

  if (!node_data->create_pub_data(
      rmw_publisher,
      context_impl->session(),
      context_impl->get_next_entity_id(),
      topic_name,
      type_support,
      qos_profile))
  {
    // Error already handled.
    return nullptr;
  }

  // Store type erased node in rmw_publisher->data so that the
  // PublisherData can be safely accessed.
  rmw_publisher->data = reinterpret_cast<void *>(const_cast<rmw_node_t *>(node));
  rmw_publisher->implementation_identifier = rmw_zenoh_cpp::rmw_zenoh_identifier;
  rmw_publisher->options = *publisher_options;
  rmw_publisher->can_loan_messages = false;
  rmw_publisher->topic_name = rcutils_strdup(topic_name, *allocator);
  RMW_CHECK_FOR_NULL_WITH_MSG(
    rmw_publisher->topic_name,
    "Failed to allocate topic name",
    return nullptr);
  auto free_topic_name = rcpputils::make_scope_exit(
    [rmw_publisher, allocator]() {
      allocator->deallocate(const_cast<char *>(rmw_publisher->topic_name), allocator->state);
    });

  free_topic_name.cancel();
  free_rmw_publisher.cancel();

  return rmw_publisher;
}

//==============================================================================
/// Finalize a given publisher handle, reclaim the resources, and deallocate the
/// publisher handle.
rmw_ret_t
rmw_destroy_publisher(rmw_node_t * node, rmw_publisher_t * publisher)
{
  RMW_CHECK_ARGUMENT_FOR_NULL(node, RMW_RET_INVALID_ARGUMENT);
  RMW_CHECK_ARGUMENT_FOR_NULL(node->context, RMW_RET_INVALID_ARGUMENT);
  RMW_CHECK_ARGUMENT_FOR_NULL(node->context->impl, RMW_RET_INVALID_ARGUMENT);
  rmw_context_impl_s * context_impl = static_cast<rmw_context_impl_s *>(node->context->impl);
  RMW_CHECK_ARGUMENT_FOR_NULL(context_impl, RMW_RET_INVALID_ARGUMENT);
  RMW_CHECK_ARGUMENT_FOR_NULL(publisher, RMW_RET_INVALID_ARGUMENT);
  RMW_CHECK_TYPE_IDENTIFIERS_MATCH(
    node,
    node->implementation_identifier,
    rmw_zenoh_cpp::rmw_zenoh_identifier,
    return RMW_RET_INCORRECT_RMW_IMPLEMENTATION);
  RMW_CHECK_TYPE_IDENTIFIERS_MATCH(
    publisher,
    publisher->implementation_identifier,
    rmw_zenoh_cpp::rmw_zenoh_identifier,
    return RMW_RET_INCORRECT_RMW_IMPLEMENTATION);
  auto node_data = context_impl->get_node_data(node);
  if (node_data == nullptr) {
    return RMW_RET_INVALID_ARGUMENT;
  }
  auto pub_data = node_data->get_pub_data(publisher);
  if (pub_data == nullptr) {
    return RMW_RET_INVALID_ARGUMENT;
  }
  // Remove any event callbacks registered to this publisher.
  context_impl->graph_cache()->remove_qos_event_callbacks(pub_data->keyexpr_hash());
  // Remove the PublisherData from NodeData.
  node_data->delete_pub_data(publisher);

  rcutils_allocator_t * allocator = &node->context->options.allocator;
  allocator->deallocate(const_cast<char *>(publisher->topic_name), allocator->state);
  allocator->deallocate(publisher, allocator->state);
  return RMW_RET_OK;
}

//==============================================================================
rmw_ret_t
rmw_take_dynamic_message(
  const rmw_subscription_t * subscription,
  rosidl_dynamic_typesupport_dynamic_data_t * dynamic_message,
  bool * taken,
  rmw_subscription_allocation_t * allocation)
{
  static_cast<void>(subscription);
  static_cast<void>(dynamic_message);
  static_cast<void>(taken);
  static_cast<void>(allocation);
  return RMW_RET_UNSUPPORTED;
}

//==============================================================================
rmw_ret_t
rmw_take_dynamic_message_with_info(
  const rmw_subscription_t * subscription,
  rosidl_dynamic_typesupport_dynamic_data_t * dynamic_message,
  bool * taken,
  rmw_message_info_t * message_info,
  rmw_subscription_allocation_t * allocation)
{
  static_cast<void>(subscription);
  static_cast<void>(dynamic_message);
  static_cast<void>(taken);
  static_cast<void>(message_info);
  static_cast<void>(allocation);
  return RMW_RET_UNSUPPORTED;
}

//==============================================================================
rmw_ret_t
rmw_serialization_support_init(
  const char * serialization_lib_name,
  rcutils_allocator_t * allocator,
  rosidl_dynamic_typesupport_serialization_support_t * serialization_support)
{
  static_cast<void>(serialization_lib_name);
  static_cast<void>(allocator);
  static_cast<void>(serialization_support);
  return RMW_RET_UNSUPPORTED;
}

//==============================================================================
/// Borrow a loaned ROS message.
rmw_ret_t
rmw_borrow_loaned_message(
  const rmw_publisher_t * publisher,
  const rosidl_message_type_support_t * type_support,
  void ** ros_message)
{
  static_cast<void>(publisher);
  static_cast<void>(type_support);
  static_cast<void>(ros_message);
  return RMW_RET_UNSUPPORTED;
}

//==============================================================================
/// Return a loaned message previously borrowed from a publisher.
rmw_ret_t
rmw_return_loaned_message_from_publisher(
  const rmw_publisher_t * publisher,
  void * loaned_message)
{
  static_cast<void>(publisher);
  static_cast<void>(loaned_message);
  return RMW_RET_UNSUPPORTED;
}

//==============================================================================
/// Publish a ROS message.
rmw_ret_t
rmw_publish(
  const rmw_publisher_t * publisher,
  const void * ros_message,
  rmw_publisher_allocation_t * allocation)
{
  static_cast<void>(allocation);
  RMW_CHECK_FOR_NULL_WITH_MSG(
    publisher, "publisher handle is null",
    return RMW_RET_INVALID_ARGUMENT);
  RMW_CHECK_TYPE_IDENTIFIERS_MATCH(
    publisher, publisher->implementation_identifier, rmw_zenoh_cpp::rmw_zenoh_identifier,
    return RMW_RET_INCORRECT_RMW_IMPLEMENTATION);
  RMW_CHECK_FOR_NULL_WITH_MSG(
    ros_message, "ros message handle is null",
    return RMW_RET_INVALID_ARGUMENT);
  rmw_node_t * rmw_node = static_cast<rmw_node_t *>(publisher->data);
  RMW_CHECK_FOR_NULL_WITH_MSG(
    rmw_node, "publisher_data is null",
    return RMW_RET_INVALID_ARGUMENT);
  rmw_context_impl_s * context_impl = static_cast<rmw_context_impl_s *>(rmw_node->context->impl);
  RMW_CHECK_FOR_NULL_WITH_MSG(
    context_impl, "context_impl is null",
    return RMW_RET_INVALID_ARGUMENT);
  auto node_data = context_impl->get_node_data(rmw_node);
  if (node_data == nullptr) {
    return RMW_RET_INVALID_ARGUMENT;
  }
  auto pub_data = node_data->get_pub_data(publisher);
  if (pub_data == nullptr) {
    return RMW_RET_INVALID_ARGUMENT;
  }

  return pub_data->publish(
    ros_message,
    context_impl->shm_provider());
}

//==============================================================================
/// Publish a loaned ROS message.
rmw_ret_t
rmw_publish_loaned_message(
  const rmw_publisher_t * publisher,
  void * ros_message,
  rmw_publisher_allocation_t * allocation)
{
  static_cast<void>(publisher);
  static_cast<void>(ros_message);
  static_cast<void>(allocation);
  return RMW_RET_UNSUPPORTED;
}

//==============================================================================
/// Retrieve the number of matched subscriptions to a publisher.
rmw_ret_t
rmw_publisher_count_matched_subscriptions(
  const rmw_publisher_t * publisher,
  size_t * subscription_count)
{
  RMW_CHECK_ARGUMENT_FOR_NULL(publisher, RMW_RET_INVALID_ARGUMENT);
  RMW_CHECK_ARGUMENT_FOR_NULL(publisher->data, RMW_RET_INVALID_ARGUMENT);
  RMW_CHECK_TYPE_IDENTIFIERS_MATCH(
    publisher,
    publisher->implementation_identifier,
    rmw_zenoh_cpp::rmw_zenoh_identifier,
    return RMW_RET_INCORRECT_RMW_IMPLEMENTATION);
  RMW_CHECK_ARGUMENT_FOR_NULL(subscription_count, RMW_RET_INVALID_ARGUMENT);
  rmw_node_t * node =
    static_cast<rmw_node_t *>(publisher->data);
  RMW_CHECK_ARGUMENT_FOR_NULL(node, RMW_RET_INVALID_ARGUMENT);
  rmw_context_impl_s * context_impl =
    static_cast<rmw_context_impl_s *>(node->context->impl);
  RMW_CHECK_ARGUMENT_FOR_NULL(context_impl, RMW_RET_INVALID_ARGUMENT);
  auto node_data = context_impl->get_node_data(node);
  RMW_CHECK_ARGUMENT_FOR_NULL(node_data, RMW_RET_INVALID_ARGUMENT);
  auto pub_data = node_data->get_pub_data(publisher);
  RMW_CHECK_ARGUMENT_FOR_NULL(pub_data, RMW_RET_INVALID_ARGUMENT);

  return context_impl->graph_cache()->publisher_count_matched_subscriptions(
    pub_data->topic_info(), subscription_count);
}

//==============================================================================
/// Retrieve the actual qos settings of the publisher.
rmw_ret_t
rmw_publisher_get_actual_qos(
  const rmw_publisher_t * publisher,
  rmw_qos_profile_t * qos)
{
  RMW_CHECK_ARGUMENT_FOR_NULL(publisher, RMW_RET_INVALID_ARGUMENT);
  RMW_CHECK_TYPE_IDENTIFIERS_MATCH(
    publisher,
    publisher->implementation_identifier,
    rmw_zenoh_cpp::rmw_zenoh_identifier,
    return RMW_RET_INCORRECT_RMW_IMPLEMENTATION);
  RMW_CHECK_ARGUMENT_FOR_NULL(qos, RMW_RET_INVALID_ARGUMENT);
  rmw_node_t * node =
    static_cast<rmw_node_t *>(publisher->data);
  RMW_CHECK_ARGUMENT_FOR_NULL(node, RMW_RET_INVALID_ARGUMENT);
  rmw_context_impl_s * context_impl =
    static_cast<rmw_context_impl_s *>(node->context->impl);
  RMW_CHECK_ARGUMENT_FOR_NULL(context_impl, RMW_RET_INVALID_ARGUMENT);
  auto node_data = context_impl->get_node_data(node);
  RMW_CHECK_ARGUMENT_FOR_NULL(node_data, RMW_RET_INVALID_ARGUMENT);
  auto pub_data = node_data->get_pub_data(publisher);
  RMW_CHECK_ARGUMENT_FOR_NULL(pub_data, RMW_RET_INVALID_ARGUMENT);

  *qos = pub_data->topic_info().qos_;
  return RMW_RET_OK;
}

//==============================================================================
/// Publish a ROS message as a byte stream.
rmw_ret_t
rmw_publish_serialized_message(
  const rmw_publisher_t * publisher,
  const rmw_serialized_message_t * serialized_message,
  rmw_publisher_allocation_t * allocation)
{
  static_cast<void>(allocation);
  RMW_CHECK_FOR_NULL_WITH_MSG(
    publisher, "publisher handle is null",
    return RMW_RET_INVALID_ARGUMENT);
  RMW_CHECK_TYPE_IDENTIFIERS_MATCH(
    publisher, publisher->implementation_identifier, rmw_zenoh_cpp::rmw_zenoh_identifier,
    return RMW_RET_INCORRECT_RMW_IMPLEMENTATION);
  RMW_CHECK_FOR_NULL_WITH_MSG(
    serialized_message, "serialized message handle is null",
    return RMW_RET_INVALID_ARGUMENT);
  rmw_node_t * node =
    static_cast<rmw_node_t *>(publisher->data);
  RMW_CHECK_ARGUMENT_FOR_NULL(node, RMW_RET_INVALID_ARGUMENT);
  rmw_context_impl_s * context_impl =
    static_cast<rmw_context_impl_s *>(node->context->impl);
  RMW_CHECK_ARGUMENT_FOR_NULL(context_impl, RMW_RET_INVALID_ARGUMENT);
  auto node_data = context_impl->get_node_data(node);
  RMW_CHECK_ARGUMENT_FOR_NULL(node_data, RMW_RET_INVALID_ARGUMENT);
  auto publisher_data = node_data->get_pub_data(publisher);
  RMW_CHECK_ARGUMENT_FOR_NULL(publisher_data, RMW_RET_INVALID_ARGUMENT);

  return publisher_data->publish_serialized_message(
    serialized_message,
    context_impl->shm_provider());
}

//==============================================================================
/// Compute the size of a serialized message.
rmw_ret_t
rmw_get_serialized_message_size(
  const rosidl_message_type_support_t * type_support,
  const rosidl_runtime_c__Sequence__bound * message_bounds,
  size_t * size)
{
  static_cast<void>(type_support);
  static_cast<void>(message_bounds);
  static_cast<void>(size);
  return RMW_RET_UNSUPPORTED;
}

//==============================================================================
/// Manually assert that this Publisher is alive (for RMW_QOS_POLICY_LIVELINESS_MANUAL_BY_TOPIC)
rmw_ret_t
rmw_publisher_assert_liveliness(const rmw_publisher_t * publisher)
{
  RMW_CHECK_FOR_NULL_WITH_MSG(
    publisher, "publisher handle is null",
    return RMW_RET_INVALID_ARGUMENT);
  RMW_CHECK_FOR_NULL_WITH_MSG(
    publisher->data, "publisher data is null",
    return RMW_RET_INVALID_ARGUMENT);
  rmw_node_t * node =
    static_cast<rmw_node_t *>(publisher->data);
  RMW_CHECK_ARGUMENT_FOR_NULL(node, RMW_RET_INVALID_ARGUMENT);
  rmw_context_impl_s * context_impl =
    static_cast<rmw_context_impl_s *>(node->context->impl);
  RMW_CHECK_ARGUMENT_FOR_NULL(context_impl, RMW_RET_INVALID_ARGUMENT);
  auto node_data = context_impl->get_node_data(node);
  RMW_CHECK_ARGUMENT_FOR_NULL(node_data, RMW_RET_INVALID_ARGUMENT);
  auto pub_data = node_data->get_pub_data(publisher);
  RMW_CHECK_ARGUMENT_FOR_NULL(pub_data, RMW_RET_INVALID_ARGUMENT);

  return RMW_RET_OK;
}

//==============================================================================
/// Wait until all published message data is acknowledged or until the specified timeout elapses.
rmw_ret_t
rmw_publisher_wait_for_all_acked(
  const rmw_publisher_t * publisher,
  rmw_time_t wait_timeout)
{
  static_cast<void>(publisher);
  static_cast<void>(wait_timeout);

  // We are not currently tracking all published data, so we don't know what data is in flight that
  // we might have to wait for.  Even if we did start tracking it, we don't have insight into the
  // TCP stream that Zenoh is managing for us, so we couldn't guarantee this anyway.
  // Just lie to the upper layers and say that everything is working as expected.
  // We return OK rather than UNSUPPORTED so that certain upper-layer tests continue working.
  return RMW_RET_OK;
}

//==============================================================================
/// Serialize a ROS message into a rmw_serialized_message_t.
rmw_ret_t
rmw_serialize(
  const void * ros_message,
  const rosidl_message_type_support_t * type_support,
  rmw_serialized_message_t * serialized_message)
{
  const rosidl_message_type_support_t * ts = find_message_type_support(type_support);
  if (ts == nullptr) {
    // error was already set by find_message_type_support
    return RMW_RET_ERROR;
  }

  auto callbacks = static_cast<const message_type_support_callbacks_t *>(ts->data);
  auto tss = rmw_zenoh_cpp::MessageTypeSupport(callbacks);
  auto data_length = tss.get_estimated_serialized_size(ros_message, callbacks);
  if (serialized_message->buffer_capacity < data_length) {
    if (rmw_serialized_message_resize(serialized_message, data_length) != RMW_RET_OK) {
      RMW_SET_ERROR_MSG("unable to dynamically resize serialized message");
      return RMW_RET_ERROR;
    }
  }

  eprosima::fastcdr::FastBuffer buffer(
    reinterpret_cast<char *>(serialized_message->buffer), data_length);
  rmw_zenoh_cpp::Cdr ser(buffer);

  auto ret = tss.serialize_ros_message(ros_message, ser.get_cdr(), callbacks);
  serialized_message->buffer_length = data_length;
  serialized_message->buffer_capacity = data_length;
  return ret == true ? RMW_RET_OK : RMW_RET_ERROR;
}

//==============================================================================
/// Deserialize a ROS message.
rmw_ret_t
rmw_deserialize(
  const rmw_serialized_message_t * serialized_message,
  const rosidl_message_type_support_t * type_support,
  void * ros_message)
{
  const rosidl_message_type_support_t * ts = find_message_type_support(type_support);
  if (ts == nullptr) {
    // error was already set by find_message_type_support
    return RMW_RET_ERROR;
  }

  auto callbacks = static_cast<const message_type_support_callbacks_t *>(ts->data);
  auto tss = rmw_zenoh_cpp::MessageTypeSupport(callbacks);
  eprosima::fastcdr::FastBuffer buffer(
    reinterpret_cast<char *>(serialized_message->buffer), serialized_message->buffer_length);
  rmw_zenoh_cpp::Cdr deser(buffer);

  auto ret = tss.deserialize_ros_message(deser.get_cdr(), ros_message, callbacks);
  return ret == true ? RMW_RET_OK : RMW_RET_ERROR;
}

//==============================================================================
/// Initialize a subscription allocation to be used with later `take`s.
rmw_ret_t
rmw_init_subscription_allocation(
  const rosidl_message_type_support_t * type_support,
  const rosidl_runtime_c__Sequence__bound * message_bounds,
  rmw_subscription_allocation_t * allocation)
{
  // Unused in current implementation.
  static_cast<void>(type_support);
  static_cast<void>(message_bounds);
  static_cast<void>(allocation);
  return RMW_RET_UNSUPPORTED;
}

//==============================================================================
/// Destroy a publisher allocation object.
rmw_ret_t
rmw_fini_subscription_allocation(
  rmw_subscription_allocation_t * allocation)
{
  static_cast<void>(allocation);
  return RMW_RET_UNSUPPORTED;
}

//==============================================================================
/// Create a subscription and return a handle to that subscription.
rmw_subscription_t *
rmw_create_subscription(
  const rmw_node_t * node,
  const rosidl_message_type_support_t * type_supports,
  const char * topic_name,
  const rmw_qos_profile_t * qos_profile,
  const rmw_subscription_options_t * subscription_options)
{
  RMW_CHECK_ARGUMENT_FOR_NULL(node, nullptr);
  RMW_CHECK_ARGUMENT_FOR_NULL(node->data, nullptr);
  RMW_CHECK_TYPE_IDENTIFIERS_MATCH(
    node,
    node->implementation_identifier,
    rmw_zenoh_cpp::rmw_zenoh_identifier,
    return nullptr);
  RMW_CHECK_ARGUMENT_FOR_NULL(type_supports, nullptr);
  RMW_CHECK_ARGUMENT_FOR_NULL(topic_name, nullptr);
  if (topic_name[0] == '\0') {
    RMW_SET_ERROR_MSG("topic_name argument is an empty string");
    return nullptr;
  }
  RMW_CHECK_ARGUMENT_FOR_NULL(qos_profile, nullptr);
  if (!qos_profile->avoid_ros_namespace_conventions) {
    int validation_result = RMW_TOPIC_VALID;
    rmw_ret_t ret = rmw_validate_full_topic_name(topic_name, &validation_result, nullptr);
    if (RMW_RET_OK != ret) {
      return nullptr;
    }
    if (RMW_TOPIC_VALID != validation_result) {
      const char * reason = rmw_full_topic_name_validation_result_string(validation_result);
      RMW_SET_ERROR_MSG_WITH_FORMAT_STRING("invalid topic name: %s", reason);
      return nullptr;
    }
  }
  RMW_CHECK_ARGUMENT_FOR_NULL(subscription_options, nullptr);
  if (subscription_options->require_unique_network_flow_endpoints ==
    RMW_UNIQUE_NETWORK_FLOW_ENDPOINTS_STRICTLY_REQUIRED)
  {
    RMW_SET_ERROR_MSG(
      "Strict requirement on unique network flow endpoints for subscriptions not supported");
    return nullptr;
  }

  const rosidl_message_type_support_t * type_support = find_message_type_support(type_supports);
  if (type_support == nullptr) {
    // error was already set by find_message_type_support
    return nullptr;
  }

  // TODO(yadunund): Check if a duplicate entry for the same topic name + topic type
  // is present in node_data->subscriptions and if so return error;
  RMW_CHECK_FOR_NULL_WITH_MSG(
    node->context,
    "expected initialized context",
    return nullptr);
  RMW_CHECK_FOR_NULL_WITH_MSG(
    node->context->impl,
    "expected initialized context impl",
    return nullptr);
  rmw_context_impl_s * context_impl = static_cast<rmw_context_impl_s *>(
    node->context->impl);
  RMW_CHECK_FOR_NULL_WITH_MSG(
    context_impl,
    "unable to get rmw_context_impl_s",
    return nullptr);

  rcutils_allocator_t * allocator = &node->context->options.allocator;
  if (!rcutils_allocator_is_valid(allocator)) {
    RMW_SET_ERROR_MSG("allocator is invalid.");
    return nullptr;
  }

  // Create the rmw_subscription.
  rmw_subscription_t * rmw_subscription =
    static_cast<rmw_subscription_t *>(allocator->zero_allocate(
      1, sizeof(rmw_subscription_t), allocator->state));
  RMW_CHECK_FOR_NULL_WITH_MSG(
    rmw_subscription,
    "failed to allocate memory for the subscription",
    return nullptr);
  auto free_rmw_subscription = rcpputils::make_scope_exit(
    [rmw_subscription, allocator]() {
      allocator->deallocate(rmw_subscription, allocator->state);
    });

  auto node_data = context_impl->get_node_data(node);
  RMW_CHECK_FOR_NULL_WITH_MSG(
    node_data,
    "NodeData not found.",
    return nullptr);

  if (!node_data->create_sub_data(
      rmw_subscription,
      context_impl->session(),
      context_impl->graph_cache(),
      context_impl->get_next_entity_id(),
      topic_name,
      type_support,
      qos_profile))
  {
    // Error already handled.
    return nullptr;
  }

  // TODO(Yadunund): We cannot store the rmw_node_t * here since this type erased
  // subscription handle will be returned in the rmw_subscriptions_t in rmw_wait
  // from which we cannot obtain SubscriptionData.
  rmw_subscription->data = static_cast<void *>(node_data->get_sub_data(rmw_subscription).get());
  rmw_subscription->implementation_identifier = rmw_zenoh_cpp::rmw_zenoh_identifier;
  rmw_subscription->options = *subscription_options;
  rmw_subscription->can_loan_messages = false;
  rmw_subscription->is_cft_enabled = false;
  rmw_subscription->topic_name = rcutils_strdup(topic_name, *allocator);
  RMW_CHECK_FOR_NULL_WITH_MSG(
    rmw_subscription->topic_name,
    "Failed to allocate topic name",
    return nullptr);
  auto free_topic_name = rcpputils::make_scope_exit(
    [rmw_subscription, allocator]() {
      allocator->deallocate(const_cast<char *>(rmw_subscription->topic_name), allocator->state);
    });

  free_topic_name.cancel();
  free_rmw_subscription.cancel();

  return rmw_subscription;
}

//==============================================================================
/// Finalize a given subscription handle, reclaim the resources, and deallocate the subscription
rmw_ret_t
rmw_destroy_subscription(rmw_node_t * node, rmw_subscription_t * subscription)
{
  RMW_CHECK_ARGUMENT_FOR_NULL(node, RMW_RET_INVALID_ARGUMENT);
  RMW_CHECK_ARGUMENT_FOR_NULL(node->context, RMW_RET_INVALID_ARGUMENT);
  RMW_CHECK_ARGUMENT_FOR_NULL(node->context->impl, RMW_RET_INVALID_ARGUMENT);
  rmw_context_impl_s * context_impl = static_cast<rmw_context_impl_s *>(node->context->impl);
  RMW_CHECK_ARGUMENT_FOR_NULL(context_impl, RMW_RET_INVALID_ARGUMENT);
  RMW_CHECK_ARGUMENT_FOR_NULL(subscription, RMW_RET_INVALID_ARGUMENT);
  RMW_CHECK_TYPE_IDENTIFIERS_MATCH(
    node,
    node->implementation_identifier,
    rmw_zenoh_cpp::rmw_zenoh_identifier,
    return RMW_RET_INCORRECT_RMW_IMPLEMENTATION);
  RMW_CHECK_TYPE_IDENTIFIERS_MATCH(
    subscription,
    subscription->implementation_identifier,
    rmw_zenoh_cpp::rmw_zenoh_identifier,
    return RMW_RET_INCORRECT_RMW_IMPLEMENTATION);
  auto node_data = context_impl->get_node_data(node);
  if (node_data == nullptr) {
    return RMW_RET_INVALID_ARGUMENT;
  }
  auto sub_data = node_data->get_sub_data(subscription);
  if (sub_data == nullptr) {
    return RMW_RET_INVALID_ARGUMENT;
  }
  rmw_ret_t ret = RMW_RET_OK;

  rcutils_allocator_t * allocator = &node->context->options.allocator;

  // Finally remove the SubscriptionData from NodeData.
  node_data->delete_sub_data(subscription);

  allocator->deallocate(const_cast<char *>(subscription->topic_name), allocator->state);
  allocator->deallocate(subscription, allocator->state);

  return ret;
}

//==============================================================================
/// Retrieve the number of matched publishers to a subscription.
rmw_ret_t
rmw_subscription_count_matched_publishers(
  const rmw_subscription_t * subscription,
  size_t * publisher_count)
{
  RMW_CHECK_ARGUMENT_FOR_NULL(subscription, RMW_RET_INVALID_ARGUMENT);
  RMW_CHECK_ARGUMENT_FOR_NULL(subscription->data, RMW_RET_INVALID_ARGUMENT);
  RMW_CHECK_TYPE_IDENTIFIERS_MATCH(
    subscription,
    subscription->implementation_identifier,
    rmw_zenoh_cpp::rmw_zenoh_identifier,
    return RMW_RET_INCORRECT_RMW_IMPLEMENTATION);
  RMW_CHECK_ARGUMENT_FOR_NULL(publisher_count, RMW_RET_INVALID_ARGUMENT);
  rmw_zenoh_cpp::SubscriptionData * sub_data =
    static_cast<rmw_zenoh_cpp::SubscriptionData *>(subscription->data);
  RMW_CHECK_ARGUMENT_FOR_NULL(sub_data, RMW_RET_INVALID_ARGUMENT);

  return sub_data->graph_cache()->subscription_count_matched_publishers(
    sub_data->topic_info(), publisher_count);
}

//==============================================================================
/// Retrieve the actual qos settings of the subscription.
rmw_ret_t
rmw_subscription_get_actual_qos(
  const rmw_subscription_t * subscription,
  rmw_qos_profile_t * qos)
{
  RMW_CHECK_ARGUMENT_FOR_NULL(subscription, RMW_RET_INVALID_ARGUMENT);
  RMW_CHECK_TYPE_IDENTIFIERS_MATCH(
    subscription,
    subscription->implementation_identifier,
    rmw_zenoh_cpp::rmw_zenoh_identifier,
    return RMW_RET_INCORRECT_RMW_IMPLEMENTATION);
  RMW_CHECK_ARGUMENT_FOR_NULL(qos, RMW_RET_INVALID_ARGUMENT);
  rmw_zenoh_cpp::SubscriptionData * sub_data =
    static_cast<rmw_zenoh_cpp::SubscriptionData *>(subscription->data);
  RMW_CHECK_ARGUMENT_FOR_NULL(sub_data, RMW_RET_INVALID_ARGUMENT);

  *qos = sub_data->topic_info().qos_;
  return RMW_RET_OK;
}

//==============================================================================
/// Set the content filter options for the subscription.
rmw_ret_t
rmw_subscription_set_content_filter(
  rmw_subscription_t * subscription,
  const rmw_subscription_content_filter_options_t * options)
{
  // Re-enable test in rclcpp when this feature is implemented
  // https://github.com/ros2/rclcpp/pull/2627
  static_cast<void>(subscription);
  static_cast<void>(options);
  return RMW_RET_UNSUPPORTED;
}

//==============================================================================
/// Retrieve the content filter options of the subscription.
rmw_ret_t
rmw_subscription_get_content_filter(
  const rmw_subscription_t * subscription,
  rcutils_allocator_t * allocator,
  rmw_subscription_content_filter_options_t * options)
{
  // Re-enable test in rclcpp when this feature is implemented
  // https://github.com/ros2/rclcpp/pull/2627
  static_cast<void>(subscription);
  static_cast<void>(allocator);
  static_cast<void>(options);
  return RMW_RET_UNSUPPORTED;
}

//==============================================================================
/// Take an incoming ROS message.
rmw_ret_t
rmw_take(
  const rmw_subscription_t * subscription,
  void * ros_message,
  bool * taken,
  rmw_subscription_allocation_t * allocation)
{
  static_cast<void>(allocation);

  RMW_CHECK_ARGUMENT_FOR_NULL(subscription, RMW_RET_INVALID_ARGUMENT);
  RMW_CHECK_ARGUMENT_FOR_NULL(subscription->topic_name, RMW_RET_ERROR);
  RMW_CHECK_ARGUMENT_FOR_NULL(subscription->data, RMW_RET_ERROR);
  RMW_CHECK_ARGUMENT_FOR_NULL(ros_message, RMW_RET_INVALID_ARGUMENT);
  RMW_CHECK_ARGUMENT_FOR_NULL(taken, RMW_RET_INVALID_ARGUMENT);
  RMW_CHECK_TYPE_IDENTIFIERS_MATCH(
    subscription handle,
    subscription->implementation_identifier, rmw_zenoh_cpp::rmw_zenoh_identifier,
    return RMW_RET_INCORRECT_RMW_IMPLEMENTATION);
  rmw_zenoh_cpp::SubscriptionData * sub_data =
    static_cast<rmw_zenoh_cpp::SubscriptionData *>(subscription->data);
  RMW_CHECK_ARGUMENT_FOR_NULL(sub_data, RMW_RET_INVALID_ARGUMENT);

  return sub_data->take_one_message(ros_message, nullptr, taken);
}

//==============================================================================
/// Take an incoming ROS message with its metadata.
rmw_ret_t
rmw_take_with_info(
  const rmw_subscription_t * subscription,
  void * ros_message,
  bool * taken,
  rmw_message_info_t * message_info,
  rmw_subscription_allocation_t * allocation)
{
  static_cast<void>(allocation);

  RMW_CHECK_ARGUMENT_FOR_NULL(subscription, RMW_RET_INVALID_ARGUMENT);
  RMW_CHECK_ARGUMENT_FOR_NULL(subscription->topic_name, RMW_RET_ERROR);
  RMW_CHECK_ARGUMENT_FOR_NULL(subscription->data, RMW_RET_ERROR);
  RMW_CHECK_ARGUMENT_FOR_NULL(ros_message, RMW_RET_INVALID_ARGUMENT);
  RMW_CHECK_ARGUMENT_FOR_NULL(message_info, RMW_RET_INVALID_ARGUMENT);
  RMW_CHECK_ARGUMENT_FOR_NULL(taken, RMW_RET_INVALID_ARGUMENT);
  RMW_CHECK_TYPE_IDENTIFIERS_MATCH(
    subscription handle,
    subscription->implementation_identifier, rmw_zenoh_cpp::rmw_zenoh_identifier,
    return RMW_RET_INCORRECT_RMW_IMPLEMENTATION);
  rmw_zenoh_cpp::SubscriptionData * sub_data =
    static_cast<rmw_zenoh_cpp::SubscriptionData *>(subscription->data);
  RMW_CHECK_ARGUMENT_FOR_NULL(sub_data, RMW_RET_INVALID_ARGUMENT);

  return sub_data->take_one_message(ros_message, message_info, taken);
}

//==============================================================================
/// Take multiple incoming ROS messages with their metadata.
rmw_ret_t
rmw_take_sequence(
  const rmw_subscription_t * subscription,
  size_t count,
  rmw_message_sequence_t * message_sequence,
  rmw_message_info_sequence_t * message_info_sequence,
  size_t * taken,
  rmw_subscription_allocation_t * allocation)
{
  static_cast<void>(allocation);

  RMW_CHECK_ARGUMENT_FOR_NULL(subscription, RMW_RET_INVALID_ARGUMENT);
  RMW_CHECK_ARGUMENT_FOR_NULL(subscription->topic_name, RMW_RET_ERROR);
  RMW_CHECK_ARGUMENT_FOR_NULL(subscription->data, RMW_RET_ERROR);
  RMW_CHECK_ARGUMENT_FOR_NULL(message_sequence, RMW_RET_INVALID_ARGUMENT);
  RMW_CHECK_ARGUMENT_FOR_NULL(message_info_sequence, RMW_RET_INVALID_ARGUMENT);
  RMW_CHECK_ARGUMENT_FOR_NULL(taken, RMW_RET_INVALID_ARGUMENT);
  RMW_CHECK_TYPE_IDENTIFIERS_MATCH(
    subscription handle,
    subscription->implementation_identifier, rmw_zenoh_cpp::rmw_zenoh_identifier,
    return RMW_RET_INCORRECT_RMW_IMPLEMENTATION);
  rmw_zenoh_cpp::SubscriptionData * sub_data =
    static_cast<rmw_zenoh_cpp::SubscriptionData *>(subscription->data);
  RMW_CHECK_ARGUMENT_FOR_NULL(sub_data, RMW_RET_INVALID_ARGUMENT);

  if (0u == count) {
    RMW_SET_ERROR_MSG("count cannot be 0");
    return RMW_RET_INVALID_ARGUMENT;
  }

  if (count > message_sequence->capacity) {
    RMW_SET_ERROR_MSG("Insuffient capacity in message_sequence");
    return RMW_RET_INVALID_ARGUMENT;
  }

  if (count > message_info_sequence->capacity) {
    RMW_SET_ERROR_MSG("Insuffient capacity in message_info_sequence");
    return RMW_RET_INVALID_ARGUMENT;
  }

  if (count > (std::numeric_limits<uint32_t>::max)()) {
    RMW_SET_ERROR_MSG_WITH_FORMAT_STRING(
      "Cannot take %zu samples at once, limit is %" PRIu32,
      count, (std::numeric_limits<uint32_t>::max)());
    return RMW_RET_ERROR;
  }

  *taken = 0;

  rmw_ret_t ret;
  while (*taken < count) {
    bool one_taken = false;
    ret = sub_data->take_one_message(
      message_sequence->data[*taken],
      &message_info_sequence->data[*taken], &one_taken);
    if (ret != RMW_RET_OK) {
      // If we are taking a sequence and the 2nd take in the sequence failed, we'll report
      // RMW_RET_ERROR to the caller, but we will *also* tell the caller that there are valid
      // messages already taken (via the message_sequence size).  It is up to the caller to deal
      // with that situation appropriately.
      break;
    }

    if (!one_taken) {
      // No error, but there was nothing left to be taken, so break out of the loop
      break;
    }

    (*taken)++;
  }

  message_sequence->size = *taken;
  message_info_sequence->size = *taken;

  return ret;
}

//==============================================================================
namespace
{
rmw_ret_t
__rmw_take_serialized(
  const rmw_subscription_t * subscription,
  rmw_serialized_message_t * serialized_message,
  bool * taken,
  rmw_message_info_t * message_info)
{
  RMW_CHECK_ARGUMENT_FOR_NULL(subscription, RMW_RET_INVALID_ARGUMENT);
  RMW_CHECK_ARGUMENT_FOR_NULL(subscription->topic_name, RMW_RET_ERROR);
  RMW_CHECK_ARGUMENT_FOR_NULL(subscription->data, RMW_RET_ERROR);
  RMW_CHECK_ARGUMENT_FOR_NULL(serialized_message, RMW_RET_INVALID_ARGUMENT);
  RMW_CHECK_ARGUMENT_FOR_NULL(taken, RMW_RET_INVALID_ARGUMENT);
  RMW_CHECK_ARGUMENT_FOR_NULL(message_info, RMW_RET_INVALID_ARGUMENT);
  RMW_CHECK_TYPE_IDENTIFIERS_MATCH(
    subscription handle,
    subscription->implementation_identifier, rmw_zenoh_cpp::rmw_zenoh_identifier,
    return RMW_RET_INCORRECT_RMW_IMPLEMENTATION);
  rmw_zenoh_cpp::SubscriptionData * sub_data =
    static_cast<rmw_zenoh_cpp::SubscriptionData *>(subscription->data);
  RMW_CHECK_ARGUMENT_FOR_NULL(sub_data, RMW_RET_INVALID_ARGUMENT);

  return sub_data->take_serialized_message(
    serialized_message,
    taken,
    message_info
  );
}
}  // namespace

//==============================================================================
/// Take an incoming ROS message as a byte stream.
rmw_ret_t
rmw_take_serialized_message(
  const rmw_subscription_t * subscription,
  rmw_serialized_message_t * serialized_message,
  bool * taken,
  rmw_subscription_allocation_t * allocation)
{
  static_cast<void>(allocation);

  return __rmw_take_serialized(subscription, serialized_message, taken, nullptr);
}

//==============================================================================
/// Take an incoming ROS message as a byte stream with its metadata.
rmw_ret_t
rmw_take_serialized_message_with_info(
  const rmw_subscription_t * subscription,
  rmw_serialized_message_t * serialized_message,
  bool * taken,
  rmw_message_info_t * message_info,
  rmw_subscription_allocation_t * allocation)
{
  static_cast<void>(allocation);

  return __rmw_take_serialized(subscription, serialized_message, taken, message_info);
}

//==============================================================================
/// Take an incoming ROS message, loaned by the middleware.
rmw_ret_t
rmw_take_loaned_message(
  const rmw_subscription_t * subscription,
  void ** loaned_message,
  bool * taken,
  rmw_subscription_allocation_t * allocation)
{
  static_cast<void>(subscription);
  static_cast<void>(loaned_message);
  static_cast<void>(taken);
  static_cast<void>(allocation);
  return RMW_RET_UNSUPPORTED;
}

//==============================================================================
/// Take a loaned message and with its additional message information.
rmw_ret_t
rmw_take_loaned_message_with_info(
  const rmw_subscription_t * subscription,
  void ** loaned_message,
  bool * taken,
  rmw_message_info_t * message_info,
  rmw_subscription_allocation_t * allocation)
{
  static_cast<void>(subscription);
  static_cast<void>(loaned_message);
  static_cast<void>(taken);
  static_cast<void>(message_info);
  static_cast<void>(allocation);
  return RMW_RET_UNSUPPORTED;
}

//==============================================================================
/// Return a loaned ROS message previously taken from a subscription.
rmw_ret_t
rmw_return_loaned_message_from_subscription(
  const rmw_subscription_t * subscription,
  void * loaned_message)
{
  static_cast<void>(subscription);
  static_cast<void>(loaned_message);
  return RMW_RET_UNSUPPORTED;
}

//==============================================================================
/// Create a service client that can send requests to and receive replies from a service server.
rmw_client_t *
rmw_create_client(
  const rmw_node_t * node,
  const rosidl_service_type_support_t * type_supports,
  const char * service_name,
  const rmw_qos_profile_t * qos_profile)
{
  RMW_CHECK_ARGUMENT_FOR_NULL(node, nullptr);
  RMW_CHECK_TYPE_IDENTIFIERS_MATCH(
    node,
    node->implementation_identifier,
    rmw_zenoh_cpp::rmw_zenoh_identifier,
    return nullptr);
  RMW_CHECK_ARGUMENT_FOR_NULL(type_supports, nullptr);
  RMW_CHECK_ARGUMENT_FOR_NULL(service_name, nullptr);
  if (strlen(service_name) == 0) {
    RMW_SET_ERROR_MSG("service name is empty string");
    return nullptr;
  }
  RMW_CHECK_ARGUMENT_FOR_NULL(qos_profile, nullptr);
  // Validate service name
  int validation_result;
  if (rmw_validate_full_topic_name(service_name, &validation_result, nullptr) != RMW_RET_OK) {
    RMW_SET_ERROR_MSG("rmw_validate_full_topic_name failed");
    return nullptr;
  }
  if (validation_result != RMW_TOPIC_VALID && !qos_profile->avoid_ros_namespace_conventions) {
    RMW_SET_ERROR_MSG_WITH_FORMAT_STRING("service name is malformed: %s", service_name);
    return nullptr;
  }
  RMW_CHECK_FOR_NULL_WITH_MSG(
    node->context,
    "expected initialized context",
    return nullptr);
  RMW_CHECK_FOR_NULL_WITH_MSG(
    node->context->impl,
    "expected initialized context impl",
    return nullptr);
  rmw_context_impl_s * context_impl = static_cast<rmw_context_impl_s *>(
    node->context->impl);
  RMW_CHECK_FOR_NULL_WITH_MSG(
    context_impl,
    "unable to get rmw_context_impl_s",
    return nullptr);

  // Get the service type support.
  const rosidl_service_type_support_t * type_support = find_service_type_support(type_supports);
  if (type_support == nullptr) {
    // error was already set by find_service_type_support
    return nullptr;
  }

  rcutils_allocator_t * allocator = &node->context->options.allocator;
  if (!rcutils_allocator_is_valid(allocator)) {
    RMW_SET_ERROR_MSG("allocator is invalid.");
    return nullptr;
  }

  // Create the rmw_client.
  rmw_client_t * rmw_client =
    static_cast<rmw_client_t *>(allocator->zero_allocate(
      1,
      sizeof(rmw_client_t),
      allocator->state));
  RMW_CHECK_FOR_NULL_WITH_MSG(
    rmw_client,
    "failed to allocate memory for the client",
    return nullptr);
  auto free_rmw_client = rcpputils::make_scope_exit(
    [rmw_client, allocator]() {
      allocator->deallocate(rmw_client, allocator->state);
    });

  auto node_data = context_impl->get_node_data(node);
  RMW_CHECK_FOR_NULL_WITH_MSG(
    node_data,
    "NodeData not found.",
    return nullptr);

  if (!node_data->create_client_data(
      rmw_client,
      context_impl->session(),
      context_impl->get_next_entity_id(),
      service_name,
      type_support,
      qos_profile))
  {
    // Error already handled.
    return nullptr;
  }

  // TODO(Yadunund): We cannot store the rmw_node_t * here since this type erased
  // Client handle will be returned in the rmw_clients_t in rmw_wait
  // from which we cannot obtain ClientData.
  rmw_client->data = static_cast<void *>(node_data->get_client_data(rmw_client).get());
  rmw_client->implementation_identifier = rmw_zenoh_cpp::rmw_zenoh_identifier;
  rmw_client->service_name = rcutils_strdup(service_name, *allocator);
  RMW_CHECK_FOR_NULL_WITH_MSG(
    rmw_client->service_name,
    "failed to allocate service client name",
    return nullptr);
  auto free_service_name = rcpputils::make_scope_exit(
    [rmw_client, allocator]() {
      allocator->deallocate(const_cast<char *>(rmw_client->service_name), allocator->state);
    });

<<<<<<< HEAD
  // Note: Service request/response types will contain a suffix Request_ or Response_.
  // We remove the suffix when appending the type to the liveliness tokens for
  // better reusability within GraphCache.
  std::string service_type = client_data->request_type_support->get_name();
  size_t suffix_substring_position = service_type.find("Request_");
  if (std::string::npos != suffix_substring_position) {
    service_type = service_type.substr(0, suffix_substring_position);
  } else {
    RMW_ZENOH_LOG_ERROR_NAMED(
      "rmw_zenoh_cpp",
      "Unexpected type %s for client %s. Report this bug",
      service_type.c_str(), rmw_client->service_name);
    return nullptr;
  }

  // Convert the type hash to a string so that it can be included in
  // the keyexpr.
  char * type_hash_c_str = nullptr;
  rcutils_ret_t stringify_ret = rosidl_stringify_type_hash(
    client_data->type_hash,
    *allocator,
    &type_hash_c_str);
  if (RCUTILS_RET_BAD_ALLOC == stringify_ret) {
    RMW_SET_ERROR_MSG("Failed to allocate type_hash_c_str.");
    return nullptr;
  }
  auto free_type_hash_c_str = rcpputils::make_scope_exit(
    [&allocator, &type_hash_c_str]() {
      allocator->deallocate(type_hash_c_str, allocator->state);
    });

  const z_loaned_session_t * session = context_impl->session();
  auto node_data = context_impl->get_node_data(node);
  RMW_CHECK_FOR_NULL_WITH_MSG(
    node_data,
    "NodeData not found.",
    return nullptr);
  client_data->entity = rmw_zenoh_cpp::liveliness::Entity::make(
    z_info_zid(session),
    std::to_string(node_data->id()),
    std::to_string(
      context_impl->get_next_entity_id()),
    rmw_zenoh_cpp::liveliness::EntityType::Client,
    rmw_zenoh_cpp::liveliness::NodeInfo{
      node->context->actual_domain_id, node->namespace_, node->name, context_impl->enclave()},
    rmw_zenoh_cpp::liveliness::TopicInfo{
      node->context->actual_domain_id,
      rmw_client->service_name,
      std::move(service_type),
      type_hash_c_str,
      client_data->adapted_qos_profile}
  );
  if (client_data->entity == nullptr) {
    RMW_ZENOH_LOG_ERROR_NAMED(
      "rmw_zenoh_cpp",
      "Unable to generate keyexpr for liveliness token for the client %s.",
      rmw_client->service_name);
    return nullptr;
  }

  auto free_ros_keyexpr = rcpputils::make_scope_exit(
    [client_data]() {
      z_keyexpr_drop(z_move(client_data->keyexpr));
    });
  if (z_keyexpr_from_str(
      &client_data->keyexpr, client_data->entity->topic_info()->topic_keyexpr_.c_str()) != Z_OK)
  {
    RMW_SET_ERROR_MSG("unable to create zenoh keyexpr.");
    return nullptr;
  }

  std::string liveliness_keyexpr = client_data->entity->liveliness_keyexpr();
  z_view_keyexpr_t liveliness_ke;
  z_view_keyexpr_from_str(&liveliness_ke, liveliness_keyexpr.c_str());
  auto free_token = rcpputils::make_scope_exit(
    [client_data]() {
      if (client_data != nullptr) {
        z_drop(z_move(client_data->token));
      }
    });
  if (zc_liveliness_declare_token(
      session, &client_data->token, z_loan(liveliness_ke),
      NULL) != Z_OK)
  {
    RMW_ZENOH_LOG_ERROR_NAMED(
      "rmw_zenoh_cpp",
      "Unable to create liveliness token for the client.");
    return nullptr;
  }

  rmw_client->data = client_data;

  free_token.cancel();
=======
>>>>>>> e29ac6de
  free_rmw_client.cancel();
  free_service_name.cancel();

  return rmw_client;
}

//==============================================================================
/// Destroy and unregister a service client from its node.
rmw_ret_t
rmw_destroy_client(rmw_node_t * node, rmw_client_t * client)
{
  RMW_CHECK_ARGUMENT_FOR_NULL(node, RMW_RET_INVALID_ARGUMENT);
  RMW_CHECK_ARGUMENT_FOR_NULL(node->context, RMW_RET_INVALID_ARGUMENT);
  RMW_CHECK_ARGUMENT_FOR_NULL(node->context->impl, RMW_RET_INVALID_ARGUMENT);
  rmw_context_impl_s * context_impl = static_cast<rmw_context_impl_s *>(node->context->impl);
  RMW_CHECK_ARGUMENT_FOR_NULL(context_impl, RMW_RET_INVALID_ARGUMENT);
  RMW_CHECK_ARGUMENT_FOR_NULL(client, RMW_RET_INVALID_ARGUMENT);
  RMW_CHECK_TYPE_IDENTIFIERS_MATCH(
    node,
    node->implementation_identifier,
    rmw_zenoh_cpp::rmw_zenoh_identifier,
    return RMW_RET_INCORRECT_RMW_IMPLEMENTATION);
  RMW_CHECK_TYPE_IDENTIFIERS_MATCH(
    client,
    client->implementation_identifier,
    rmw_zenoh_cpp::rmw_zenoh_identifier,
    return RMW_RET_INCORRECT_RMW_IMPLEMENTATION);
  auto node_data = context_impl->get_node_data(node);
  if (node_data == nullptr) {
    return RMW_RET_INVALID_ARGUMENT;
  }

  // Remove the ClientData from NodeData.
  node_data->delete_client_data(client);

  rcutils_allocator_t * allocator = &node->context->options.allocator;
  allocator->deallocate(const_cast<char *>(client->service_name), allocator->state);
  allocator->deallocate(client, allocator->state);

  return RMW_RET_OK;
}

//==============================================================================
/// Send a ROS service request.
rmw_ret_t
rmw_send_request(
  const rmw_client_t * client,
  const void * ros_request,
  int64_t * sequence_id)
{
  RMW_CHECK_ARGUMENT_FOR_NULL(client, RMW_RET_INVALID_ARGUMENT);
  RMW_CHECK_ARGUMENT_FOR_NULL(client->data, RMW_RET_INVALID_ARGUMENT);
  RMW_CHECK_FOR_NULL_WITH_MSG(
    client->service_name, "client has no service name", RMW_RET_INVALID_ARGUMENT);
  RMW_CHECK_TYPE_IDENTIFIERS_MATCH(
    client,
    client->implementation_identifier,
    rmw_zenoh_cpp::rmw_zenoh_identifier,
    return RMW_RET_INCORRECT_RMW_IMPLEMENTATION);
  rmw_zenoh_cpp::ClientData * client_data =
    static_cast<rmw_zenoh_cpp::ClientData *>(client->data);
  RMW_CHECK_FOR_NULL_WITH_MSG(
    client_data,
    "Unable to retrieve client_data from client.",
    RMW_RET_INVALID_ARGUMENT);
  RMW_CHECK_ARGUMENT_FOR_NULL(ros_request, RMW_RET_INVALID_ARGUMENT);
  RMW_CHECK_ARGUMENT_FOR_NULL(sequence_id, RMW_RET_INVALID_ARGUMENT);

<<<<<<< HEAD
  if (client_data->is_shutdown()) {
    return RMW_RET_ERROR;
  }

  rmw_context_impl_s * context_impl = static_cast<rmw_context_impl_s *>(
    client_data->context->impl);

  rcutils_allocator_t * allocator = &(client_data->context->options.allocator);

  size_t max_data_length = (
    client_data->request_type_support->get_estimated_serialized_size(
      ros_request, client_data->request_type_support_impl));

  // Init serialized message byte array
  char * request_bytes = static_cast<char *>(allocator->allocate(
      max_data_length,
      allocator->state));
  if (!request_bytes) {
    RMW_SET_ERROR_MSG("failed allocate request message bytes");
    return RMW_RET_ERROR;
  }
  auto free_request_bytes = rcpputils::make_scope_exit(
    [request_bytes, allocator]() {
      allocator->deallocate(request_bytes, allocator->state);
    });

  // Object that manages the raw buffer
  eprosima::fastcdr::FastBuffer fastbuffer(request_bytes, max_data_length);

  // Object that serializes the data
  rmw_zenoh_cpp::Cdr ser(fastbuffer);
  if (!client_data->request_type_support->serialize_ros_message(
      ros_request,
      ser.get_cdr(),
      client_data->request_type_support_impl))
  {
    return RMW_RET_ERROR;
  }

  size_t data_length = ser.get_serialized_data_length();

  *sequence_id = client_data->get_next_sequence_number();

  // Send request
  z_get_options_t opts;
  z_get_options_default(&opts);

  z_owned_bytes_t attachment;
  uint8_t local_gid[RMW_GID_STORAGE_SIZE];
  client_data->entity->copy_gid(local_gid);
  rmw_zenoh_cpp::create_map_and_set_sequence_num(
    &attachment, *sequence_id,
    local_gid);
  opts.attachment = z_move(attachment);

  // See the comment about the "num_in_flight" class variable in the
  // rmw_client_data_t class for why we need to do this.
  client_data->increment_in_flight_callbacks();


  opts.target = Z_QUERY_TARGET_ALL_COMPLETE;
  // The default timeout for a z_get query is 10 seconds and if a response is not received within
  // this window, the queryable will return an invalid reply. However, it is common for actions,
  // which are implemented using services, to take an extended duration to complete. Hence, we set
  // the timeout_ms to the largest supported value to account for most realistic scenarios.
  opts.timeout_ms = std::numeric_limits<uint64_t>::max();
  // Latest consolidation guarantees unicity of replies for the same key expression,
  // which optimizes bandwidth. The default is "None", which imples replies may come in any order
  // and any number.
  opts.consolidation = z_query_consolidation_latest();

  z_owned_bytes_t payload;
  z_bytes_copy_from_buf(
    &payload, reinterpret_cast<const uint8_t *>(request_bytes), data_length);
  opts.payload = z_move(payload);

  z_owned_closure_reply_t callback;
  z_closure(
    &callback, rmw_zenoh_cpp::client_data_handler, rmw_zenoh_cpp::client_data_drop,
    client_data);
  z_get(
    context_impl->session(),
    z_loan(client_data->keyexpr), "",
    z_move(callback),
    &opts);

  return RMW_RET_OK;
=======
  return client_data->send_request(ros_request, sequence_id);
>>>>>>> e29ac6de
}

//==============================================================================
/// Take an incoming ROS service response.
rmw_ret_t
rmw_take_response(
  const rmw_client_t * client,
  rmw_service_info_t * request_header,
  void * ros_response,
  bool * taken)
{
  RMW_CHECK_ARGUMENT_FOR_NULL(taken, RMW_RET_INVALID_ARGUMENT);
  *taken = false;
  RMW_CHECK_ARGUMENT_FOR_NULL(client, RMW_RET_INVALID_ARGUMENT);
  RMW_CHECK_ARGUMENT_FOR_NULL(client->data, RMW_RET_INVALID_ARGUMENT);
  RMW_CHECK_TYPE_IDENTIFIERS_MATCH(
    client,
    client->implementation_identifier,
    rmw_zenoh_cpp::rmw_zenoh_identifier,
    return RMW_RET_INCORRECT_RMW_IMPLEMENTATION);
  RMW_CHECK_FOR_NULL_WITH_MSG(
    client->service_name, "client has no service name", RMW_RET_INVALID_ARGUMENT);
  rmw_zenoh_cpp::ClientData * client_data =
    static_cast<rmw_zenoh_cpp::ClientData *>(client->data);
  RMW_CHECK_FOR_NULL_WITH_MSG(
    client->data, "Unable to retrieve client_data from client.", RMW_RET_INVALID_ARGUMENT);
  RMW_CHECK_ARGUMENT_FOR_NULL(ros_response, RMW_RET_INVALID_ARGUMENT);

<<<<<<< HEAD
  std::unique_ptr<rmw_zenoh_cpp::ZenohReply> latest_reply = client_data->pop_next_reply();
  if (latest_reply == nullptr) {
    // This tells rcl that the check for a new message was done, but no messages have come in yet.
    return RMW_RET_OK;
  }

  const z_loaned_sample_t * sample = latest_reply->get_sample().value();
  if (sample == NULL) {
    RMW_SET_ERROR_MSG("invalid reply sample");
    return RMW_RET_ERROR;
  }

  z_owned_slice_t payload;
  z_bytes_to_slice(z_sample_payload(sample), &payload);

  // Object that manages the raw buffer
  eprosima::fastcdr::FastBuffer fastbuffer(
    reinterpret_cast<char *>(const_cast<uint8_t *>(z_slice_data(z_loan(payload)))),
    z_slice_len(z_loan(payload)));

  // Object that serializes the data
  rmw_zenoh_cpp::Cdr deser(fastbuffer);
  if (!client_data->response_type_support->deserialize_ros_message(
      deser.get_cdr(),
      ros_response,
      client_data->response_type_support_impl))
  {
    RMW_SET_ERROR_MSG("could not deserialize ROS response");
    return RMW_RET_ERROR;
  }

  // Fill in the request_header

  rmw_zenoh_cpp::attachement_data_t attachment(z_sample_attachment(sample));

  request_header->request_id.sequence_number = attachment.sequence_number;
  if (request_header->request_id.sequence_number < 0) {
    RMW_SET_ERROR_MSG("Failed to get sequence_number from client call attachment");
    return RMW_RET_ERROR;
  }

  memcpy(request_header->request_id.writer_guid, attachment.source_gid, RMW_GID_STORAGE_SIZE);

  request_header->source_timestamp = attachment.source_timestamp;
  if (request_header->source_timestamp < 0) {
    RMW_SET_ERROR_MSG("Failed to get source_timestamp from client call attachment");
    return RMW_RET_ERROR;
  }

  request_header->received_timestamp = latest_reply->get_received_timestamp();

  z_drop(z_move(payload));
  *taken = true;

  return RMW_RET_OK;
=======
  return client_data->take_response(request_header, ros_response, taken);
>>>>>>> e29ac6de
}

//==============================================================================
/// Retrieve the actual qos settings of the client's request publisher.
rmw_ret_t
rmw_client_request_publisher_get_actual_qos(
  const rmw_client_t * client,
  rmw_qos_profile_t * qos)
{
  RMW_CHECK_ARGUMENT_FOR_NULL(client, RMW_RET_INVALID_ARGUMENT);
  RMW_CHECK_TYPE_IDENTIFIERS_MATCH(
    client,
    client->implementation_identifier,
    rmw_zenoh_cpp::rmw_zenoh_identifier,
    return RMW_RET_INCORRECT_RMW_IMPLEMENTATION);
  RMW_CHECK_ARGUMENT_FOR_NULL(qos, RMW_RET_INVALID_ARGUMENT);
  rmw_zenoh_cpp::ClientData * client_data =
    static_cast<rmw_zenoh_cpp::ClientData *>(client->data);
  RMW_CHECK_ARGUMENT_FOR_NULL(client_data, RMW_RET_INVALID_ARGUMENT);

  *qos = client_data->topic_info().qos_;
  return RMW_RET_OK;
}

//==============================================================================
/// Retrieve the actual qos settings of the client's response subscription.
rmw_ret_t
rmw_client_response_subscription_get_actual_qos(
  const rmw_client_t * client,
  rmw_qos_profile_t * qos)
{
  // The same QoS profile is used for sending requests and receiving responses.
  return rmw_client_request_publisher_get_actual_qos(client, qos);
}

//==============================================================================
/// Create a service server that can receive requests from and send replies to a service client.
rmw_service_t *
rmw_create_service(
  const rmw_node_t * node,
  const rosidl_service_type_support_t * type_supports,
  const char * service_name,
  const rmw_qos_profile_t * qos_profile)
{
  RMW_CHECK_ARGUMENT_FOR_NULL(node, nullptr);
  RMW_CHECK_TYPE_IDENTIFIERS_MATCH(
    node,
    node->implementation_identifier,
    rmw_zenoh_cpp::rmw_zenoh_identifier,
    return nullptr);
  RMW_CHECK_ARGUMENT_FOR_NULL(type_supports, nullptr);
  RMW_CHECK_ARGUMENT_FOR_NULL(service_name, nullptr);
  if (0 == strlen(service_name)) {
    RMW_SET_ERROR_MSG("service_name argument is an empty string");
    return nullptr;
  }
  RMW_CHECK_ARGUMENT_FOR_NULL(qos_profile, nullptr);
  if (!qos_profile->avoid_ros_namespace_conventions) {
    int validation_result = RMW_TOPIC_VALID;
    // TODO(francocipollone): Verify if this is the right way to validate the service name.
    rmw_ret_t ret = rmw_validate_full_topic_name(service_name, &validation_result, nullptr);
    if (RMW_RET_OK != ret) {
      return nullptr;
    }
    if (RMW_TOPIC_VALID != validation_result) {
      const char * reason = rmw_full_topic_name_validation_result_string(validation_result);
      RMW_SET_ERROR_MSG_WITH_FORMAT_STRING("service_name argument is invalid: %s", reason);
      return nullptr;
    }
  }
  RMW_CHECK_FOR_NULL_WITH_MSG(
    node->context,
    "expected initialized context",
    return nullptr);
  RMW_CHECK_FOR_NULL_WITH_MSG(
    node->context->impl,
    "expected initialized context impl",
    return nullptr);
  rmw_context_impl_s * context_impl = static_cast<rmw_context_impl_s *>(
    node->context->impl);
  RMW_CHECK_FOR_NULL_WITH_MSG(
    context_impl,
    "unable to get rmw_context_impl_s",
    return nullptr);

  // Get the RMW type support.
  const rosidl_service_type_support_t * type_support = find_service_type_support(type_supports);
  if (type_support == nullptr) {
    // error was already set by find_service_type_support
    return nullptr;
  }

  rcutils_allocator_t * allocator = &node->context->options.allocator;
  if (!rcutils_allocator_is_valid(allocator)) {
    RMW_SET_ERROR_MSG("allocator is invalid.");
    return nullptr;
  }

  // Create the rmw_service.
  rmw_service_t * rmw_service =
    static_cast<rmw_service_t *>(allocator->zero_allocate(
      1,
      sizeof(rmw_service_t),
      allocator->state));
  RMW_CHECK_FOR_NULL_WITH_MSG(
    rmw_service,
    "failed to allocate memory for the service",
    return nullptr);
  auto free_rmw_service = rcpputils::make_scope_exit(
    [rmw_service, allocator]() {
      allocator->deallocate(rmw_service, allocator->state);
    });

  auto node_data = context_impl->get_node_data(node);
  RMW_CHECK_FOR_NULL_WITH_MSG(
    node_data,
    "NodeData not found.",
    return nullptr);

  if (!node_data->create_service_data(
      rmw_service,
      context_impl->session(),
      context_impl->get_next_entity_id(),
      service_name,
      type_support,
      qos_profile))
  {
    // Error already handled.
    return nullptr;
  }

  // TODO(Yadunund): We cannot store the rmw_node_t * here since this type erased
  // Service handle will be returned in the rmw_services_t in rmw_wait
  // from which we cannot obtain ServiceData.
  rmw_service->data = static_cast<void *>(node_data->get_service_data(rmw_service).get());
  rmw_service->implementation_identifier = rmw_zenoh_cpp::rmw_zenoh_identifier;
  rmw_service->service_name = rcutils_strdup(service_name, *allocator);
  RMW_CHECK_FOR_NULL_WITH_MSG(
    rmw_service->service_name,
    "failed to allocate service name",
    return nullptr);
  auto free_service_name = rcpputils::make_scope_exit(
    [rmw_service, allocator]() {
      allocator->deallocate(const_cast<char *>(rmw_service->service_name), allocator->state);
    });

  free_rmw_service.cancel();
  free_service_name.cancel();

  return rmw_service;
}

//==============================================================================
/// Destroy and unregister a service server from its node.
rmw_ret_t
rmw_destroy_service(rmw_node_t * node, rmw_service_t * service)
{
  RMW_CHECK_ARGUMENT_FOR_NULL(node, RMW_RET_INVALID_ARGUMENT);
  RMW_CHECK_ARGUMENT_FOR_NULL(node->context, RMW_RET_INVALID_ARGUMENT);
  RMW_CHECK_ARGUMENT_FOR_NULL(node->context->impl, RMW_RET_INVALID_ARGUMENT);
  rmw_context_impl_s * context_impl = static_cast<rmw_context_impl_s *>(node->context->impl);
  RMW_CHECK_ARGUMENT_FOR_NULL(context_impl, RMW_RET_INVALID_ARGUMENT);
  RMW_CHECK_ARGUMENT_FOR_NULL(service, RMW_RET_INVALID_ARGUMENT);
  RMW_CHECK_TYPE_IDENTIFIERS_MATCH(
    node,
    node->implementation_identifier,
    rmw_zenoh_cpp::rmw_zenoh_identifier,
    return RMW_RET_INCORRECT_RMW_IMPLEMENTATION);
  RMW_CHECK_TYPE_IDENTIFIERS_MATCH(
    service,
    service->implementation_identifier,
    rmw_zenoh_cpp::rmw_zenoh_identifier,
    return RMW_RET_INCORRECT_RMW_IMPLEMENTATION);
  auto node_data = context_impl->get_node_data(node);
  if (node_data == nullptr) {
    return RMW_RET_INVALID_ARGUMENT;
  }

  // Remove the ServiceData from NodeData.
  node_data->delete_service_data(service);

  rcutils_allocator_t * allocator = &node->context->options.allocator;
  allocator->deallocate(const_cast<char *>(service->service_name), allocator->state);
  allocator->deallocate(service, allocator->state);

  return RMW_RET_OK;
}

//==============================================================================
/// Take an incoming ROS service request.
rmw_ret_t
rmw_take_request(
  const rmw_service_t * service,
  rmw_service_info_t * request_header,
  void * ros_request,
  bool * taken)
{
  RMW_CHECK_ARGUMENT_FOR_NULL(taken, RMW_RET_INVALID_ARGUMENT);
  *taken = false;
  RMW_CHECK_ARGUMENT_FOR_NULL(service, RMW_RET_INVALID_ARGUMENT);
  RMW_CHECK_ARGUMENT_FOR_NULL(service->service_name, RMW_RET_ERROR);
  RMW_CHECK_ARGUMENT_FOR_NULL(service->data, RMW_RET_ERROR);
  RMW_CHECK_TYPE_IDENTIFIERS_MATCH(
    service,
    service->implementation_identifier,
    rmw_zenoh_cpp::rmw_zenoh_identifier,
    return RMW_RET_INCORRECT_RMW_IMPLEMENTATION);
  rmw_zenoh_cpp::ServiceData * service_data =
    static_cast<rmw_zenoh_cpp::ServiceData *>(service->data);
  RMW_CHECK_ARGUMENT_FOR_NULL(service_data, RMW_RET_INVALID_ARGUMENT);
  RMW_CHECK_ARGUMENT_FOR_NULL(request_header, RMW_RET_INVALID_ARGUMENT);
  RMW_CHECK_ARGUMENT_FOR_NULL(ros_request, RMW_RET_INVALID_ARGUMENT);

  return service_data->take_request(
    request_header,
    ros_request,
    taken);
}

//==============================================================================
/// Send a ROS service response.
rmw_ret_t
rmw_send_response(
  const rmw_service_t * service,
  rmw_request_id_t * request_header,
  void * ros_response)
{
  RMW_CHECK_ARGUMENT_FOR_NULL(service, RMW_RET_INVALID_ARGUMENT);
  RMW_CHECK_ARGUMENT_FOR_NULL(service->data, RMW_RET_INVALID_ARGUMENT);
  RMW_CHECK_ARGUMENT_FOR_NULL(request_header, RMW_RET_INVALID_ARGUMENT);
  RMW_CHECK_ARGUMENT_FOR_NULL(ros_response, RMW_RET_INVALID_ARGUMENT);
  RMW_CHECK_TYPE_IDENTIFIERS_MATCH(
    service,
    service->implementation_identifier,
    rmw_zenoh_cpp::rmw_zenoh_identifier,
    return RMW_RET_INCORRECT_RMW_IMPLEMENTATION);
  RMW_CHECK_FOR_NULL_WITH_MSG(
    service->data,
    "Unable to retrieve service_data from service",
    RMW_RET_INVALID_ARGUMENT);
  rmw_zenoh_cpp::ServiceData * service_data =
    static_cast<rmw_zenoh_cpp::ServiceData *>(service->data);
  RMW_CHECK_ARGUMENT_FOR_NULL(service_data, RMW_RET_INVALID_ARGUMENT);

  return service_data->send_response(
    request_header,
    ros_response);
}

//==============================================================================
/// Retrieve the actual qos settings of the service's request subscription.
rmw_ret_t
rmw_service_request_subscription_get_actual_qos(
  const rmw_service_t * service,
  rmw_qos_profile_t * qos)
{
  RMW_CHECK_ARGUMENT_FOR_NULL(service, RMW_RET_INVALID_ARGUMENT);
  RMW_CHECK_TYPE_IDENTIFIERS_MATCH(
    service,
    service->implementation_identifier,
    rmw_zenoh_cpp::rmw_zenoh_identifier,
    return RMW_RET_INCORRECT_RMW_IMPLEMENTATION);
  RMW_CHECK_ARGUMENT_FOR_NULL(qos, RMW_RET_INVALID_ARGUMENT);
  rmw_zenoh_cpp::ServiceData * service_data =
    static_cast<rmw_zenoh_cpp::ServiceData *>(service->data);
  RMW_CHECK_ARGUMENT_FOR_NULL(service_data, RMW_RET_INVALID_ARGUMENT);

  *qos = service_data->topic_info().qos_;
  return RMW_RET_OK;
}

//==============================================================================
/// Retrieve the actual qos settings of the service's response publisher.
rmw_ret_t
rmw_service_response_publisher_get_actual_qos(
  const rmw_service_t * service,
  rmw_qos_profile_t * qos)
{
  // The same QoS profile is used for receiving requests and sending responses.
  return rmw_service_request_subscription_get_actual_qos(service, qos);
}

//==============================================================================
/// Create a guard condition and return a handle to that guard condition.
rmw_guard_condition_t *
rmw_create_guard_condition(rmw_context_t * context)
{
  rcutils_allocator_t * allocator = &context->options.allocator;

  auto guard_condition =
    static_cast<rmw_guard_condition_t *>(allocator->zero_allocate(
      1, sizeof(rmw_guard_condition_t), allocator->state));
  RMW_CHECK_FOR_NULL_WITH_MSG(
    guard_condition,
    "unable to allocate memory for guard_condition",
    return nullptr);
  auto free_guard_condition = rcpputils::make_scope_exit(
    [guard_condition, allocator]() {
      allocator->deallocate(guard_condition, allocator->state);
    });

  guard_condition->implementation_identifier = rmw_zenoh_cpp::rmw_zenoh_identifier;
  guard_condition->context = context;

  guard_condition->data = allocator->zero_allocate(
    1, sizeof(rmw_zenoh_cpp::GuardCondition),
    allocator->state);
  RMW_CHECK_FOR_NULL_WITH_MSG(
    guard_condition->data,
    "unable to allocate memory for guard condition data",
    return nullptr);
  auto free_guard_condition_data = rcpputils::make_scope_exit(
    [guard_condition, allocator]() {
      allocator->deallocate(guard_condition->data, allocator->state);
    });

  new(guard_condition->data) rmw_zenoh_cpp::GuardCondition;
  auto destruct_guard_condition = rcpputils::make_scope_exit(
    [guard_condition]() {
      RMW_TRY_DESTRUCTOR_FROM_WITHIN_FAILURE(
        static_cast<rmw_zenoh_cpp::GuardCondition *>(guard_condition->data)->~GuardCondition(),
        rmw_zenoh_cpp::GuardCondition);
    });

  destruct_guard_condition.cancel();
  free_guard_condition_data.cancel();
  free_guard_condition.cancel();

  return guard_condition;
}

/// Finalize a given guard condition handle, reclaim the resources, and deallocate the handle.
rmw_ret_t
rmw_destroy_guard_condition(rmw_guard_condition_t * guard_condition)
{
  RMW_CHECK_ARGUMENT_FOR_NULL(guard_condition, RMW_RET_INVALID_ARGUMENT);

  rcutils_allocator_t * allocator = &guard_condition->context->options.allocator;

  if (guard_condition->data) {
    static_cast<rmw_zenoh_cpp::GuardCondition *>(guard_condition->data)->~GuardCondition();
    allocator->deallocate(guard_condition->data, allocator->state);
  }

  allocator->deallocate(guard_condition, allocator->state);

  return RMW_RET_OK;
}

//==============================================================================
rmw_ret_t
rmw_trigger_guard_condition(const rmw_guard_condition_t * guard_condition)
{
  RMW_CHECK_ARGUMENT_FOR_NULL(guard_condition, RMW_RET_INVALID_ARGUMENT);
  RMW_CHECK_TYPE_IDENTIFIERS_MATCH(
    guard_condition,
    guard_condition->implementation_identifier,
    rmw_zenoh_cpp::rmw_zenoh_identifier,
    return RMW_RET_INCORRECT_RMW_IMPLEMENTATION);

  static_cast<rmw_zenoh_cpp::GuardCondition *>(guard_condition->data)->trigger();

  return RMW_RET_OK;
}

//==============================================================================
/// Create a wait set to store conditions that the middleware can wait on.
rmw_wait_set_t *
rmw_create_wait_set(rmw_context_t * context, size_t max_conditions)
{
  static_cast<void>(max_conditions);

  RCUTILS_CHECK_ARGUMENT_FOR_NULL(context, NULL);
  RMW_CHECK_TYPE_IDENTIFIERS_MATCH(
    context,
    context->implementation_identifier,
    rmw_zenoh_cpp::rmw_zenoh_identifier,
    return nullptr);

  rcutils_allocator_t * allocator = &context->options.allocator;

  auto wait_set = static_cast<rmw_wait_set_t *>(
    allocator->zero_allocate(1, sizeof(rmw_wait_set_t), allocator->state));
  RMW_CHECK_FOR_NULL_WITH_MSG(
    wait_set,
    "failed to allocate wait set",
    return nullptr);
  auto cleanup_wait_set = rcpputils::make_scope_exit(
    [wait_set, allocator]() {
      allocator->deallocate(wait_set, allocator->state);
    });

  wait_set->implementation_identifier = rmw_zenoh_cpp::rmw_zenoh_identifier;

  wait_set->data = allocator->zero_allocate(
    1, sizeof(rmw_zenoh_cpp::rmw_wait_set_data_t),
    allocator->state);
  RMW_CHECK_FOR_NULL_WITH_MSG(
    wait_set->data,
    "failed to allocate wait set data",
    return nullptr);
  auto free_wait_set_data = rcpputils::make_scope_exit(
    [wait_set, allocator]() {
      allocator->deallocate(wait_set->data, allocator->state);
    });

  // Invoke placement new
  new(wait_set->data) rmw_zenoh_cpp::rmw_wait_set_data_t;
  auto destruct_rmw_wait_set_data = rcpputils::make_scope_exit(
    [wait_set]() {
      RMW_TRY_DESTRUCTOR_FROM_WITHIN_FAILURE(
        static_cast<rmw_zenoh_cpp::rmw_wait_set_data_t *>(wait_set->data)->~rmw_wait_set_data_t(),
        rmw_wait_set_data);
    });

  static_cast<rmw_zenoh_cpp::rmw_wait_set_data_t *>(wait_set->data)->context = context;

  destruct_rmw_wait_set_data.cancel();
  free_wait_set_data.cancel();
  cleanup_wait_set.cancel();

  return wait_set;
}

//==============================================================================
/// Destroy a wait set.
rmw_ret_t
rmw_destroy_wait_set(rmw_wait_set_t * wait_set)
{
  RMW_CHECK_ARGUMENT_FOR_NULL(wait_set, RMW_RET_INVALID_ARGUMENT);
  RMW_CHECK_ARGUMENT_FOR_NULL(wait_set->data, RMW_RET_INVALID_ARGUMENT);
  RMW_CHECK_TYPE_IDENTIFIERS_MATCH(
    wait_set,
    wait_set->implementation_identifier,
    rmw_zenoh_cpp::rmw_zenoh_identifier,
    return RMW_RET_INCORRECT_RMW_IMPLEMENTATION);

  auto wait_set_data = static_cast<rmw_zenoh_cpp::rmw_wait_set_data_t *>(wait_set->data);

  rcutils_allocator_t * allocator = &wait_set_data->context->options.allocator;

  wait_set_data->~rmw_wait_set_data_t();
  allocator->deallocate(wait_set_data, allocator->state);

  allocator->deallocate(wait_set, allocator->state);

  return RMW_RET_OK;
}

namespace
{
bool
check_and_attach_condition(
  const rmw_subscriptions_t * const subscriptions,
  const rmw_guard_conditions_t * const guard_conditions,
  const rmw_services_t * const services,
  const rmw_clients_t * const clients,
  const rmw_events_t * const events,
  rmw_zenoh_cpp::rmw_wait_set_data_t * wait_set_data)
{
  if (guard_conditions) {
    for (size_t i = 0; i < guard_conditions->guard_condition_count; ++i) {
      rmw_zenoh_cpp::GuardCondition * gc =
        static_cast<rmw_zenoh_cpp::GuardCondition *>(guard_conditions->guard_conditions[i]);
      if (gc == nullptr) {
        continue;
      }
      if (gc->check_and_attach_condition_if_not(wait_set_data)) {
        return true;
      }
    }
  }

  if (events) {
    for (size_t i = 0; i < events->event_count; ++i) {
      auto event = static_cast<rmw_event_t *>(events->events[i]);
      rmw_zenoh_cpp::rmw_zenoh_event_type_t zenoh_event_type =
        rmw_zenoh_cpp::zenoh_event_from_rmw_event(event->event_type);
      if (zenoh_event_type == rmw_zenoh_cpp::ZENOH_EVENT_INVALID) {
        RMW_SET_ERROR_MSG_WITH_FORMAT_STRING(
          "has_triggered_condition() called with unknown event %u. Report this bug.",
          event->event_type);
        continue;
      }

      auto event_data = static_cast<rmw_zenoh_cpp::EventsManager *>(event->data);
      if (event_data == nullptr) {
        continue;
      }

      if (event_data->queue_has_data_and_attach_condition_if_not(zenoh_event_type, wait_set_data)) {
        return true;
      }
    }
  }

  if (subscriptions) {
    for (size_t i = 0; i < subscriptions->subscriber_count; ++i) {
      rmw_zenoh_cpp::SubscriptionData * sub_data =
        static_cast<rmw_zenoh_cpp::SubscriptionData *>(subscriptions->subscribers[i]);
      if (sub_data == nullptr) {
        continue;
      }
      if (sub_data->queue_has_data_and_attach_condition_if_not(wait_set_data)) {
        return true;
      }
    }
  }

  if (services) {
    for (size_t i = 0; i < services->service_count; ++i) {
      auto serv_data = static_cast<rmw_zenoh_cpp::ServiceData *>(services->services[i]);
      if (serv_data == nullptr) {
        continue;
      }
      if (serv_data->queue_has_data_and_attach_condition_if_not(wait_set_data)) {
        return true;
      }
    }
  }

  if (clients) {
    for (size_t i = 0; i < clients->client_count; ++i) {
      rmw_zenoh_cpp::ClientData * client_data =
        static_cast<rmw_zenoh_cpp::ClientData *>(clients->clients[i]);
      if (client_data == nullptr) {
        continue;
      }
      if (client_data->queue_has_data_and_attach_condition_if_not(wait_set_data)) {
        return true;
      }
    }
  }

  return false;
}
}  // namespace

//==============================================================================
/// Waits on sets of different entities and returns when one is ready.
rmw_ret_t
rmw_wait(
  rmw_subscriptions_t * subscriptions,
  rmw_guard_conditions_t * guard_conditions,
  rmw_services_t * services,
  rmw_clients_t * clients,
  rmw_events_t * events,
  rmw_wait_set_t * wait_set,
  const rmw_time_t * wait_timeout)
{
  RMW_CHECK_ARGUMENT_FOR_NULL(wait_set, RMW_RET_INVALID_ARGUMENT);
  RMW_CHECK_TYPE_IDENTIFIERS_MATCH(
    wait set handle,
    wait_set->implementation_identifier, rmw_zenoh_cpp::rmw_zenoh_identifier,
    return RMW_RET_INCORRECT_RMW_IMPLEMENTATION);

  auto wait_set_data = static_cast<rmw_zenoh_cpp::rmw_wait_set_data_t *>(wait_set->data);
  RMW_CHECK_FOR_NULL_WITH_MSG(
    wait_set_data,
    "waitset data struct is null",
    return RMW_RET_ERROR);

  // rmw_wait should return *all* entities that have data available, and let the caller decide
  // how to handle them.
  //
  // If there is no data currently available in any of the entities we were told to wait on, we
  // we attach a context-global condition variable to each entity, calculate a timeout based on
  // wait_timeout, and then sleep on the condition variable.  If any of the entities has an event
  // during that time, it will wake up from that sleep.
  //
  // If there is data currently available in one or more of the entities, then we'll skip attaching
  // the condition variable, and skip the sleep, and instead just go to the last part.
  //
  // In the last part, we check every entity and see if there are conditions that make it ready.
  // If that entity is not ready, then we set the pointer to it to nullptr in the wait set, which
  // signals to the upper layers that it isn't ready.  If something is ready, then we leave it as
  // a valid pointer.

  bool skip_wait = check_and_attach_condition(
    subscriptions, guard_conditions, services, clients, events, wait_set_data);
  if (!skip_wait) {
    std::unique_lock<std::mutex> lock(wait_set_data->condition_mutex);

    // According to the RMW documentation, if wait_timeout is NULL that means
    // "wait forever", if it specified as 0 it means "never wait", and if it is anything else wait
    // for that amount of time.
    if (wait_timeout == nullptr) {
      wait_set_data->condition_variable.wait(
        lock, [wait_set_data]() {
          return wait_set_data->triggered;
        });
    } else {
      if (wait_timeout->sec != 0 || wait_timeout->nsec != 0) {
        wait_set_data->condition_variable.wait_for(
          lock,
          std::chrono::nanoseconds(wait_timeout->nsec + RCUTILS_S_TO_NS(wait_timeout->sec)),
          [wait_set_data]() {return wait_set_data->triggered;});
      }
    }

    // It is important to reset this here while still holding the lock, otherwise every subsequent
    // call to rmw_wait() will be immediately ready.  We could handle this another way by making
    // "triggered" a stack variable in this function and "attaching" it during
    // "check_and_attach_condition", but that isn't clearly better so leaving this.
    wait_set_data->triggered = false;
  }

  bool wait_result = false;

  // According to the documentation for rmw_wait in rmw.h, entries in the various arrays that have
  // *not* been triggered should be set to NULL
  if (guard_conditions) {
    for (size_t i = 0; i < guard_conditions->guard_condition_count; ++i) {
      rmw_zenoh_cpp::GuardCondition * gc =
        static_cast<rmw_zenoh_cpp::GuardCondition *>(guard_conditions->guard_conditions[i]);
      if (gc == nullptr) {
        continue;
      }
      if (!gc->detach_condition_and_is_trigger_set()) {
        // Setting to nullptr lets rcl know that this guard condition is not ready
        guard_conditions->guard_conditions[i] = nullptr;
      } else {
        wait_result = true;
      }
    }
  }

  if (events) {
    for (size_t i = 0; i < events->event_count; ++i) {
      auto event = static_cast<rmw_event_t *>(events->events[i]);
      auto event_data = static_cast<rmw_zenoh_cpp::EventsManager *>(event->data);
      if (event_data == nullptr) {
        continue;
      }

      rmw_zenoh_cpp::rmw_zenoh_event_type_t zenoh_event_type =
        rmw_zenoh_cpp::zenoh_event_from_rmw_event(event->event_type);
      if (zenoh_event_type == rmw_zenoh_cpp::ZENOH_EVENT_INVALID) {
        continue;
      }

      if (event_data->detach_condition_and_event_queue_is_empty(zenoh_event_type)) {
        // Setting to nullptr lets rcl know that this subscription is not ready
        events->events[i] = nullptr;
      } else {
        wait_result = true;
      }
    }
  }

  if (subscriptions) {
    for (size_t i = 0; i < subscriptions->subscriber_count; ++i) {
      rmw_zenoh_cpp::SubscriptionData * sub_data =
        static_cast<rmw_zenoh_cpp::SubscriptionData *>(subscriptions->subscribers[i]);
      if (sub_data == nullptr) {
        continue;
      }
      if (sub_data->detach_condition_and_queue_is_empty()) {
        // Setting to nullptr lets rcl know that this subscription is not ready
        subscriptions->subscribers[i] = nullptr;
      } else {
        wait_result = true;
      }
    }
  }

  if (services) {
    for (size_t i = 0; i < services->service_count; ++i) {
      auto serv_data = static_cast<rmw_zenoh_cpp::ServiceData *>(services->services[i]);
      if (serv_data == nullptr) {
        continue;
      }

      if (serv_data->detach_condition_and_queue_is_empty()) {
        // Setting to nullptr lets rcl know that this service is not ready
        services->services[i] = nullptr;
      } else {
        wait_result = true;
      }
    }
  }

  if (clients) {
    for (size_t i = 0; i < clients->client_count; ++i) {
      rmw_zenoh_cpp::ClientData * client_data =
        static_cast<rmw_zenoh_cpp::ClientData *>(clients->clients[i]);
      if (client_data == nullptr) {
        continue;
      }

      if (client_data->detach_condition_and_queue_is_empty()) {
        // Setting to nullptr lets rcl know that this client is not ready
        clients->clients[i] = nullptr;
      } else {
        wait_result = true;
      }
    }
  }

  return wait_result ? RMW_RET_OK : RMW_RET_TIMEOUT;
}

//==============================================================================
/// Return the name and namespace of all nodes in the ROS graph.
rmw_ret_t
rmw_get_node_names(
  const rmw_node_t * node,
  rcutils_string_array_t * node_names,
  rcutils_string_array_t * node_namespaces)
{
  RMW_CHECK_ARGUMENT_FOR_NULL(node, RMW_RET_INVALID_ARGUMENT);
  RMW_CHECK_ARGUMENT_FOR_NULL(node->context, RMW_RET_INVALID_ARGUMENT);
  RMW_CHECK_ARGUMENT_FOR_NULL(node->context->impl, RMW_RET_INVALID_ARGUMENT);
  RMW_CHECK_ARGUMENT_FOR_NULL(node_names, RMW_RET_INVALID_ARGUMENT);
  RMW_CHECK_ARGUMENT_FOR_NULL(node_namespaces, RMW_RET_INVALID_ARGUMENT);

  rcutils_allocator_t * allocator = &node->context->options.allocator;
  RMW_CHECK_ARGUMENT_FOR_NULL(allocator, RMW_RET_INVALID_ARGUMENT);

  return node->context->impl->graph_cache()->get_node_names(
    node_names, node_namespaces, nullptr, allocator);
}

//==============================================================================
/// Return the name, namespace, and enclave name of all nodes in the ROS graph.
rmw_ret_t
rmw_get_node_names_with_enclaves(
  const rmw_node_t * node,
  rcutils_string_array_t * node_names,
  rcutils_string_array_t * node_namespaces,
  rcutils_string_array_t * enclaves)
{
  RMW_CHECK_ARGUMENT_FOR_NULL(node, RMW_RET_INVALID_ARGUMENT);
  RMW_CHECK_ARGUMENT_FOR_NULL(node->context, RMW_RET_INVALID_ARGUMENT);
  RMW_CHECK_ARGUMENT_FOR_NULL(node->context->impl, RMW_RET_INVALID_ARGUMENT);
  RMW_CHECK_ARGUMENT_FOR_NULL(node_names, RMW_RET_INVALID_ARGUMENT);
  RMW_CHECK_ARGUMENT_FOR_NULL(node_namespaces, RMW_RET_INVALID_ARGUMENT);
  RMW_CHECK_ARGUMENT_FOR_NULL(enclaves, RMW_RET_INVALID_ARGUMENT);

  rcutils_allocator_t * allocator = &node->context->options.allocator;
  RMW_CHECK_ARGUMENT_FOR_NULL(allocator, RMW_RET_INVALID_ARGUMENT);

  return node->context->impl->graph_cache()->get_node_names(
    node_names, node_namespaces, enclaves, allocator);
}

//==============================================================================
/// Count the number of known publishers matching a topic name.
rmw_ret_t
rmw_count_publishers(
  const rmw_node_t * node,
  const char * topic_name,
  size_t * count)
{
  RMW_CHECK_ARGUMENT_FOR_NULL(node, RMW_RET_INVALID_ARGUMENT);
  RMW_CHECK_TYPE_IDENTIFIERS_MATCH(
    node,
    node->implementation_identifier,
    rmw_zenoh_cpp::rmw_zenoh_identifier,
    return RMW_RET_INCORRECT_RMW_IMPLEMENTATION);
  RMW_CHECK_ARGUMENT_FOR_NULL(topic_name, RMW_RET_INVALID_ARGUMENT);
  int validation_result = RMW_TOPIC_VALID;
  rmw_ret_t ret = rmw_validate_full_topic_name(topic_name, &validation_result, nullptr);
  if (RMW_RET_OK != ret) {
    return ret;
  }
  if (RMW_TOPIC_VALID != validation_result) {
    const char * reason = rmw_full_topic_name_validation_result_string(validation_result);
    RMW_SET_ERROR_MSG_WITH_FORMAT_STRING("topic_name argument is invalid: %s", reason);
    return RMW_RET_INVALID_ARGUMENT;
  }
  RMW_CHECK_ARGUMENT_FOR_NULL(count, RMW_RET_INVALID_ARGUMENT);

  return node->context->impl->graph_cache()->count_publishers(topic_name, count);
}

//==============================================================================
/// Count the number of known subscribers matching a topic name.
rmw_ret_t
rmw_count_subscribers(
  const rmw_node_t * node,
  const char * topic_name,
  size_t * count)
{
  RMW_CHECK_ARGUMENT_FOR_NULL(node, RMW_RET_INVALID_ARGUMENT);
  RMW_CHECK_TYPE_IDENTIFIERS_MATCH(
    node,
    node->implementation_identifier,
    rmw_zenoh_cpp::rmw_zenoh_identifier,
    return RMW_RET_INCORRECT_RMW_IMPLEMENTATION);
  RMW_CHECK_ARGUMENT_FOR_NULL(topic_name, RMW_RET_INVALID_ARGUMENT);
  int validation_result = RMW_TOPIC_VALID;
  rmw_ret_t ret = rmw_validate_full_topic_name(topic_name, &validation_result, nullptr);
  if (RMW_RET_OK != ret) {
    return ret;
  }
  if (RMW_TOPIC_VALID != validation_result) {
    const char * reason = rmw_full_topic_name_validation_result_string(validation_result);
    RMW_SET_ERROR_MSG_WITH_FORMAT_STRING("topic_name argument is invalid: %s", reason);
    return RMW_RET_INVALID_ARGUMENT;
  }
  RMW_CHECK_ARGUMENT_FOR_NULL(count, RMW_RET_INVALID_ARGUMENT);

  return node->context->impl->graph_cache()->count_subscriptions(topic_name, count);
}

//==============================================================================
/// Count the number of known clients matching a service name.
rmw_ret_t
rmw_count_clients(
  const rmw_node_t * node,
  const char * service_name,
  size_t * count)
{
  RMW_CHECK_ARGUMENT_FOR_NULL(node, RMW_RET_INVALID_ARGUMENT);
  RMW_CHECK_TYPE_IDENTIFIERS_MATCH(
    node,
    node->implementation_identifier,
    rmw_zenoh_cpp::rmw_zenoh_identifier,
    return RMW_RET_INCORRECT_RMW_IMPLEMENTATION);
  RMW_CHECK_ARGUMENT_FOR_NULL(service_name, RMW_RET_INVALID_ARGUMENT);
  int validation_result = RMW_TOPIC_VALID;
  rmw_ret_t ret = rmw_validate_full_topic_name(service_name, &validation_result, nullptr);
  if (RMW_RET_OK != ret) {
    return ret;
  }
  if (RMW_TOPIC_VALID != validation_result) {
    const char * reason = rmw_full_topic_name_validation_result_string(validation_result);
    RMW_SET_ERROR_MSG_WITH_FORMAT_STRING("topic_name argument is invalid: %s", reason);
    return RMW_RET_INVALID_ARGUMENT;
  }
  RMW_CHECK_ARGUMENT_FOR_NULL(count, RMW_RET_INVALID_ARGUMENT);

  return node->context->impl->graph_cache()->count_clients(service_name, count);
}

//==============================================================================
/// Count the number of known servers matching a service name.
rmw_ret_t
rmw_count_services(
  const rmw_node_t * node,
  const char * service_name,
  size_t * count)
{
  RMW_CHECK_ARGUMENT_FOR_NULL(node, RMW_RET_INVALID_ARGUMENT);
  RMW_CHECK_TYPE_IDENTIFIERS_MATCH(
    node,
    node->implementation_identifier,
    rmw_zenoh_cpp::rmw_zenoh_identifier,
    return RMW_RET_INCORRECT_RMW_IMPLEMENTATION);
  RMW_CHECK_ARGUMENT_FOR_NULL(service_name, RMW_RET_INVALID_ARGUMENT);
  int validation_result = RMW_TOPIC_VALID;
  rmw_ret_t ret = rmw_validate_full_topic_name(service_name, &validation_result, nullptr);
  if (RMW_RET_OK != ret) {
    return ret;
  }
  if (RMW_TOPIC_VALID != validation_result) {
    const char * reason = rmw_full_topic_name_validation_result_string(validation_result);
    RMW_SET_ERROR_MSG_WITH_FORMAT_STRING("topic_name argument is invalid: %s", reason);
    return RMW_RET_INVALID_ARGUMENT;
  }
  RMW_CHECK_ARGUMENT_FOR_NULL(count, RMW_RET_INVALID_ARGUMENT);

  return node->context->impl->graph_cache()->count_services(service_name, count);
}

//==============================================================================
/// Get the globally unique identifier (GID) of a publisher.
rmw_ret_t
rmw_get_gid_for_publisher(const rmw_publisher_t * publisher, rmw_gid_t * gid)
{
  RMW_CHECK_ARGUMENT_FOR_NULL(publisher, RMW_RET_INVALID_ARGUMENT);
  RMW_CHECK_ARGUMENT_FOR_NULL(gid, RMW_RET_INVALID_ARGUMENT);
  rmw_node_t * node =
    static_cast<rmw_node_t *>(publisher->data);
  RMW_CHECK_ARGUMENT_FOR_NULL(node, RMW_RET_INVALID_ARGUMENT);
  rmw_context_impl_s * context_impl =
    static_cast<rmw_context_impl_s *>(node->context->impl);
  RMW_CHECK_ARGUMENT_FOR_NULL(context_impl, RMW_RET_INVALID_ARGUMENT);
  auto node_data = context_impl->get_node_data(node);
  RMW_CHECK_ARGUMENT_FOR_NULL(node_data, RMW_RET_INVALID_ARGUMENT);
  auto pub_data = node_data->get_pub_data(publisher);
  RMW_CHECK_ARGUMENT_FOR_NULL(pub_data, RMW_RET_INVALID_ARGUMENT);

  gid->implementation_identifier = rmw_zenoh_cpp::rmw_zenoh_identifier;
  pub_data->copy_gid(gid->data);

  return RMW_RET_OK;
}

//==============================================================================
/// Get the globally unique identifier (GID) of a service client.
rmw_ret_t
rmw_get_gid_for_client(const rmw_client_t * client, rmw_gid_t * gid)
{
  RMW_CHECK_ARGUMENT_FOR_NULL(client, RMW_RET_INVALID_ARGUMENT);
  RMW_CHECK_ARGUMENT_FOR_NULL(gid, RMW_RET_INVALID_ARGUMENT);
  rmw_zenoh_cpp::ClientData * client_data =
    static_cast<rmw_zenoh_cpp::ClientData *>(client->data);
  RMW_CHECK_ARGUMENT_FOR_NULL(client_data, RMW_RET_INVALID_ARGUMENT);

  gid->implementation_identifier = rmw_zenoh_cpp::rmw_zenoh_identifier;
  client_data->copy_gid(gid->data);

  return RMW_RET_OK;
}

//==============================================================================
/// Check if two globally unique identifiers (GIDs) are equal.
rmw_ret_t
rmw_compare_gids_equal(const rmw_gid_t * gid1, const rmw_gid_t * gid2, bool * result)
{
  RMW_CHECK_ARGUMENT_FOR_NULL(gid1, RMW_RET_INVALID_ARGUMENT);
  RMW_CHECK_TYPE_IDENTIFIERS_MATCH(
    gid1,
    gid1->implementation_identifier,
    rmw_zenoh_cpp::rmw_zenoh_identifier,
    return RMW_RET_INCORRECT_RMW_IMPLEMENTATION);
  RMW_CHECK_ARGUMENT_FOR_NULL(gid2, RMW_RET_INVALID_ARGUMENT);
  RMW_CHECK_TYPE_IDENTIFIERS_MATCH(
    gid2,
    gid2->implementation_identifier,
    rmw_zenoh_cpp::rmw_zenoh_identifier,
    return RMW_RET_INCORRECT_RMW_IMPLEMENTATION);
  RMW_CHECK_ARGUMENT_FOR_NULL(result, RMW_RET_INVALID_ARGUMENT);

  *result = memcmp(gid1->data, gid2->data, RMW_GID_STORAGE_SIZE) == 0;

  return RMW_RET_OK;
}

//==============================================================================
/// Check if a service server is available for the given service client.
rmw_ret_t
rmw_service_server_is_available(
  const rmw_node_t * node,
  const rmw_client_t * client,
  bool * is_available)
{
  RMW_CHECK_ARGUMENT_FOR_NULL(node, RMW_RET_INVALID_ARGUMENT);
  RMW_CHECK_TYPE_IDENTIFIERS_MATCH(
    node,
    node->implementation_identifier,
    rmw_zenoh_cpp::rmw_zenoh_identifier,
    return RMW_RET_INCORRECT_RMW_IMPLEMENTATION);
  RMW_CHECK_ARGUMENT_FOR_NULL(client, RMW_RET_INVALID_ARGUMENT);
  RMW_CHECK_ARGUMENT_FOR_NULL(client->data, RMW_RET_INVALID_ARGUMENT);
  RMW_CHECK_ARGUMENT_FOR_NULL(is_available, RMW_RET_INVALID_ARGUMENT);
  rmw_zenoh_cpp::ClientData * client_data =
    static_cast<rmw_zenoh_cpp::ClientData *>(client->data);
  if (client_data == nullptr) {
    RMW_SET_ERROR_MSG_WITH_FORMAT_STRING(
      "Unable to retreive client_data from client for service %s", client->service_name);
    return RMW_RET_INVALID_ARGUMENT;
  }

  return node->context->impl->graph_cache()->service_server_is_available(
    client_data->topic_info(), is_available);
}

//==============================================================================
/// Set the current log severity
rmw_ret_t
rmw_set_log_severity(rmw_log_severity_t severity)
{
  switch (severity) {
    case RMW_LOG_SEVERITY_DEBUG:
      rmw_zenoh_cpp::Logger::get().set_log_level(RCUTILS_LOG_SEVERITY_DEBUG);
      break;
    case RMW_LOG_SEVERITY_INFO:
      rmw_zenoh_cpp::Logger::get().set_log_level(RCUTILS_LOG_SEVERITY_INFO);
      break;
    case RMW_LOG_SEVERITY_WARN:
      rmw_zenoh_cpp::Logger::get().set_log_level(RCUTILS_LOG_SEVERITY_WARN);
      break;
    case RMW_LOG_SEVERITY_ERROR:
      rmw_zenoh_cpp::Logger::get().set_log_level(RCUTILS_LOG_SEVERITY_ERROR);
      break;
    case RMW_LOG_SEVERITY_FATAL:
      rmw_zenoh_cpp::Logger::get().set_log_level(RCUTILS_LOG_SEVERITY_FATAL);
      break;
    default:
      return RMW_RET_UNSUPPORTED;
  }
  return RMW_RET_OK;
}

//==============================================================================
/// Set the on new message callback function for the subscription.
rmw_ret_t
rmw_subscription_set_on_new_message_callback(
  rmw_subscription_t * subscription,
  rmw_event_callback_t callback,
  const void * user_data)
{
  RMW_CHECK_ARGUMENT_FOR_NULL(subscription, RMW_RET_INVALID_ARGUMENT);
  rmw_zenoh_cpp::SubscriptionData * sub_data =
    static_cast<rmw_zenoh_cpp::SubscriptionData *>(subscription->data);
  RMW_CHECK_ARGUMENT_FOR_NULL(sub_data, RMW_RET_INVALID_ARGUMENT);

  sub_data->set_on_new_message_callback(std::move(callback), user_data);
  return RMW_RET_OK;
}

//==============================================================================
/// Set the on new request callback function for the service.
rmw_ret_t
rmw_service_set_on_new_request_callback(
  rmw_service_t * service,
  rmw_event_callback_t callback,
  const void * user_data)
{
  RMW_CHECK_ARGUMENT_FOR_NULL(service, RMW_RET_INVALID_ARGUMENT);
  rmw_zenoh_cpp::ServiceData * service_data =
    static_cast<rmw_zenoh_cpp::ServiceData *>(service->data);
  RMW_CHECK_ARGUMENT_FOR_NULL(service_data, RMW_RET_INVALID_ARGUMENT);
  service_data->set_on_new_request_callback(
    std::move(callback), user_data);
  return RMW_RET_OK;
}

//==============================================================================
/// Set the on new response callback function for the client.
rmw_ret_t
rmw_client_set_on_new_response_callback(
  rmw_client_t * client,
  rmw_event_callback_t callback,
  const void * user_data)
{
  RMW_CHECK_ARGUMENT_FOR_NULL(client, RMW_RET_INVALID_ARGUMENT);
  rmw_zenoh_cpp::ClientData * client_data =
    static_cast<rmw_zenoh_cpp::ClientData *>(client->data);
  RMW_CHECK_ARGUMENT_FOR_NULL(client_data, RMW_RET_INVALID_ARGUMENT);
  client_data->set_on_new_response_callback(
    std::move(callback), user_data);
  return RMW_RET_OK;
}
}  // extern "C"<|MERGE_RESOLUTION|>--- conflicted
+++ resolved
@@ -1445,102 +1445,6 @@
       allocator->deallocate(const_cast<char *>(rmw_client->service_name), allocator->state);
     });
 
-<<<<<<< HEAD
-  // Note: Service request/response types will contain a suffix Request_ or Response_.
-  // We remove the suffix when appending the type to the liveliness tokens for
-  // better reusability within GraphCache.
-  std::string service_type = client_data->request_type_support->get_name();
-  size_t suffix_substring_position = service_type.find("Request_");
-  if (std::string::npos != suffix_substring_position) {
-    service_type = service_type.substr(0, suffix_substring_position);
-  } else {
-    RMW_ZENOH_LOG_ERROR_NAMED(
-      "rmw_zenoh_cpp",
-      "Unexpected type %s for client %s. Report this bug",
-      service_type.c_str(), rmw_client->service_name);
-    return nullptr;
-  }
-
-  // Convert the type hash to a string so that it can be included in
-  // the keyexpr.
-  char * type_hash_c_str = nullptr;
-  rcutils_ret_t stringify_ret = rosidl_stringify_type_hash(
-    client_data->type_hash,
-    *allocator,
-    &type_hash_c_str);
-  if (RCUTILS_RET_BAD_ALLOC == stringify_ret) {
-    RMW_SET_ERROR_MSG("Failed to allocate type_hash_c_str.");
-    return nullptr;
-  }
-  auto free_type_hash_c_str = rcpputils::make_scope_exit(
-    [&allocator, &type_hash_c_str]() {
-      allocator->deallocate(type_hash_c_str, allocator->state);
-    });
-
-  const z_loaned_session_t * session = context_impl->session();
-  auto node_data = context_impl->get_node_data(node);
-  RMW_CHECK_FOR_NULL_WITH_MSG(
-    node_data,
-    "NodeData not found.",
-    return nullptr);
-  client_data->entity = rmw_zenoh_cpp::liveliness::Entity::make(
-    z_info_zid(session),
-    std::to_string(node_data->id()),
-    std::to_string(
-      context_impl->get_next_entity_id()),
-    rmw_zenoh_cpp::liveliness::EntityType::Client,
-    rmw_zenoh_cpp::liveliness::NodeInfo{
-      node->context->actual_domain_id, node->namespace_, node->name, context_impl->enclave()},
-    rmw_zenoh_cpp::liveliness::TopicInfo{
-      node->context->actual_domain_id,
-      rmw_client->service_name,
-      std::move(service_type),
-      type_hash_c_str,
-      client_data->adapted_qos_profile}
-  );
-  if (client_data->entity == nullptr) {
-    RMW_ZENOH_LOG_ERROR_NAMED(
-      "rmw_zenoh_cpp",
-      "Unable to generate keyexpr for liveliness token for the client %s.",
-      rmw_client->service_name);
-    return nullptr;
-  }
-
-  auto free_ros_keyexpr = rcpputils::make_scope_exit(
-    [client_data]() {
-      z_keyexpr_drop(z_move(client_data->keyexpr));
-    });
-  if (z_keyexpr_from_str(
-      &client_data->keyexpr, client_data->entity->topic_info()->topic_keyexpr_.c_str()) != Z_OK)
-  {
-    RMW_SET_ERROR_MSG("unable to create zenoh keyexpr.");
-    return nullptr;
-  }
-
-  std::string liveliness_keyexpr = client_data->entity->liveliness_keyexpr();
-  z_view_keyexpr_t liveliness_ke;
-  z_view_keyexpr_from_str(&liveliness_ke, liveliness_keyexpr.c_str());
-  auto free_token = rcpputils::make_scope_exit(
-    [client_data]() {
-      if (client_data != nullptr) {
-        z_drop(z_move(client_data->token));
-      }
-    });
-  if (zc_liveliness_declare_token(
-      session, &client_data->token, z_loan(liveliness_ke),
-      NULL) != Z_OK)
-  {
-    RMW_ZENOH_LOG_ERROR_NAMED(
-      "rmw_zenoh_cpp",
-      "Unable to create liveliness token for the client.");
-    return nullptr;
-  }
-
-  rmw_client->data = client_data;
-
-  free_token.cancel();
-=======
->>>>>>> e29ac6de
   free_rmw_client.cancel();
   free_service_name.cancel();
 
@@ -1609,97 +1513,7 @@
   RMW_CHECK_ARGUMENT_FOR_NULL(ros_request, RMW_RET_INVALID_ARGUMENT);
   RMW_CHECK_ARGUMENT_FOR_NULL(sequence_id, RMW_RET_INVALID_ARGUMENT);
 
-<<<<<<< HEAD
-  if (client_data->is_shutdown()) {
-    return RMW_RET_ERROR;
-  }
-
-  rmw_context_impl_s * context_impl = static_cast<rmw_context_impl_s *>(
-    client_data->context->impl);
-
-  rcutils_allocator_t * allocator = &(client_data->context->options.allocator);
-
-  size_t max_data_length = (
-    client_data->request_type_support->get_estimated_serialized_size(
-      ros_request, client_data->request_type_support_impl));
-
-  // Init serialized message byte array
-  char * request_bytes = static_cast<char *>(allocator->allocate(
-      max_data_length,
-      allocator->state));
-  if (!request_bytes) {
-    RMW_SET_ERROR_MSG("failed allocate request message bytes");
-    return RMW_RET_ERROR;
-  }
-  auto free_request_bytes = rcpputils::make_scope_exit(
-    [request_bytes, allocator]() {
-      allocator->deallocate(request_bytes, allocator->state);
-    });
-
-  // Object that manages the raw buffer
-  eprosima::fastcdr::FastBuffer fastbuffer(request_bytes, max_data_length);
-
-  // Object that serializes the data
-  rmw_zenoh_cpp::Cdr ser(fastbuffer);
-  if (!client_data->request_type_support->serialize_ros_message(
-      ros_request,
-      ser.get_cdr(),
-      client_data->request_type_support_impl))
-  {
-    return RMW_RET_ERROR;
-  }
-
-  size_t data_length = ser.get_serialized_data_length();
-
-  *sequence_id = client_data->get_next_sequence_number();
-
-  // Send request
-  z_get_options_t opts;
-  z_get_options_default(&opts);
-
-  z_owned_bytes_t attachment;
-  uint8_t local_gid[RMW_GID_STORAGE_SIZE];
-  client_data->entity->copy_gid(local_gid);
-  rmw_zenoh_cpp::create_map_and_set_sequence_num(
-    &attachment, *sequence_id,
-    local_gid);
-  opts.attachment = z_move(attachment);
-
-  // See the comment about the "num_in_flight" class variable in the
-  // rmw_client_data_t class for why we need to do this.
-  client_data->increment_in_flight_callbacks();
-
-
-  opts.target = Z_QUERY_TARGET_ALL_COMPLETE;
-  // The default timeout for a z_get query is 10 seconds and if a response is not received within
-  // this window, the queryable will return an invalid reply. However, it is common for actions,
-  // which are implemented using services, to take an extended duration to complete. Hence, we set
-  // the timeout_ms to the largest supported value to account for most realistic scenarios.
-  opts.timeout_ms = std::numeric_limits<uint64_t>::max();
-  // Latest consolidation guarantees unicity of replies for the same key expression,
-  // which optimizes bandwidth. The default is "None", which imples replies may come in any order
-  // and any number.
-  opts.consolidation = z_query_consolidation_latest();
-
-  z_owned_bytes_t payload;
-  z_bytes_copy_from_buf(
-    &payload, reinterpret_cast<const uint8_t *>(request_bytes), data_length);
-  opts.payload = z_move(payload);
-
-  z_owned_closure_reply_t callback;
-  z_closure(
-    &callback, rmw_zenoh_cpp::client_data_handler, rmw_zenoh_cpp::client_data_drop,
-    client_data);
-  z_get(
-    context_impl->session(),
-    z_loan(client_data->keyexpr), "",
-    z_move(callback),
-    &opts);
-
-  return RMW_RET_OK;
-=======
   return client_data->send_request(ros_request, sequence_id);
->>>>>>> e29ac6de
 }
 
 //==============================================================================
@@ -1728,65 +1542,7 @@
     client->data, "Unable to retrieve client_data from client.", RMW_RET_INVALID_ARGUMENT);
   RMW_CHECK_ARGUMENT_FOR_NULL(ros_response, RMW_RET_INVALID_ARGUMENT);
 
-<<<<<<< HEAD
-  std::unique_ptr<rmw_zenoh_cpp::ZenohReply> latest_reply = client_data->pop_next_reply();
-  if (latest_reply == nullptr) {
-    // This tells rcl that the check for a new message was done, but no messages have come in yet.
-    return RMW_RET_OK;
-  }
-
-  const z_loaned_sample_t * sample = latest_reply->get_sample().value();
-  if (sample == NULL) {
-    RMW_SET_ERROR_MSG("invalid reply sample");
-    return RMW_RET_ERROR;
-  }
-
-  z_owned_slice_t payload;
-  z_bytes_to_slice(z_sample_payload(sample), &payload);
-
-  // Object that manages the raw buffer
-  eprosima::fastcdr::FastBuffer fastbuffer(
-    reinterpret_cast<char *>(const_cast<uint8_t *>(z_slice_data(z_loan(payload)))),
-    z_slice_len(z_loan(payload)));
-
-  // Object that serializes the data
-  rmw_zenoh_cpp::Cdr deser(fastbuffer);
-  if (!client_data->response_type_support->deserialize_ros_message(
-      deser.get_cdr(),
-      ros_response,
-      client_data->response_type_support_impl))
-  {
-    RMW_SET_ERROR_MSG("could not deserialize ROS response");
-    return RMW_RET_ERROR;
-  }
-
-  // Fill in the request_header
-
-  rmw_zenoh_cpp::attachement_data_t attachment(z_sample_attachment(sample));
-
-  request_header->request_id.sequence_number = attachment.sequence_number;
-  if (request_header->request_id.sequence_number < 0) {
-    RMW_SET_ERROR_MSG("Failed to get sequence_number from client call attachment");
-    return RMW_RET_ERROR;
-  }
-
-  memcpy(request_header->request_id.writer_guid, attachment.source_gid, RMW_GID_STORAGE_SIZE);
-
-  request_header->source_timestamp = attachment.source_timestamp;
-  if (request_header->source_timestamp < 0) {
-    RMW_SET_ERROR_MSG("Failed to get source_timestamp from client call attachment");
-    return RMW_RET_ERROR;
-  }
-
-  request_header->received_timestamp = latest_reply->get_received_timestamp();
-
-  z_drop(z_move(payload));
-  *taken = true;
-
-  return RMW_RET_OK;
-=======
   return client_data->take_response(request_header, ros_response, taken);
->>>>>>> e29ac6de
 }
 
 //==============================================================================
