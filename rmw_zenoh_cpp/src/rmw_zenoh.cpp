--- conflicted
+++ resolved
@@ -974,194 +974,6 @@
       allocator->deallocate(const_cast<char *>(rmw_subscription->topic_name), allocator->state);
     });
 
-<<<<<<< HEAD
-  rmw_subscription->options = *subscription_options;
-  rmw_subscription->can_loan_messages = false;
-  rmw_subscription->is_cft_enabled = false;
-
-  // Convert the type hash to a string so that it can be included in
-  // the keyexpr.
-  char * type_hash_c_str = nullptr;
-  rcutils_ret_t stringify_ret = rosidl_stringify_type_hash(
-    sub_data->type_hash,
-    *allocator,
-    &type_hash_c_str);
-  if (RCUTILS_RET_BAD_ALLOC == stringify_ret) {
-    RMW_SET_ERROR_MSG("Failed to allocate type_hash_c_str.");
-    return nullptr;
-  }
-  auto free_type_hash_c_str = rcpputils::make_scope_exit(
-    [&allocator, &type_hash_c_str]() {
-      allocator->deallocate(type_hash_c_str, allocator->state);
-    });
-
-  const z_loaned_session_t * session = context_impl->session();
-
-  if (z_session_is_closed(session)) {
-    RMW_SET_ERROR_MSG("Session is closed.");
-    return nullptr;
-  }
-
-  auto node_data = context_impl->get_node_data(node);
-  RMW_CHECK_FOR_NULL_WITH_MSG(
-    node_data,
-    "NodeData not found.",
-    return nullptr);
-  // Everything above succeeded and is setup properly.  Now declare a subscriber
-  // with Zenoh; after this, callbacks may come in at any time.
-  sub_data->entity = rmw_zenoh_cpp::liveliness::Entity::make(
-    z_info_zid(session),
-    std::to_string(node_data->id()),
-    std::to_string(
-      context_impl->get_next_entity_id()),
-    rmw_zenoh_cpp::liveliness::EntityType::Subscription,
-    rmw_zenoh_cpp::liveliness::NodeInfo{
-      node->context->actual_domain_id, node->namespace_, node->name, context_impl->enclave()},
-    rmw_zenoh_cpp::liveliness::TopicInfo{
-      node->context->actual_domain_id,
-      rmw_subscription->topic_name,
-      sub_data->type_support->get_name(),
-      type_hash_c_str,
-      sub_data->adapted_qos_profile}
-  );
-  if (sub_data->entity == nullptr) {
-    RMW_ZENOH_LOG_ERROR_NAMED(
-      "rmw_zenoh_cpp",
-      "Unable to generate keyexpr for liveliness token for the subscription %s.",
-      rmw_subscription->topic_name);
-    return nullptr;
-  }
-  z_owned_closure_sample_t callback;
-  z_closure(&callback, rmw_zenoh_cpp::sub_data_handler, nullptr, sub_data);
-
-  std::string topic_keyexpr = sub_data->entity->topic_info()->topic_keyexpr_;
-  z_view_keyexpr_t sub_ke;
-  if (z_view_keyexpr_from_str(&sub_ke, topic_keyexpr.c_str()) != Z_OK) {
-    RMW_SET_ERROR_MSG("unable to create zenoh keyexpr.");
-    return nullptr;
-  }
-
-  if (sub_data->adapted_qos_profile.durability == RMW_QOS_POLICY_DURABILITY_TRANSIENT_LOCAL) {
-    ze_querying_subscriber_options_t sub_options;
-    ze_querying_subscriber_options_default(&sub_options);
-    // Make the initial query to hit all the PublicationCaches, using a query_selector with
-    // '*' in place of the queryable_prefix of each PublicationCache
-    const std::string selector = "*/" +
-      sub_data->entity->topic_info()->topic_keyexpr_;
-    z_view_keyexpr_t selector_ke;
-    z_view_keyexpr_from_str(&selector_ke, selector.c_str());
-    sub_options.query_selector = z_loan(selector_ke);
-    // Tell the PublicationCache's Queryable that the query accepts any key expression as a reply.
-    // By default a query accepts only replies that matches its query selector.
-    // This allows us to selectively query certain PublicationCaches when defining the
-    // set_querying_subscriber_callback below.
-    sub_options.query_accept_replies = ZC_REPLY_KEYEXPR_ANY;
-    // As this initial query is now using a "*", the query target is not COMPLETE.
-    sub_options.query_target = Z_QUERY_TARGET_ALL;
-    // We set consolidation to none as we need to receive transient local messages
-    // from a number of publishers. Eg: To receive TF data published over /tf_static
-    // by various publishers.
-    sub_options.query_consolidation = z_query_consolidation_none();
-    if (sub_data->adapted_qos_profile.reliability == RMW_QOS_POLICY_RELIABILITY_RELIABLE) {
-      RMW_ZENOH_LOG_WARN_NAMED(
-        "rmw_zenoh_cpp",
-        "`reliability` no longer supported on subscriber. Ignoring...");
-    }
-
-    ze_owned_querying_subscriber_t sub;
-    if (ze_declare_querying_subscriber(
-        &sub, session, z_loan(sub_ke), z_move(callback), &sub_options))
-    {
-      RMW_SET_ERROR_MSG("unable to create zenoh subscription");
-      return nullptr;
-    }
-    sub_data->sub = sub;
-
-    // Register the querying subscriber with the graph cache to get latest
-    // messages from publishers that were discovered after their first publication.
-    context_impl->graph_cache()->set_querying_subscriber_callback(
-      sub_data,
-      [sub_data](const std::string & queryable_prefix) -> void
-      {
-        if (sub_data == nullptr) {
-          return;
-        }
-        const std::string selector = queryable_prefix +
-        "/" +
-        sub_data->entity->topic_info()->topic_keyexpr_;
-
-        RMW_ZENOH_LOG_DEBUG_NAMED(
-          "rmw_zenoh_cpp",
-          "QueryingSubscriberCallback triggered over %s.", selector.c_str());
-        z_get_options_t opts;
-        z_get_options_default(&opts);
-        opts.timeout_ms = std::numeric_limits<uint64_t>::max();
-        opts.consolidation = z_query_consolidation_latest();
-        opts.accept_replies = ZC_REPLY_KEYEXPR_ANY;
-
-        z_view_keyexpr_t ke;
-        z_view_keyexpr_from_str(&ke, selector.c_str());
-        ze_querying_subscriber_get(
-          z_loan(std::get<ze_owned_querying_subscriber_t>(sub_data->sub)),
-          z_loan(ke),
-          &opts);
-      }
-    );
-  } else {
-    // Create a regular subscriber for all other durability settings.
-    z_subscriber_options_t sub_options;
-    z_subscriber_options_default(&sub_options);
-
-    z_owned_subscriber_t sub;
-    if (z_declare_subscriber(
-        &sub, session, z_loan(sub_ke), z_move(callback),
-        &sub_options) != Z_OK)
-    {
-      RMW_SET_ERROR_MSG("unable to create zenoh subscription");
-      return nullptr;
-    }
-    sub_data->sub = sub;
-  }
-
-  auto undeclare_z_sub = rcpputils::make_scope_exit(
-    [sub_data]() {
-      z_owned_subscriber_t * sub = std::get_if<z_owned_subscriber_t>(&sub_data->sub);
-      if (sub == nullptr || z_undeclare_subscriber(z_move(*sub))) {
-        RMW_SET_ERROR_MSG("failed to undeclare sub");
-      } else {
-        ze_owned_querying_subscriber_t * querying_sub =
-        std::get_if<ze_owned_querying_subscriber_t>(&sub_data->sub);
-        if (querying_sub == nullptr || ze_undeclare_querying_subscriber(z_move(*querying_sub))) {
-          RMW_SET_ERROR_MSG("failed to undeclare sub");
-        }
-      }
-    });
-
-  // Publish to the graph that a new subscription is in town.
-  std::string liveliness_keyexpr = sub_data->entity->liveliness_keyexpr();
-  z_view_keyexpr_t liveliness_ke;
-  z_view_keyexpr_from_str(&liveliness_ke, liveliness_keyexpr.c_str());
-  auto free_token = rcpputils::make_scope_exit(
-    [sub_data]() {
-      if (sub_data != nullptr) {
-        z_drop(z_move(sub_data->token));
-      }
-    });
-  if (zc_liveliness_declare_token(
-      &sub_data->token, session, z_loan(liveliness_ke), NULL) != Z_OK)
-  {
-    RMW_ZENOH_LOG_ERROR_NAMED(
-      "rmw_zenoh_cpp",
-      "Unable to create liveliness token for the subscription.");
-    return nullptr;
-  }
-
-  rmw_subscription->data = sub_data;
-
-  free_token.cancel();
-  undeclare_z_sub.cancel();
-=======
->>>>>>> 439d6dc6
   free_topic_name.cancel();
   free_rmw_subscription.cancel();
 
@@ -1201,35 +1013,6 @@
 
   rcutils_allocator_t * allocator = &node->context->options.allocator;
 
-<<<<<<< HEAD
-  auto sub_data = static_cast<rmw_zenoh_cpp::rmw_subscription_data_t *>(subscription->data);
-  if (sub_data != nullptr) {
-    // Publish to the graph that a subscription has ridden off into the sunset
-    zc_liveliness_undeclare_token(z_move(sub_data->token));
-
-    RMW_TRY_DESTRUCTOR(sub_data->type_support->~MessageTypeSupport(), MessageTypeSupport, );
-    allocator->deallocate(sub_data->type_support, allocator->state);
-
-    z_owned_subscriber_t * sub = std::get_if<z_owned_subscriber_t>(&sub_data->sub);
-    if (sub != nullptr) {
-      if (z_undeclare_subscriber(z_move(*sub)) != Z_OK) {
-        RMW_SET_ERROR_MSG("failed to undeclare sub");
-        ret = RMW_RET_ERROR;
-      }
-    } else {
-      ze_owned_querying_subscriber_t * querying_sub =
-        std::get_if<ze_owned_querying_subscriber_t>(&sub_data->sub);
-      if (querying_sub == nullptr || ze_undeclare_querying_subscriber(z_move(*querying_sub))) {
-        RMW_SET_ERROR_MSG("failed to undeclare sub");
-        ret = RMW_RET_ERROR;
-      }
-      // Also remove the registered callback from the GraphCache.
-      context_impl->graph_cache()->remove_querying_subscriber_callback(sub_data);
-    }
-
-    // Remove any event callbacks registered to this subscription.
-    context_impl->graph_cache()->remove_qos_event_callbacks(sub_data->entity->guid());
-=======
   // Remove the registered callback from the GraphCache if any.
   const std::size_t guid = sub_data->guid();
   context_impl->graph_cache()->remove_querying_subscriber_callback(
@@ -1240,7 +1023,6 @@
   context_impl->graph_cache()->remove_qos_event_callbacks(guid);
   // Finally remove the SubscriptionData from NodeData.
   node_data->delete_sub_data(subscription);
->>>>>>> 439d6dc6
 
   allocator->deallocate(const_cast<char *>(subscription->topic_name), allocator->state);
   allocator->deallocate(subscription, allocator->state);
@@ -1323,61 +1105,6 @@
   return RMW_RET_UNSUPPORTED;
 }
 
-<<<<<<< HEAD
-namespace
-{
-rmw_ret_t
-__rmw_take_one(
-  rmw_zenoh_cpp::rmw_subscription_data_t * sub_data,
-  void * ros_message,
-  rmw_message_info_t * message_info,
-  bool * taken)
-{
-  *taken = false;
-
-  std::unique_ptr<rmw_zenoh_cpp::saved_msg_data> msg_data = sub_data->pop_next_message();
-  if (msg_data == nullptr) {
-    // There are no more messages to take.
-    return RMW_RET_OK;
-  }
-
-  const uint8_t * payload = z_slice_data(z_loan(msg_data->payload));
-  const size_t payload_len = z_slice_len(z_loan(msg_data->payload));
-
-  // Object that manages the raw buffer
-  eprosima::fastcdr::FastBuffer fastbuffer(
-    reinterpret_cast<char *>(const_cast<uint8_t *>(payload)), payload_len);
-
-  // Object that serializes the data
-  rmw_zenoh_cpp::Cdr deser(fastbuffer);
-  if (!sub_data->type_support->deserialize_ros_message(
-      deser.get_cdr(),
-      ros_message,
-      sub_data->type_support_impl))
-  {
-    RMW_SET_ERROR_MSG("could not deserialize ROS message");
-    return RMW_RET_ERROR;
-  }
-
-  if (message_info != nullptr) {
-    message_info->source_timestamp = msg_data->attachment.source_timestamp;
-    message_info->received_timestamp = msg_data->recv_timestamp;
-    message_info->publication_sequence_number = msg_data->attachment.sequence_number;
-    // TODO(clalancette): fill in reception_sequence_number
-    message_info->reception_sequence_number = 0;
-    message_info->publisher_gid.implementation_identifier = rmw_zenoh_cpp::rmw_zenoh_identifier;
-    memcpy(message_info->publisher_gid.data, msg_data->attachment.source_gid, RMW_GID_STORAGE_SIZE);
-    message_info->from_intra_process = false;
-  }
-
-  *taken = true;
-
-  return RMW_RET_OK;
-}
-}  // namespace
-
-=======
->>>>>>> 439d6dc6
 //==============================================================================
 /// Take an incoming ROS message.
 rmw_ret_t
@@ -1537,53 +1264,11 @@
     static_cast<rmw_zenoh_cpp::SubscriptionData *>(subscription->data);
   RMW_CHECK_ARGUMENT_FOR_NULL(sub_data, RMW_RET_INVALID_ARGUMENT);
 
-<<<<<<< HEAD
-  if (sub_data->context->impl->is_shutdown()) {
-    return RMW_RET_OK;
-  }
-
-  // RETRIEVE SERIALIZED MESSAGE ===============================================
-
-  std::unique_ptr<rmw_zenoh_cpp::saved_msg_data> msg_data = sub_data->pop_next_message();
-  if (msg_data == nullptr) {
-    // This tells rcl that the check for a new message was done, but no messages have come in yet.
-    return RMW_RET_OK;
-  }
-
-  const uint8_t * payload = z_slice_data(z_loan(msg_data->payload));
-  const size_t payload_len = z_slice_len(z_loan(msg_data->payload));
-
-  if (serialized_message->buffer_capacity < payload_len) {
-    rmw_ret_t ret =
-      rmw_serialized_message_resize(serialized_message, payload_len);
-    if (ret != RMW_RET_OK) {
-      return ret;  // Error message already set
-    }
-  }
-  serialized_message->buffer_length = payload_len;
-  memcpy(serialized_message->buffer, payload, payload_len);
-
-  *taken = true;
-
-  if (message_info != nullptr) {
-    message_info->source_timestamp = msg_data->attachment.source_timestamp;
-    message_info->received_timestamp = msg_data->recv_timestamp;
-    message_info->publication_sequence_number = msg_data->attachment.sequence_number;
-    // TODO(clalancette): fill in reception_sequence_number
-    message_info->reception_sequence_number = 0;
-    message_info->publisher_gid.implementation_identifier = rmw_zenoh_cpp::rmw_zenoh_identifier;
-    memcpy(message_info->publisher_gid.data, msg_data->attachment.source_gid, RMW_GID_STORAGE_SIZE);
-    message_info->from_intra_process = false;
-  }
-
-  return RMW_RET_OK;
-=======
   return sub_data->take_serialized_message(
     serialized_message,
     taken,
     message_info
   );
->>>>>>> 439d6dc6
 }
 }  // namespace
 
