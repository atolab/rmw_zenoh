// Copyright 2023 Open Source Robotics Foundation, Inc.
//
// Licensed under the Apache License, Version 2.0 (the "License");
// you may not use this file except in compliance with the License.
// You may obtain a copy of the License at
//
//     http://www.apache.org/licenses/LICENSE-2.0
//
// Unless required by applicable law or agreed to in writing, software
// distributed under the License is distributed on an "AS IS" BASIS,
// WITHOUT WARRANTIES OR CONDITIONS OF ANY KIND, either express or implied.
// See the License for the specific language governing permissions and
// limitations under the License.

#include <fastcdr/FastBuffer.h>
#include <rmw/get_topic_endpoint_info.h>
#include <zenoh.h>

#include <chrono>
#include <cinttypes>
#include <limits>
#include <memory>
#include <mutex>
#include <optional>
#include <random>
#include <string>
#include <utility>

#include "detail/attachment_helpers.hpp"
#include "detail/cdr.hpp"
#include "detail/graph_cache.hpp"
#include "detail/guard_condition.hpp"
#include "detail/identifier.hpp"
#include "detail/liveliness_utils.hpp"
#include "detail/logging_macros.hpp"
#include "detail/message_type_support.hpp"
#include "detail/qos.hpp"
#include "detail/rmw_context_impl_s.hpp"
#include "detail/rmw_data_types.hpp"
#include "detail/serialization_format.hpp"
#include "detail/type_support_common.hpp"
#include "rcpputils/scope_exit.hpp"
#include "rcutils/strdup.h"
#include "rmw/dynamic_message_type_support.h"
#include "rmw/error_handling.h"
#include "rmw/features.h"
#include "rmw/impl/cpp/macros.hpp"
#include "rmw/ret_types.h"
#include "rmw/rmw.h"
#include "rmw/validate_namespace.h"
#include "rmw/validate_node_name.h"

namespace
{
//==============================================================================
const rosidl_message_type_support_t * find_message_type_support(
  const rosidl_message_type_support_t * type_supports)
{
  const rosidl_message_type_support_t * type_support = get_message_typesupport_handle(
    type_supports, RMW_ZENOH_CPP_TYPESUPPORT_C);
  if (!type_support) {
    rcutils_error_string_t prev_error_string = rcutils_get_error_string();
    rcutils_reset_error();
    type_support = get_message_typesupport_handle(type_supports, RMW_ZENOH_CPP_TYPESUPPORT_CPP);
    if (!type_support) {
      rcutils_error_string_t error_string = rcutils_get_error_string();
      rcutils_reset_error();
      RMW_SET_ERROR_MSG_WITH_FORMAT_STRING(
        "Type support not from this implementation. Got:\n"
        "    %s\n"
        "    %s\n"
        "while fetching it",
        prev_error_string.str, error_string.str);
      return nullptr;
    }
  }

  return type_support;
}

//==============================================================================
const rosidl_service_type_support_t * find_service_type_support(
  const rosidl_service_type_support_t * type_supports)
{
  const rosidl_service_type_support_t * type_support = get_service_typesupport_handle(
    type_supports, RMW_ZENOH_CPP_TYPESUPPORT_C);
  if (!type_support) {
    rcutils_error_string_t prev_error_string = rcutils_get_error_string();
    rcutils_reset_error();
    type_support = get_service_typesupport_handle(
      type_supports, RMW_ZENOH_CPP_TYPESUPPORT_CPP);
    if (!type_support) {
      rcutils_error_string_t error_string = rcutils_get_error_string();
      rcutils_reset_error();
      RMW_SET_ERROR_MSG_WITH_FORMAT_STRING(
        "Type support not from this implementation. Got:\n"
        "    %s\n"
        "    %s\n"
        "while fetching it",
        prev_error_string.str, error_string.str);
      return nullptr;
    }
  }

  return type_support;
}

}  // namespace

extern "C"
{
// TODO(yuyuan): SHM, make this configurable
#define SHM_BUF_OK_SIZE 2621440

//==============================================================================
/// Get the name of the rmw implementation being used
const char *
rmw_get_implementation_identifier(void)
{
  return rmw_zenoh_cpp::rmw_zenoh_identifier;
}

//==============================================================================
/// Get the unique serialization format for this middleware.
const char *
rmw_get_serialization_format(void)
{
  return rmw_zenoh_cpp::rmw_zenoh_serialization_format;
}

//==============================================================================
bool rmw_feature_supported(rmw_feature_t feature)
{
  switch (feature) {
    case RMW_FEATURE_MESSAGE_INFO_PUBLICATION_SEQUENCE_NUMBER:
      return false;
    case RMW_FEATURE_MESSAGE_INFO_RECEPTION_SEQUENCE_NUMBER:
      return false;
    case RMW_MIDDLEWARE_SUPPORTS_TYPE_DISCOVERY:
      return true;
    case RMW_MIDDLEWARE_CAN_TAKE_DYNAMIC_MESSAGE:
      return false;
    default:
      return false;
  }
}

//==============================================================================
/// Create a node and return a handle to that node.
rmw_node_t *
rmw_create_node(
  rmw_context_t * context,
  const char * name,
  const char * namespace_)
{
  RMW_CHECK_ARGUMENT_FOR_NULL(context, nullptr);
  RMW_CHECK_TYPE_IDENTIFIERS_MATCH(
    context,
    context->implementation_identifier,
    rmw_zenoh_cpp::rmw_zenoh_identifier,
    return nullptr);
  RMW_CHECK_FOR_NULL_WITH_MSG(
    context->impl,
    "expected initialized context",
    return nullptr);
  rmw_context_impl_t * context_impl = static_cast<rmw_context_impl_t *>(context->impl);
  RMW_CHECK_FOR_NULL_WITH_MSG(
    context_impl,
    "expected initialized context_impl",
    return nullptr);
  if (context_impl->is_shutdown()) {
    RCUTILS_SET_ERROR_MSG("context has been shutdown");
    return nullptr;
  }

  int validation_result = RMW_NODE_NAME_VALID;
  rmw_ret_t ret = rmw_validate_node_name(name, &validation_result, nullptr);
  if (RMW_RET_OK != ret) {
    return nullptr;
  }
  if (RMW_NODE_NAME_VALID != validation_result) {
    const char * reason = rmw_node_name_validation_result_string(validation_result);
    RMW_SET_ERROR_MSG_WITH_FORMAT_STRING("invalid node name: %s", reason);
    return nullptr;
  }

  validation_result = RMW_NAMESPACE_VALID;
  ret = rmw_validate_namespace(namespace_, &validation_result, nullptr);
  if (RMW_RET_OK != ret) {
    return nullptr;
  }
  if (RMW_NAMESPACE_VALID != validation_result) {
    const char * reason = rmw_namespace_validation_result_string(validation_result);
    RMW_SET_ERROR_MSG_WITH_FORMAT_STRING("invalid node namespace: %s", reason);
    return nullptr;
  }

  rcutils_allocator_t * allocator = &context->options.allocator;

  rmw_node_t * node =
    static_cast<rmw_node_t *>(allocator->zero_allocate(1, sizeof(rmw_node_t), allocator->state));
  RMW_CHECK_FOR_NULL_WITH_MSG(
    node,
    "unable to allocate memory for rmw_node_t",
    return nullptr);
  auto free_node = rcpputils::make_scope_exit(
    [node, allocator]() {
      allocator->deallocate(node, allocator->state);
    });

  node->name = rcutils_strdup(name, *allocator);
  RMW_CHECK_FOR_NULL_WITH_MSG(
    node->name,
    "unable to allocate memory for node name",
    return nullptr);
  auto free_name = rcpputils::make_scope_exit(
    [node, allocator]() {
      allocator->deallocate(const_cast<char *>(node->name), allocator->state);
    });

  node->namespace_ = rcutils_strdup(namespace_, *allocator);
  RMW_CHECK_FOR_NULL_WITH_MSG(
    node->namespace_,
    "unable to allocate memory for node namespace",
    return nullptr);
  auto free_namespace = rcpputils::make_scope_exit(
    [node, allocator]() {
      allocator->deallocate(const_cast<char *>(node->namespace_), allocator->state);
    });

<<<<<<< HEAD
  // Put metadata into node->data.
  auto node_data = static_cast<rmw_zenoh_cpp::rmw_node_data_t *>(
    allocator->allocate(sizeof(rmw_zenoh_cpp::rmw_node_data_t), allocator->state));
  RMW_CHECK_FOR_NULL_WITH_MSG(
    node_data,
    "failed to allocate memory for node data",
    return nullptr);
  auto free_node_data = rcpputils::make_scope_exit(
    [node_data, allocator]() {
      allocator->deallocate(node_data, allocator->state);
    });

  RMW_TRY_PLACEMENT_NEW(
    node_data, node_data, return nullptr,
    rmw_zenoh_cpp::rmw_node_data_t);
  auto destruct_node_data = rcpputils::make_scope_exit(
    [node_data]() {
      RMW_TRY_DESTRUCTOR_FROM_WITHIN_FAILURE(
        node_data->~rmw_node_data_t(), rmw_zenoh_cpp::rmw_node_data_t);
    });

  // Initialize liveliness token for the node to advertise that a new node is in town.
  node_data->id = context->impl->get_next_entity_id();
  const z_loaned_session_t * session = context->impl->session();
  node_data->entity = rmw_zenoh_cpp::liveliness::Entity::make(
    z_info_zid(session),
    std::to_string(node_data->id),
    std::to_string(node_data->id),
    rmw_zenoh_cpp::liveliness::EntityType::Node,
    rmw_zenoh_cpp::liveliness::NodeInfo{context->actual_domain_id, namespace_, name,
      context->impl->enclave()});
  if (node_data->entity == nullptr) {
    RMW_ZENOH_LOG_ERROR_NAMED(
      "rmw_zenoh_cpp",
      "Unable to generate keyexpr for liveliness token for the node %s.",
      name);
    return nullptr;
  }

  std::string liveliness_keyexpr = node_data->entity->liveliness_keyexpr();
  z_view_keyexpr_t keyexpr;
  z_view_keyexpr_from_str(&keyexpr, liveliness_keyexpr.c_str());
  auto free_token = rcpputils::make_scope_exit(
    [node_data]() {
      z_drop(z_move(node_data->token));
    });
  if (zc_liveliness_declare_token(
      &node_data->token, session, z_loan(keyexpr), NULL) != Z_OK)
  {
    RMW_ZENOH_LOG_ERROR_NAMED(
      "rmw_zenoh_cpp",
      "Unable to create liveliness token for the node.");
=======
  // Create the NodeData for this node.
  if (!context_impl->create_node_data(node, namespace_, name)) {
    // Error already set.
>>>>>>> 824886a4
    return nullptr;
  }

  node->implementation_identifier = rmw_zenoh_cpp::rmw_zenoh_identifier;
  node->context = context;
  // Store type erased rmw_context_impl_s in node->data so that the NodeData
  // can be safely accessed.
  node->data = context->impl;

  free_namespace.cancel();
  free_name.cancel();
  free_node.cancel();
  return node;
}

//==============================================================================
/// Finalize a given node handle, reclaim the resources, and deallocate the node handle.
rmw_ret_t
rmw_destroy_node(rmw_node_t * node)
{
  RMW_CHECK_ARGUMENT_FOR_NULL(node, RMW_RET_INVALID_ARGUMENT);
  RMW_CHECK_ARGUMENT_FOR_NULL(node->context, RMW_RET_INVALID_ARGUMENT);
  RMW_CHECK_ARGUMENT_FOR_NULL(node->context->impl, RMW_RET_INVALID_ARGUMENT);
  RMW_CHECK_ARGUMENT_FOR_NULL(node->data, RMW_RET_INVALID_ARGUMENT);
  RMW_CHECK_TYPE_IDENTIFIERS_MATCH(
    node,
    node->implementation_identifier,
    rmw_zenoh_cpp::rmw_zenoh_identifier,
    return RMW_RET_INCORRECT_RMW_IMPLEMENTATION);

  rcutils_allocator_t * allocator = &node->context->options.allocator;

  // Undeclare liveliness token for the node to advertise that the node has ridden
  // off into the sunset.
  rmw_context_impl_s * context_impl =
    static_cast<rmw_context_impl_s *>(node->data);
  if (context_impl == nullptr) {
    RMW_SET_ERROR_MSG("Unable to cast node->data into rmw_context_impl_s.");
    return RMW_RET_ERROR;
  }

  context_impl->delete_node_data(node);

  allocator->deallocate(const_cast<char *>(node->namespace_), allocator->state);
  allocator->deallocate(const_cast<char *>(node->name), allocator->state);
  allocator->deallocate(node, allocator->state);

  return RMW_RET_OK;
}

//==============================================================================
/// Return a guard condition which is triggered when the ROS graph changes.
const rmw_guard_condition_t *
rmw_node_get_graph_guard_condition(const rmw_node_t * node)
{
  RMW_CHECK_ARGUMENT_FOR_NULL(node, nullptr);
  RMW_CHECK_TYPE_IDENTIFIERS_MATCH(
    node,
    node->implementation_identifier,
    rmw_zenoh_cpp::rmw_zenoh_identifier,
    return nullptr);

  RMW_CHECK_ARGUMENT_FOR_NULL(node->context, nullptr);
  RMW_CHECK_ARGUMENT_FOR_NULL(node->context->impl, nullptr);

  return node->context->impl->graph_guard_condition();
}

//==============================================================================
/// Initialize a publisher allocation to be used with later publications.
rmw_ret_t
rmw_init_publisher_allocation(
  const rosidl_message_type_support_t * type_support,
  const rosidl_runtime_c__Sequence__bound * message_bounds,
  rmw_publisher_allocation_t * allocation)
{
  static_cast<void>(type_support);
  static_cast<void>(message_bounds);
  static_cast<void>(allocation);
  RMW_SET_ERROR_MSG("rmw_init_publisher_allocation: unimplemented");
  return RMW_RET_UNSUPPORTED;
}

//==============================================================================
/// Destroy a publisher allocation object.
rmw_ret_t
rmw_fini_publisher_allocation(
  rmw_publisher_allocation_t * allocation)
{
  static_cast<void>(allocation);
  RMW_SET_ERROR_MSG("rmw_fini_publisher_allocation: unimplemented");
  return RMW_RET_UNSUPPORTED;
}

namespace
{
void
generate_random_gid(uint8_t gid[RMW_GID_STORAGE_SIZE])
{
  std::random_device dev;
  std::mt19937 rng(dev());
  std::uniform_int_distribution<std::mt19937::result_type> dist(
    std::numeric_limits<unsigned char>::min(), std::numeric_limits<unsigned char>::max());

  for (size_t i = 0; i < RMW_GID_STORAGE_SIZE; ++i) {
    gid[i] = dist(rng);
  }
}
}  // namespace

//==============================================================================
/// Create a publisher and return a handle to that publisher.
rmw_publisher_t *
rmw_create_publisher(
  const rmw_node_t * node,
  const rosidl_message_type_support_t * type_supports,
  const char * topic_name,
  const rmw_qos_profile_t * qos_profile,
  const rmw_publisher_options_t * publisher_options)
{
  RMW_CHECK_ARGUMENT_FOR_NULL(node, nullptr);
  RMW_CHECK_TYPE_IDENTIFIERS_MATCH(
    node,
    node->implementation_identifier,
    rmw_zenoh_cpp::rmw_zenoh_identifier,
    return nullptr);
  RMW_CHECK_ARGUMENT_FOR_NULL(type_supports, nullptr);
  RMW_CHECK_ARGUMENT_FOR_NULL(topic_name, nullptr);
  if (topic_name[0] == '\0') {
    RMW_SET_ERROR_MSG("topic_name argument is an empty string");
    return nullptr;
  }
  RMW_CHECK_ARGUMENT_FOR_NULL(qos_profile, nullptr);
  if (!qos_profile->avoid_ros_namespace_conventions) {
    int validation_result = RMW_TOPIC_VALID;
    rmw_ret_t ret = rmw_validate_full_topic_name(topic_name, &validation_result, nullptr);
    if (RMW_RET_OK != ret) {
      return nullptr;
    }
    if (RMW_TOPIC_VALID != validation_result) {
      const char * reason = rmw_full_topic_name_validation_result_string(validation_result);
      RMW_SET_ERROR_MSG_WITH_FORMAT_STRING("invalid topic name: %s", reason);
      return nullptr;
    }
  }
  RMW_CHECK_ARGUMENT_FOR_NULL(publisher_options, nullptr);
  if (publisher_options->require_unique_network_flow_endpoints ==
    RMW_UNIQUE_NETWORK_FLOW_ENDPOINTS_STRICTLY_REQUIRED)
  {
    RMW_SET_ERROR_MSG(
      "Strict requirement on unique network flow endpoints for publishers not supported");
    return nullptr;
  }

  // Get the RMW type support.
  const rosidl_message_type_support_t * type_support = find_message_type_support(type_supports);
  if (type_support == nullptr) {
    // error was already set by find_message_type_support
    return nullptr;
  }

  RMW_CHECK_FOR_NULL_WITH_MSG(
    node->context,
    "expected initialized context",
    return nullptr);
  RMW_CHECK_FOR_NULL_WITH_MSG(
    node->context->impl,
    "expected initialized context impl",
    return nullptr);
  rmw_context_impl_s * context_impl = static_cast<rmw_context_impl_s *>(
    node->context->impl);
  RMW_CHECK_FOR_NULL_WITH_MSG(
    context_impl,
    "unable to get rmw_context_impl_s",
    return nullptr);

  rcutils_allocator_t * allocator = &node->context->options.allocator;

  // Create the publisher.
  auto rmw_publisher =
    static_cast<rmw_publisher_t *>(allocator->zero_allocate(
      1, sizeof(rmw_publisher_t), allocator->state));
  RMW_CHECK_FOR_NULL_WITH_MSG(
    rmw_publisher,
    "failed to allocate memory for the publisher",
    return nullptr);
  auto free_rmw_publisher = rcpputils::make_scope_exit(
    [rmw_publisher, allocator]() {
      allocator->deallocate(rmw_publisher, allocator->state);
    });

  auto publisher_data = static_cast<rmw_zenoh_cpp::rmw_publisher_data_t *>(
    allocator->allocate(sizeof(rmw_zenoh_cpp::rmw_publisher_data_t), allocator->state));
  RMW_CHECK_FOR_NULL_WITH_MSG(
    publisher_data,
    "failed to allocate memory for publisher data",
    return nullptr);
  auto free_publisher_data = rcpputils::make_scope_exit(
    [publisher_data, allocator]() {
      allocator->deallocate(publisher_data, allocator->state);
    });

  RMW_TRY_PLACEMENT_NEW(
    publisher_data, publisher_data, return nullptr,
    rmw_zenoh_cpp::rmw_publisher_data_t);
  auto destruct_publisher_data = rcpputils::make_scope_exit(
    [publisher_data]() {
      RMW_TRY_DESTRUCTOR_FROM_WITHIN_FAILURE(
        publisher_data->~rmw_publisher_data_t(), rmw_zenoh_cpp::rmw_publisher_data_t);
    });

  generate_random_gid(publisher_data->pub_gid);

  // Adapt any 'best available' QoS options
  publisher_data->adapted_qos_profile = *qos_profile;
  rmw_ret_t ret = rmw_zenoh_cpp::QoS::get().best_available_qos(
    node, topic_name, &publisher_data->adapted_qos_profile, rmw_get_subscriptions_info_by_topic);
  if (RMW_RET_OK != ret) {
    return nullptr;
  }

  publisher_data->typesupport_identifier = type_support->typesupport_identifier;
  publisher_data->type_hash = type_support->get_type_hash_func(type_support);
  publisher_data->type_support_impl = type_support->data;
  auto callbacks = static_cast<const message_type_support_callbacks_t *>(type_support->data);
  publisher_data->type_support = static_cast<rmw_zenoh_cpp::MessageTypeSupport *>(
    allocator->allocate(sizeof(rmw_zenoh_cpp::MessageTypeSupport), allocator->state));
  RMW_CHECK_FOR_NULL_WITH_MSG(
    publisher_data->type_support,
    "Failed to allocate MessageTypeSupport",
    return nullptr);
  auto free_type_support = rcpputils::make_scope_exit(
    [publisher_data, allocator]() {
      allocator->deallocate(publisher_data->type_support, allocator->state);
    });

  RMW_TRY_PLACEMENT_NEW(
    publisher_data->type_support,
    publisher_data->type_support,
    return nullptr,
    rmw_zenoh_cpp::MessageTypeSupport, callbacks);
  auto destruct_msg_type_support = rcpputils::make_scope_exit(
    [publisher_data]() {
      RMW_TRY_DESTRUCTOR_FROM_WITHIN_FAILURE(
        publisher_data->type_support->~MessageTypeSupport(),
        rmw_zenoh_cpp::MessageTypeSupport);
    });

  publisher_data->context = node->context;
  rmw_publisher->data = publisher_data;
  rmw_publisher->implementation_identifier = rmw_zenoh_cpp::rmw_zenoh_identifier;
  rmw_publisher->options = *publisher_options;
  rmw_publisher->can_loan_messages = false;

  rmw_publisher->topic_name = rcutils_strdup(topic_name, *allocator);
  RMW_CHECK_FOR_NULL_WITH_MSG(
    rmw_publisher->topic_name,
    "Failed to allocate topic name",
    return nullptr);
  auto free_topic_name = rcpputils::make_scope_exit(
    [rmw_publisher, allocator]() {
      allocator->deallocate(const_cast<char *>(rmw_publisher->topic_name), allocator->state);
    });

  // Convert the type hash to a string so that it can be included in
  // the keyexpr.
  char * type_hash_c_str = nullptr;
  rcutils_ret_t stringify_ret = rosidl_stringify_type_hash(
    publisher_data->type_hash,
    *allocator,
    &type_hash_c_str);
  if (RCUTILS_RET_BAD_ALLOC == stringify_ret) {
    RMW_SET_ERROR_MSG("Failed to allocate type_hash_c_str.");
    return nullptr;
  }
  auto free_type_hash_c_str = rcpputils::make_scope_exit(
    [&allocator, &type_hash_c_str]() {
      allocator->deallocate(type_hash_c_str, allocator->state);
    });

  const z_loaned_session_t * session = context_impl->session();
  const z_id_t zid = z_info_zid(session);
  auto node_data = context_impl->get_node_data(node);
  RMW_CHECK_FOR_NULL_WITH_MSG(
    node_data,
    "NodeData not found.",
    return nullptr);
  publisher_data->entity = rmw_zenoh_cpp::liveliness::Entity::make(
    zid,
    std::to_string(node_data->id()),
    std::to_string(
      context_impl->get_next_entity_id()),
    rmw_zenoh_cpp::liveliness::EntityType::Publisher,
    rmw_zenoh_cpp::liveliness::NodeInfo{
      node->context->actual_domain_id, node->namespace_, node->name, context_impl->enclave()},
    rmw_zenoh_cpp::liveliness::TopicInfo{
      node->context->actual_domain_id,
      rmw_publisher->topic_name,
      publisher_data->type_support->get_name(),
      type_hash_c_str,
      publisher_data->adapted_qos_profile}
  );
  if (publisher_data->entity == nullptr) {
    RMW_ZENOH_LOG_ERROR_NAMED(
      "rmw_zenoh_cpp",
      "Unable to generate keyexpr for liveliness token for the publisher %s.",
      rmw_publisher->topic_name);
    return nullptr;
  }

  std::string topic_keyexpr = publisher_data->entity->topic_info()->topic_keyexpr_;
  z_view_keyexpr_t pub_ke;
  z_view_keyexpr_from_str(&pub_ke, topic_keyexpr.c_str());

  // Create a Publication Cache if durability is transient_local.
  if (publisher_data->adapted_qos_profile.durability == RMW_QOS_POLICY_DURABILITY_TRANSIENT_LOCAL) {
    ze_publication_cache_options_t pub_cache_opts;
    ze_publication_cache_options_default(&pub_cache_opts);
    pub_cache_opts.history = publisher_data->adapted_qos_profile.depth;
    pub_cache_opts.queryable_complete = true;
    // Set the queryable_prefix to the session id so that querying subscribers can specify this
    // session id to obtain latest data from this specific publication caches when querying over
    // the same keyexpression.
    // When such a prefix is added to the PublicationCache, it listens to queries with this extra
    // prefix (allowing to be queried in a unique way), but still replies with the original
    // publications' key expressions.
    std::string queryable_prefix = publisher_data->entity->zid();
    z_view_keyexpr_t prefix_ke;
    z_view_keyexpr_from_str(&prefix_ke, queryable_prefix.c_str());
    pub_cache_opts.queryable_prefix = z_loan(prefix_ke);

    ze_owned_publication_cache_t pub_cache;
    if (ze_declare_publication_cache(
        &pub_cache, session, z_loan(pub_ke), &pub_cache_opts))
    {
      RMW_SET_ERROR_MSG("unable to create zenoh publisher cache");
      return nullptr;
    }
    publisher_data->pub_cache = pub_cache;
  }
  auto undeclare_z_publisher_cache = rcpputils::make_scope_exit(
    [publisher_data]() {
      if (publisher_data && publisher_data->pub_cache.has_value()) {
        z_drop(z_move(publisher_data->pub_cache.value()));
      }
    });

  // Set congestion_control to BLOCK if appropriate.
  z_publisher_options_t opts;
  z_publisher_options_default(&opts);
  opts.congestion_control = Z_CONGESTION_CONTROL_DROP;
  if (publisher_data->adapted_qos_profile.reliability == RMW_QOS_POLICY_RELIABILITY_RELIABLE) {
    opts.reliability = Z_RELIABILITY_RELIABLE;
    if (publisher_data->adapted_qos_profile.history == RMW_QOS_POLICY_HISTORY_KEEP_ALL) {
      opts.congestion_control = Z_CONGESTION_CONTROL_BLOCK;
    }
  } else {
    opts.reliability = Z_RELIABILITY_BEST_EFFORT;
  }
  // TODO(clalancette): What happens if the key name is a valid but empty string?
  if (z_declare_publisher(
      &publisher_data->pub, session, z_loan(pub_ke), &opts) != Z_OK)
  {
    RMW_SET_ERROR_MSG("unable to create zenoh publisher");
    return nullptr;
  }
  auto undeclare_z_publisher = rcpputils::make_scope_exit(
    [publisher_data]() {
      z_undeclare_publisher(z_move(publisher_data->pub));
    });

  std::string liveliness_keyexpr = publisher_data->entity->liveliness_keyexpr();
  z_view_keyexpr_t liveliness_ke;
  z_view_keyexpr_from_str(&liveliness_ke, liveliness_keyexpr.c_str());
  auto free_token = rcpputils::make_scope_exit(
    [publisher_data]() {
      if (publisher_data != nullptr) {
        z_drop(z_move(publisher_data->token));
      }
    });
  if (zc_liveliness_declare_token(
      &publisher_data->token, session, z_loan(liveliness_ke),
      NULL) != Z_OK)
  {
    RMW_ZENOH_LOG_ERROR_NAMED(
      "rmw_zenoh_cpp",
      "Unable to create liveliness token for the publisher.");
    return nullptr;
  }

  free_token.cancel();
  undeclare_z_publisher_cache.cancel();
  undeclare_z_publisher.cancel();
  free_topic_name.cancel();
  destruct_msg_type_support.cancel();
  free_type_support.cancel();
  destruct_publisher_data.cancel();
  free_publisher_data.cancel();
  free_rmw_publisher.cancel();

  return rmw_publisher;
}

//==============================================================================
/// Finalize a given publisher handle, reclaim the resources, and deallocate the
/// publisher handle.
rmw_ret_t
rmw_destroy_publisher(rmw_node_t * node, rmw_publisher_t * publisher)
{
  RMW_CHECK_ARGUMENT_FOR_NULL(node, RMW_RET_INVALID_ARGUMENT);
  RMW_CHECK_ARGUMENT_FOR_NULL(node->context, RMW_RET_INVALID_ARGUMENT);
  RMW_CHECK_ARGUMENT_FOR_NULL(node->context->impl, RMW_RET_INVALID_ARGUMENT);
  rmw_context_impl_s * context_impl = static_cast<rmw_context_impl_s *>(node->context->impl);
  RMW_CHECK_ARGUMENT_FOR_NULL(context_impl, RMW_RET_INVALID_ARGUMENT);
  RMW_CHECK_ARGUMENT_FOR_NULL(publisher, RMW_RET_INVALID_ARGUMENT);
  RMW_CHECK_ARGUMENT_FOR_NULL(publisher->data, RMW_RET_INVALID_ARGUMENT);
  RMW_CHECK_TYPE_IDENTIFIERS_MATCH(
    node,
    node->implementation_identifier,
    rmw_zenoh_cpp::rmw_zenoh_identifier,
    return RMW_RET_INCORRECT_RMW_IMPLEMENTATION);
  RMW_CHECK_TYPE_IDENTIFIERS_MATCH(
    publisher,
    publisher->implementation_identifier,
    rmw_zenoh_cpp::rmw_zenoh_identifier,
    return RMW_RET_INCORRECT_RMW_IMPLEMENTATION);

  rmw_ret_t ret = RMW_RET_OK;

  rcutils_allocator_t * allocator = &node->context->options.allocator;

  auto publisher_data = static_cast<rmw_zenoh_cpp::rmw_publisher_data_t *>(publisher->data);
  if (publisher_data != nullptr) {
    zc_liveliness_undeclare_token(z_move(publisher_data->token));
    if (publisher_data->pub_cache.has_value()) {
      z_drop(z_move(publisher_data->pub_cache.value()));
    }
    RMW_TRY_DESTRUCTOR(publisher_data->type_support->~MessageTypeSupport(), MessageTypeSupport, );
    allocator->deallocate(publisher_data->type_support, allocator->state);
    if (z_undeclare_publisher(z_move(publisher_data->pub)) != Z_OK) {
      RMW_SET_ERROR_MSG("failed to undeclare pub");
      ret = RMW_RET_ERROR;
    }

    // Remove any event callbacks registered to this publisher.
    context_impl->graph_cache()->remove_qos_event_callbacks(publisher_data->entity);

    RMW_TRY_DESTRUCTOR(publisher_data->~rmw_publisher_data_t(), rmw_publisher_data_t, );
    allocator->deallocate(publisher_data, allocator->state);
  }
  allocator->deallocate(const_cast<char *>(publisher->topic_name), allocator->state);
  allocator->deallocate(publisher, allocator->state);

  return ret;
}

//==============================================================================
rmw_ret_t
rmw_take_dynamic_message(
  const rmw_subscription_t * subscription,
  rosidl_dynamic_typesupport_dynamic_data_t * dynamic_message,
  bool * taken,
  rmw_subscription_allocation_t * allocation)
{
  static_cast<void>(subscription);
  static_cast<void>(dynamic_message);
  static_cast<void>(taken);
  static_cast<void>(allocation);
  return RMW_RET_UNSUPPORTED;
}

//==============================================================================
rmw_ret_t
rmw_take_dynamic_message_with_info(
  const rmw_subscription_t * subscription,
  rosidl_dynamic_typesupport_dynamic_data_t * dynamic_message,
  bool * taken,
  rmw_message_info_t * message_info,
  rmw_subscription_allocation_t * allocation)
{
  static_cast<void>(subscription);
  static_cast<void>(dynamic_message);
  static_cast<void>(taken);
  static_cast<void>(message_info);
  static_cast<void>(allocation);
  return RMW_RET_UNSUPPORTED;
}

//==============================================================================
rmw_ret_t
rmw_serialization_support_init(
  const char * serialization_lib_name,
  rcutils_allocator_t * allocator,
  rosidl_dynamic_typesupport_serialization_support_t * serialization_support)
{
  static_cast<void>(serialization_lib_name);
  static_cast<void>(allocator);
  static_cast<void>(serialization_support);
  return RMW_RET_UNSUPPORTED;
}

//==============================================================================
/// Borrow a loaned ROS message.
rmw_ret_t
rmw_borrow_loaned_message(
  const rmw_publisher_t * publisher,
  const rosidl_message_type_support_t * type_support,
  void ** ros_message)
{
  static_cast<void>(publisher);
  static_cast<void>(type_support);
  static_cast<void>(ros_message);
  return RMW_RET_UNSUPPORTED;
}

//==============================================================================
/// Return a loaned message previously borrowed from a publisher.
rmw_ret_t
rmw_return_loaned_message_from_publisher(
  const rmw_publisher_t * publisher,
  void * loaned_message)
{
  static_cast<void>(publisher);
  static_cast<void>(loaned_message);
  return RMW_RET_UNSUPPORTED;
}

namespace
{
bool
create_map_and_set_sequence_num(
  z_owned_bytes_t * out_bytes,
  int64_t sequence_number,
  uint8_t gid[RMW_GID_STORAGE_SIZE])
{
  auto now = std::chrono::system_clock::now().time_since_epoch();
  auto now_ns = std::chrono::duration_cast<std::chrono::nanoseconds>(now);
  int64_t source_timestamp = now_ns.count();

  rmw_zenoh_cpp::attachement_data_t data(sequence_number, source_timestamp, gid);
  if (data.serialize_to_zbytes(out_bytes)) {
    RMW_ZENOH_LOG_ERROR_NAMED(
      "rmw_zenoh_cpp",
      "Failed to serialize the attachment");
    return false;
  }

  return true;
}
}  // namespace

//==============================================================================
/// Publish a ROS message.
rmw_ret_t
rmw_publish(
  const rmw_publisher_t * publisher,
  const void * ros_message,
  rmw_publisher_allocation_t * allocation)
{
  static_cast<void>(allocation);
  RMW_CHECK_FOR_NULL_WITH_MSG(
    publisher, "publisher handle is null",
    return RMW_RET_INVALID_ARGUMENT);
  RMW_CHECK_TYPE_IDENTIFIERS_MATCH(
    publisher, publisher->implementation_identifier, rmw_zenoh_cpp::rmw_zenoh_identifier,
    return RMW_RET_INCORRECT_RMW_IMPLEMENTATION);
  RMW_CHECK_FOR_NULL_WITH_MSG(
    ros_message, "ros message handle is null",
    return RMW_RET_INVALID_ARGUMENT);

  auto publisher_data = static_cast<rmw_zenoh_cpp::rmw_publisher_data_t *>(publisher->data);
  RMW_CHECK_FOR_NULL_WITH_MSG(
    publisher_data, "publisher_data is null",
    return RMW_RET_INVALID_ARGUMENT);

  rcutils_allocator_t * allocator = &(publisher_data->context->options.allocator);

  // Serialize data.
  size_t max_data_length = publisher_data->type_support->get_estimated_serialized_size(
    ros_message,
    publisher_data->type_support_impl);

  // To store serialized message byte array.
  char * msg_bytes = nullptr;
  std::optional<z_owned_shm_mut_t> shmbuf = std::nullopt;
  auto always_free_shmbuf = rcpputils::make_scope_exit(
    [&shmbuf]() {
      if (shmbuf.has_value()) {
        z_drop(z_move(shmbuf.value()));
      }
    });
  auto free_msg_bytes = rcpputils::make_scope_exit(
    [&msg_bytes, allocator, &shmbuf]() {
      if (msg_bytes && !shmbuf.has_value()) {
        allocator->deallocate(msg_bytes, allocator->state);
      }
    });

  // Get memory from SHM buffer if available.
  if (publisher_data->context->impl->shm_provider().has_value()) {
    RMW_ZENOH_LOG_DEBUG_NAMED("rmw_zenoh_cpp", "SHM is enabled.");

    auto provider = publisher_data->context->impl->shm_provider().value();
    z_buf_layout_alloc_result_t alloc;
    // TODO(yuyuan): SHM, configure this
    z_alloc_alignment_t alignment = {5};
    z_shm_provider_alloc_gc_defrag_blocking(&alloc, z_loan(provider), SHM_BUF_OK_SIZE, alignment);

    if (alloc.status == ZC_BUF_LAYOUT_ALLOC_STATUS_OK) {
      shmbuf = std::make_optional(alloc.buf);
      msg_bytes = reinterpret_cast<char *>(z_shm_mut_data_mut(z_loan_mut(alloc.buf)));
    } else {
      RMW_ZENOH_LOG_ERROR_NAMED(
        "rmw_zenoh_cpp",
        "Unexpected failure during SHM buffer allocation.");
      return RMW_RET_ERROR;
    }

  } else {
    // Get memory from the allocator.
    msg_bytes = static_cast<char *>(allocator->allocate(max_data_length, allocator->state));
    RMW_CHECK_FOR_NULL_WITH_MSG(
      msg_bytes, "bytes for message is null", return RMW_RET_BAD_ALLOC);
  }

  // Object that manages the raw buffer
  eprosima::fastcdr::FastBuffer fastbuffer(msg_bytes, max_data_length);

  // Object that serializes the data
  rmw_zenoh_cpp::Cdr ser(fastbuffer);
  if (!publisher_data->type_support->serialize_ros_message(
      ros_message,
      ser.get_cdr(),
      publisher_data->type_support_impl))
  {
    RMW_SET_ERROR_MSG("could not serialize ROS message");
    return RMW_RET_ERROR;
  }

  const size_t data_length = ser.get_serialized_data_length();

  int64_t sequence_number = publisher_data->get_next_sequence_number();

  z_owned_bytes_t attachment;
  if (!create_map_and_set_sequence_num(&attachment, sequence_number, publisher_data->pub_gid)) {
    // create_map_and_set_sequence_num already set the error
    return RMW_RET_ERROR;
  }
  auto free_attachment = rcpputils::make_scope_exit(
    [&attachment]() {
      z_drop(z_move(attachment));
    });

  // The encoding is simply forwarded and is useful when key expressions in the
  // session use different encoding formats. In our case, all key expressions
  // will be encoded with CDR so it does not really matter.
  z_publisher_put_options_t options;
  z_publisher_put_options_default(&options);
  options.attachment = z_move(attachment);

  z_owned_bytes_t payload;

  if (shmbuf.has_value()) {
    z_bytes_serialize_from_shm_mut(&payload, z_move(shmbuf.value()));
  } else {
    z_bytes_serialize_from_buf(&payload, reinterpret_cast<const uint8_t *>(msg_bytes), data_length);
  }

  if (z_publisher_put(z_loan(publisher_data->pub), z_move(payload), &options) != Z_OK) {
    RMW_SET_ERROR_MSG("unable to publish message");
    return RMW_RET_ERROR;
  }

  return RMW_RET_OK;
}

//==============================================================================
/// Publish a loaned ROS message.
rmw_ret_t
rmw_publish_loaned_message(
  const rmw_publisher_t * publisher,
  void * ros_message,
  rmw_publisher_allocation_t * allocation)
{
  static_cast<void>(publisher);
  static_cast<void>(ros_message);
  static_cast<void>(allocation);
  return RMW_RET_UNSUPPORTED;
}

//==============================================================================
/// Retrieve the number of matched subscriptions to a publisher.
rmw_ret_t
rmw_publisher_count_matched_subscriptions(
  const rmw_publisher_t * publisher,
  size_t * subscription_count)
{
  RMW_CHECK_ARGUMENT_FOR_NULL(publisher, RMW_RET_INVALID_ARGUMENT);
  RMW_CHECK_ARGUMENT_FOR_NULL(publisher->data, RMW_RET_INVALID_ARGUMENT);
  RMW_CHECK_TYPE_IDENTIFIERS_MATCH(
    publisher,
    publisher->implementation_identifier,
    rmw_zenoh_cpp::rmw_zenoh_identifier,
    return RMW_RET_INCORRECT_RMW_IMPLEMENTATION);
  RMW_CHECK_ARGUMENT_FOR_NULL(subscription_count, RMW_RET_INVALID_ARGUMENT);

  rmw_zenoh_cpp::rmw_publisher_data_t * pub_data =
    static_cast<rmw_zenoh_cpp::rmw_publisher_data_t *>(publisher->data);
  RMW_CHECK_ARGUMENT_FOR_NULL(pub_data, RMW_RET_INVALID_ARGUMENT);
  RMW_CHECK_ARGUMENT_FOR_NULL(pub_data->context, RMW_RET_INVALID_ARGUMENT);
  rmw_context_impl_t * context_impl = static_cast<rmw_context_impl_t *>(pub_data->context->impl);
  RMW_CHECK_ARGUMENT_FOR_NULL(context_impl, RMW_RET_INVALID_ARGUMENT);

  return context_impl->graph_cache()->publisher_count_matched_subscriptions(
    publisher, subscription_count);
}

//==============================================================================
/// Retrieve the actual qos settings of the publisher.
rmw_ret_t
rmw_publisher_get_actual_qos(
  const rmw_publisher_t * publisher,
  rmw_qos_profile_t * qos)
{
  RMW_CHECK_ARGUMENT_FOR_NULL(publisher, RMW_RET_INVALID_ARGUMENT);
  RMW_CHECK_TYPE_IDENTIFIERS_MATCH(
    publisher,
    publisher->implementation_identifier,
    rmw_zenoh_cpp::rmw_zenoh_identifier,
    return RMW_RET_INCORRECT_RMW_IMPLEMENTATION);
  RMW_CHECK_ARGUMENT_FOR_NULL(qos, RMW_RET_INVALID_ARGUMENT);

  rmw_zenoh_cpp::rmw_publisher_data_t * pub_data =
    static_cast<rmw_zenoh_cpp::rmw_publisher_data_t *>(publisher->data);
  RMW_CHECK_ARGUMENT_FOR_NULL(pub_data, RMW_RET_INVALID_ARGUMENT);

  *qos = pub_data->adapted_qos_profile;
  return RMW_RET_OK;
}

//==============================================================================
/// Publish a ROS message as a byte stream.
rmw_ret_t
rmw_publish_serialized_message(
  const rmw_publisher_t * publisher,
  const rmw_serialized_message_t * serialized_message,
  rmw_publisher_allocation_t * allocation)
{
  static_cast<void>(allocation);
  RMW_CHECK_FOR_NULL_WITH_MSG(
    publisher, "publisher handle is null",
    return RMW_RET_INVALID_ARGUMENT);
  RMW_CHECK_TYPE_IDENTIFIERS_MATCH(
    publisher, publisher->implementation_identifier, rmw_zenoh_cpp::rmw_zenoh_identifier,
    return RMW_RET_INCORRECT_RMW_IMPLEMENTATION);
  RMW_CHECK_FOR_NULL_WITH_MSG(
    serialized_message, "serialized message handle is null",
    return RMW_RET_INVALID_ARGUMENT);

  auto publisher_data = static_cast<rmw_zenoh_cpp::rmw_publisher_data_t *>(publisher->data);
  RCUTILS_CHECK_FOR_NULL_WITH_MSG(
    publisher_data, "publisher data pointer is null",
    return RMW_RET_ERROR);

  eprosima::fastcdr::FastBuffer buffer(
    reinterpret_cast<char *>(serialized_message->buffer), serialized_message->buffer_length);
  rmw_zenoh_cpp::Cdr ser(buffer);
  if (!ser.get_cdr().jump(serialized_message->buffer_length)) {
    RMW_SET_ERROR_MSG("cannot correctly set serialized buffer");
    return RMW_RET_ERROR;
  }

  uint64_t sequence_number = publisher_data->get_next_sequence_number();

  z_owned_bytes_t attachment;
  if (!create_map_and_set_sequence_num(&attachment, sequence_number, publisher_data->pub_gid)) {
    // create_map_and_set_sequence_num already set the error
    return RMW_RET_ERROR;
  }
  auto free_attachment =
    rcpputils::make_scope_exit(
    [&attachment]() {
      z_drop(z_move(attachment));
    });

  const size_t data_length = ser.get_serialized_data_length();

  // The encoding is simply forwarded and is useful when key expressions in the
  // session use different encoding formats. In our case, all key expressions
  // will be encoded with CDR so it does not really matter.
  z_publisher_put_options_t options;
  z_publisher_put_options_default(&options);
  options.attachment = z_move(attachment);

  z_owned_bytes_t payload;
  z_bytes_serialize_from_buf(&payload, serialized_message->buffer, data_length);

  if (z_publisher_put(z_loan(publisher_data->pub), z_move(payload), &options) != Z_OK) {
    RMW_SET_ERROR_MSG("unable to publish message");
    return RMW_RET_ERROR;
  }

  return RMW_RET_OK;
}

//==============================================================================
/// Compute the size of a serialized message.
rmw_ret_t
rmw_get_serialized_message_size(
  const rosidl_message_type_support_t * type_support,
  const rosidl_runtime_c__Sequence__bound * message_bounds,
  size_t * size)
{
  static_cast<void>(type_support);
  static_cast<void>(message_bounds);
  static_cast<void>(size);
  return RMW_RET_UNSUPPORTED;
}

//==============================================================================
/// Manually assert that this Publisher is alive (for RMW_QOS_POLICY_LIVELINESS_MANUAL_BY_TOPIC)
rmw_ret_t
rmw_publisher_assert_liveliness(const rmw_publisher_t * publisher)
{
  RMW_CHECK_FOR_NULL_WITH_MSG(
    publisher, "publisher handle is null",
    return RMW_RET_INVALID_ARGUMENT);
  RMW_CHECK_FOR_NULL_WITH_MSG(
    publisher->data, "publisher data is null",
    return RMW_RET_INVALID_ARGUMENT);
  rmw_zenoh_cpp::rmw_publisher_data_t * pub_data =
    static_cast<rmw_zenoh_cpp::rmw_publisher_data_t *>(publisher->data);
  RMW_CHECK_ARGUMENT_FOR_NULL(pub_data, RMW_RET_INVALID_ARGUMENT);

  return RMW_RET_OK;
}

//==============================================================================
/// Wait until all published message data is acknowledged or until the specified timeout elapses.
rmw_ret_t
rmw_publisher_wait_for_all_acked(
  const rmw_publisher_t * publisher,
  rmw_time_t wait_timeout)
{
  static_cast<void>(publisher);
  static_cast<void>(wait_timeout);

  // We are not currently tracking all published data, so we don't know what data is in flight that
  // we might have to wait for.  Even if we did start tracking it, we don't have insight into the
  // TCP stream that Zenoh is managing for us, so we couldn't guarantee this anyway.
  // Just lie to the upper layers and say that everything is working as expected.
  // We return OK rather than UNSUPPORTED so that certain upper-layer tests continue working.
  return RMW_RET_OK;
}

//==============================================================================
/// Serialize a ROS message into a rmw_serialized_message_t.
rmw_ret_t
rmw_serialize(
  const void * ros_message,
  const rosidl_message_type_support_t * type_support,
  rmw_serialized_message_t * serialized_message)
{
  const rosidl_message_type_support_t * ts = find_message_type_support(type_support);
  if (ts == nullptr) {
    // error was already set by find_message_type_support
    return RMW_RET_ERROR;
  }

  auto callbacks = static_cast<const message_type_support_callbacks_t *>(ts->data);
  auto tss = rmw_zenoh_cpp::MessageTypeSupport(callbacks);
  auto data_length = tss.get_estimated_serialized_size(ros_message, callbacks);
  if (serialized_message->buffer_capacity < data_length) {
    if (rmw_serialized_message_resize(serialized_message, data_length) != RMW_RET_OK) {
      RMW_SET_ERROR_MSG("unable to dynamically resize serialized message");
      return RMW_RET_ERROR;
    }
  }

  eprosima::fastcdr::FastBuffer buffer(
    reinterpret_cast<char *>(serialized_message->buffer), data_length);
  rmw_zenoh_cpp::Cdr ser(buffer);

  auto ret = tss.serialize_ros_message(ros_message, ser.get_cdr(), callbacks);
  serialized_message->buffer_length = data_length;
  serialized_message->buffer_capacity = data_length;
  return ret == true ? RMW_RET_OK : RMW_RET_ERROR;
}

//==============================================================================
/// Deserialize a ROS message.
rmw_ret_t
rmw_deserialize(
  const rmw_serialized_message_t * serialized_message,
  const rosidl_message_type_support_t * type_support,
  void * ros_message)
{
  const rosidl_message_type_support_t * ts = find_message_type_support(type_support);
  if (ts == nullptr) {
    // error was already set by find_message_type_support
    return RMW_RET_ERROR;
  }

  auto callbacks = static_cast<const message_type_support_callbacks_t *>(ts->data);
  auto tss = rmw_zenoh_cpp::MessageTypeSupport(callbacks);
  eprosima::fastcdr::FastBuffer buffer(
    reinterpret_cast<char *>(serialized_message->buffer), serialized_message->buffer_length);
  rmw_zenoh_cpp::Cdr deser(buffer);

  auto ret = tss.deserialize_ros_message(deser.get_cdr(), ros_message, callbacks);
  return ret == true ? RMW_RET_OK : RMW_RET_ERROR;
}

//==============================================================================
/// Initialize a subscription allocation to be used with later `take`s.
rmw_ret_t
rmw_init_subscription_allocation(
  const rosidl_message_type_support_t * type_support,
  const rosidl_runtime_c__Sequence__bound * message_bounds,
  rmw_subscription_allocation_t * allocation)
{
  // Unused in current implementation.
  static_cast<void>(type_support);
  static_cast<void>(message_bounds);
  static_cast<void>(allocation);
  return RMW_RET_UNSUPPORTED;
}

//==============================================================================
/// Destroy a publisher allocation object.
rmw_ret_t
rmw_fini_subscription_allocation(
  rmw_subscription_allocation_t * allocation)
{
  static_cast<void>(allocation);
  return RMW_RET_UNSUPPORTED;
}

//==============================================================================
/// Create a subscription and return a handle to that subscription.
rmw_subscription_t *
rmw_create_subscription(
  const rmw_node_t * node,
  const rosidl_message_type_support_t * type_supports,
  const char * topic_name,
  const rmw_qos_profile_t * qos_profile,
  const rmw_subscription_options_t * subscription_options)
{
  RMW_CHECK_ARGUMENT_FOR_NULL(node, nullptr);
  RMW_CHECK_TYPE_IDENTIFIERS_MATCH(
    node,
    node->implementation_identifier,
    rmw_zenoh_cpp::rmw_zenoh_identifier,
    return nullptr);
  RMW_CHECK_ARGUMENT_FOR_NULL(type_supports, nullptr);
  RMW_CHECK_ARGUMENT_FOR_NULL(topic_name, nullptr);
  if (topic_name[0] == '\0') {
    RMW_SET_ERROR_MSG("topic_name argument is an empty string");
    return nullptr;
  }
  RMW_CHECK_ARGUMENT_FOR_NULL(qos_profile, nullptr);
  RMW_CHECK_ARGUMENT_FOR_NULL(subscription_options, nullptr);

  const rosidl_message_type_support_t * type_support = find_message_type_support(type_supports);
  if (type_support == nullptr) {
    // error was already set by find_message_type_support
    return nullptr;
  }

  RMW_CHECK_ARGUMENT_FOR_NULL(node->data, nullptr);
  // TODO(yadunund): Check if a duplicate entry for the same topic name + topic type
  // is present in node_data->subscriptions and if so return error;
  RMW_CHECK_FOR_NULL_WITH_MSG(
    node->context,
    "expected initialized context",
    return nullptr);
  RMW_CHECK_FOR_NULL_WITH_MSG(
    node->context->impl,
    "expected initialized context impl",
    return nullptr);
  rmw_context_impl_s * context_impl = static_cast<rmw_context_impl_s *>(
    node->context->impl);
  RMW_CHECK_FOR_NULL_WITH_MSG(
    context_impl,
    "unable to get rmw_context_impl_s",
    return nullptr);

  rcutils_allocator_t * allocator = &node->context->options.allocator;

  // Create the rmw_subscription.
  rmw_subscription_t * rmw_subscription =
    static_cast<rmw_subscription_t *>(allocator->zero_allocate(
      1, sizeof(rmw_subscription_t), allocator->state));
  RMW_CHECK_FOR_NULL_WITH_MSG(
    rmw_subscription,
    "failed to allocate memory for the subscription",
    return nullptr);
  auto free_rmw_subscription = rcpputils::make_scope_exit(
    [rmw_subscription, allocator]() {
      allocator->deallocate(rmw_subscription, allocator->state);
    });

  auto sub_data = static_cast<rmw_zenoh_cpp::rmw_subscription_data_t *>(
    allocator->allocate(sizeof(rmw_zenoh_cpp::rmw_subscription_data_t), allocator->state));
  RMW_CHECK_FOR_NULL_WITH_MSG(
    sub_data,
    "failed to allocate memory for subscription data",
    return nullptr);
  auto free_sub_data = rcpputils::make_scope_exit(
    [sub_data, allocator]() {
      allocator->deallocate(sub_data, allocator->state);
    });

  RMW_TRY_PLACEMENT_NEW(sub_data, sub_data, return nullptr, rmw_zenoh_cpp::rmw_subscription_data_t);
  auto destruct_sub_data = rcpputils::make_scope_exit(
    [sub_data]() {
      RMW_TRY_DESTRUCTOR_FROM_WITHIN_FAILURE(
        sub_data->~rmw_subscription_data_t(),
        rmw_zenoh_cpp::rmw_subscription_data_t);
    });

  // Adapt any 'best available' QoS options
  sub_data->adapted_qos_profile = *qos_profile;
  rmw_ret_t ret = rmw_zenoh_cpp::QoS::get().best_available_qos(
    node, topic_name, &sub_data->adapted_qos_profile, rmw_get_publishers_info_by_topic);
  if (RMW_RET_OK != ret) {
    RMW_SET_ERROR_MSG("Failed to obtain adapted_qos_profile.");
    return nullptr;
  }

  sub_data->typesupport_identifier = type_support->typesupport_identifier;
  sub_data->type_hash = type_support->get_type_hash_func(type_support);
  sub_data->type_support_impl = type_support->data;
  auto callbacks = static_cast<const message_type_support_callbacks_t *>(type_support->data);
  sub_data->type_support = static_cast<rmw_zenoh_cpp::MessageTypeSupport *>(
    allocator->allocate(sizeof(rmw_zenoh_cpp::MessageTypeSupport), allocator->state));
  RMW_CHECK_FOR_NULL_WITH_MSG(
    sub_data->type_support,
    "Failed to allocate MessageTypeSupport",
    return nullptr);
  auto free_type_support = rcpputils::make_scope_exit(
    [sub_data, allocator]() {
      allocator->deallocate(sub_data->type_support, allocator->state);
    });

  RMW_TRY_PLACEMENT_NEW(
    sub_data->type_support,
    sub_data->type_support,
    return nullptr,
    rmw_zenoh_cpp::MessageTypeSupport, callbacks);
  auto destruct_msg_type_support = rcpputils::make_scope_exit(
    [sub_data]() {
      RMW_TRY_DESTRUCTOR_FROM_WITHIN_FAILURE(
        sub_data->type_support->~MessageTypeSupport(),
        rmw_zenoh_cpp::MessageTypeSupport);
    });

  sub_data->context = node->context;

  rmw_subscription->implementation_identifier = rmw_zenoh_cpp::rmw_zenoh_identifier;

  rmw_subscription->topic_name = rcutils_strdup(topic_name, *allocator);
  RMW_CHECK_FOR_NULL_WITH_MSG(
    rmw_subscription->topic_name,
    "Failed to allocate topic name",
    return nullptr);
  auto free_topic_name = rcpputils::make_scope_exit(
    [rmw_subscription, allocator]() {
      allocator->deallocate(const_cast<char *>(rmw_subscription->topic_name), allocator->state);
    });

  rmw_subscription->options = *subscription_options;
  rmw_subscription->can_loan_messages = false;
  rmw_subscription->is_cft_enabled = false;

  // Convert the type hash to a string so that it can be included in
  // the keyexpr.
  char * type_hash_c_str = nullptr;
  rcutils_ret_t stringify_ret = rosidl_stringify_type_hash(
    sub_data->type_hash,
    *allocator,
    &type_hash_c_str);
  if (RCUTILS_RET_BAD_ALLOC == stringify_ret) {
    RMW_SET_ERROR_MSG("Failed to allocate type_hash_c_str.");
    return nullptr;
  }
  auto free_type_hash_c_str = rcpputils::make_scope_exit(
    [&allocator, &type_hash_c_str]() {
      allocator->deallocate(type_hash_c_str, allocator->state);
    });

<<<<<<< HEAD
  const z_loaned_session_t * session = context_impl->session();

=======
  z_session_t session = context_impl->session();
  auto node_data = context_impl->get_node_data(node);
  RMW_CHECK_FOR_NULL_WITH_MSG(
    node_data,
    "NodeData not found.",
    return nullptr);
>>>>>>> 824886a4
  // Everything above succeeded and is setup properly.  Now declare a subscriber
  // with Zenoh; after this, callbacks may come in at any time.
  sub_data->entity = rmw_zenoh_cpp::liveliness::Entity::make(
    z_info_zid(session),
    std::to_string(node_data->id()),
    std::to_string(
      context_impl->get_next_entity_id()),
    rmw_zenoh_cpp::liveliness::EntityType::Subscription,
    rmw_zenoh_cpp::liveliness::NodeInfo{
      node->context->actual_domain_id, node->namespace_, node->name, context_impl->enclave()},
    rmw_zenoh_cpp::liveliness::TopicInfo{
      node->context->actual_domain_id,
      rmw_subscription->topic_name,
      sub_data->type_support->get_name(),
      type_hash_c_str,
      sub_data->adapted_qos_profile}
  );
  if (sub_data->entity == nullptr) {
    RMW_ZENOH_LOG_ERROR_NAMED(
      "rmw_zenoh_cpp",
      "Unable to generate keyexpr for liveliness token for the subscription %s.",
      rmw_subscription->topic_name);
    return nullptr;
  }
  z_owned_closure_sample_t callback;
  z_closure(&callback, rmw_zenoh_cpp::sub_data_handler, nullptr, sub_data);

  std::string topic_keyexpr = sub_data->entity->topic_info()->topic_keyexpr_;
  z_view_keyexpr_t sub_ke;
  if (z_view_keyexpr_from_str(&sub_ke, topic_keyexpr.c_str()) != Z_OK) {
    RMW_SET_ERROR_MSG("unable to create zenoh keyexpr.");
    return nullptr;
  }

  if (sub_data->adapted_qos_profile.durability == RMW_QOS_POLICY_DURABILITY_TRANSIENT_LOCAL) {
    ze_querying_subscriber_options_t sub_options;
    ze_querying_subscriber_options_default(&sub_options);
    // Make the initial query to hit all the PublicationCaches, using a query_selector with
    // '*' in place of the queryable_prefix of each PublicationCache
    const std::string selector = "*/" +
      sub_data->entity->topic_info()->topic_keyexpr_;
    z_view_keyexpr_t ke;
    z_view_keyexpr_from_str(&ke, selector.c_str());
    sub_options.query_selector = z_loan(ke);
    // Tell the PublicationCache's Queryable that the query accepts any key expression as a reply.
    // By default a query accepts only replies that matches its query selector.
    // This allows us to selectively query certain PublicationCaches when defining the
    // set_querying_subscriber_callback below.
    sub_options.query_accept_replies = ZC_REPLY_KEYEXPR_ANY;
    // As this initial query is now using a "*", the query target is not COMPLETE.
    sub_options.query_target = Z_QUERY_TARGET_ALL;
    // We set consolidation to none as we need to receive transient local messages
    // from a number of publishers. Eg: To receive TF data published over /tf_static
    // by various publishers.
    sub_options.query_consolidation = z_query_consolidation_none();
    if (sub_data->adapted_qos_profile.reliability == RMW_QOS_POLICY_RELIABILITY_RELIABLE) {
      RMW_ZENOH_LOG_WARN_NAMED(
        "rmw_zenoh_cpp",
        "`reliability` no longer supported on subscriber. Ignoring...");
    }

    ze_owned_querying_subscriber_t sub;
    if (ze_declare_querying_subscriber(
        &sub, session, z_loan(ke), z_move(callback), &sub_options))
    {
      RMW_SET_ERROR_MSG("unable to create zenoh subscription");
      return nullptr;
    }
    sub_data->sub = sub;

    // Register the querying subscriber with the graph cache to get latest
    // messages from publishers that were discovered after their first publication.
    context_impl->graph_cache()->set_querying_subscriber_callback(
      sub_data,
      [sub_data](const std::string & queryable_prefix) -> void
      {
        if (sub_data == nullptr) {
          return;
        }
        const std::string selector = queryable_prefix +
        "/" +
        sub_data->entity->topic_info()->topic_keyexpr_;

        RMW_ZENOH_LOG_DEBUG_NAMED(
          "rmw_zenoh_cpp",
          "QueryingSubscriberCallback triggered over %s.", selector.c_str());
        z_get_options_t opts;
        z_get_options_default(&opts);
        opts.timeout_ms = std::numeric_limits<uint64_t>::max();
        opts.consolidation = z_query_consolidation_latest();
        opts.accept_replies = ZC_REPLY_KEYEXPR_ANY;

        z_view_keyexpr_t ke;
        z_view_keyexpr_from_str(&ke, selector.c_str());
        ze_querying_subscriber_get(
          z_loan(std::get<ze_owned_querying_subscriber_t>(sub_data->sub)),
          z_loan(ke),
          &opts);
      }
    );
  } else {
    // Create a regular subscriber for all other durability settings.
    z_subscriber_options_t sub_options;
    z_subscriber_options_default(&sub_options);

    z_owned_subscriber_t sub;
    if (z_declare_subscriber(
        &sub, session, z_loan(sub_ke), z_move(callback),
        &sub_options) != Z_OK)
    {
      RMW_SET_ERROR_MSG("unable to create zenoh subscription");
      return nullptr;
    }
    sub_data->sub = sub;
  }

  auto undeclare_z_sub = rcpputils::make_scope_exit(
    [sub_data]() {
      z_owned_subscriber_t * sub = std::get_if<z_owned_subscriber_t>(&sub_data->sub);
      if (sub == nullptr || z_undeclare_subscriber(z_move(*sub))) {
        RMW_SET_ERROR_MSG("failed to undeclare sub");
      } else {
        ze_owned_querying_subscriber_t * querying_sub =
        std::get_if<ze_owned_querying_subscriber_t>(&sub_data->sub);
        if (querying_sub == nullptr || ze_undeclare_querying_subscriber(z_move(*querying_sub))) {
          RMW_SET_ERROR_MSG("failed to undeclare sub");
        }
      }
    });

  // Publish to the graph that a new subscription is in town.
  std::string liveliness_keyexpr = sub_data->entity->liveliness_keyexpr();
  z_view_keyexpr_t liveliness_ke;
  z_view_keyexpr_from_str(&liveliness_ke, liveliness_keyexpr.c_str());
  auto free_token = rcpputils::make_scope_exit(
    [sub_data]() {
      if (sub_data != nullptr) {
        z_drop(z_move(sub_data->token));
      }
    });
  if (zc_liveliness_declare_token(
      &sub_data->token, session, z_loan(liveliness_ke), NULL) != Z_OK)
  {
    RMW_ZENOH_LOG_ERROR_NAMED(
      "rmw_zenoh_cpp",
      "Unable to create liveliness token for the subscription.");
    return nullptr;
  }

  rmw_subscription->data = sub_data;

  free_token.cancel();
  undeclare_z_sub.cancel();
  free_topic_name.cancel();
  destruct_msg_type_support.cancel();
  free_type_support.cancel();
  destruct_sub_data.cancel();
  free_sub_data.cancel();
  free_rmw_subscription.cancel();

  return rmw_subscription;
}

//==============================================================================
/// Finalize a given subscription handle, reclaim the resources, and deallocate the subscription
rmw_ret_t
rmw_destroy_subscription(rmw_node_t * node, rmw_subscription_t * subscription)
{
  RMW_CHECK_ARGUMENT_FOR_NULL(node, RMW_RET_INVALID_ARGUMENT);
  RMW_CHECK_ARGUMENT_FOR_NULL(node->context, RMW_RET_INVALID_ARGUMENT);
  RMW_CHECK_ARGUMENT_FOR_NULL(node->context->impl, RMW_RET_INVALID_ARGUMENT);
  rmw_context_impl_s * context_impl = static_cast<rmw_context_impl_s *>(node->context->impl);
  RMW_CHECK_ARGUMENT_FOR_NULL(context_impl, RMW_RET_INVALID_ARGUMENT);
  RMW_CHECK_ARGUMENT_FOR_NULL(subscription, RMW_RET_INVALID_ARGUMENT);
  RMW_CHECK_TYPE_IDENTIFIERS_MATCH(
    node,
    node->implementation_identifier,
    rmw_zenoh_cpp::rmw_zenoh_identifier,
    return RMW_RET_INCORRECT_RMW_IMPLEMENTATION);
  RMW_CHECK_TYPE_IDENTIFIERS_MATCH(
    subscription,
    subscription->implementation_identifier,
    rmw_zenoh_cpp::rmw_zenoh_identifier,
    return RMW_RET_INCORRECT_RMW_IMPLEMENTATION);

  rmw_ret_t ret = RMW_RET_OK;

  rcutils_allocator_t * allocator = &node->context->options.allocator;

  auto sub_data = static_cast<rmw_zenoh_cpp::rmw_subscription_data_t *>(subscription->data);
  if (sub_data != nullptr) {
    // Publish to the graph that a subscription has ridden off into the sunset
    zc_liveliness_undeclare_token(z_move(sub_data->token));

    RMW_TRY_DESTRUCTOR(sub_data->type_support->~MessageTypeSupport(), MessageTypeSupport, );
    allocator->deallocate(sub_data->type_support, allocator->state);

    z_owned_subscriber_t * sub = std::get_if<z_owned_subscriber_t>(&sub_data->sub);
    if (sub != nullptr) {
      if (z_undeclare_subscriber(z_move(*sub)) != Z_OK) {
        RMW_SET_ERROR_MSG("failed to undeclare sub");
        ret = RMW_RET_ERROR;
      }
    } else {
      ze_owned_querying_subscriber_t * querying_sub =
        std::get_if<ze_owned_querying_subscriber_t>(&sub_data->sub);
      if (querying_sub == nullptr || ze_undeclare_querying_subscriber(z_move(*querying_sub))) {
        RMW_SET_ERROR_MSG("failed to undeclare sub");
        ret = RMW_RET_ERROR;
      }
      // Also remove the registered callback from the GraphCache.
      context_impl->graph_cache()->remove_querying_subscriber_callback(sub_data);
    }

    // Remove any event callbacks registered to this subscription.
    context_impl->graph_cache()->remove_qos_event_callbacks(sub_data->entity);

    RMW_TRY_DESTRUCTOR(sub_data->~rmw_subscription_data_t(), rmw_subscription_data_t, );
    allocator->deallocate(sub_data, allocator->state);
  }
  allocator->deallocate(const_cast<char *>(subscription->topic_name), allocator->state);
  allocator->deallocate(subscription, allocator->state);

  return ret;
}

//==============================================================================
/// Retrieve the number of matched publishers to a subscription.
rmw_ret_t
rmw_subscription_count_matched_publishers(
  const rmw_subscription_t * subscription,
  size_t * publisher_count)
{
  RMW_CHECK_ARGUMENT_FOR_NULL(subscription, RMW_RET_INVALID_ARGUMENT);
  RMW_CHECK_ARGUMENT_FOR_NULL(subscription->data, RMW_RET_INVALID_ARGUMENT);
  RMW_CHECK_TYPE_IDENTIFIERS_MATCH(
    subscription,
    subscription->implementation_identifier,
    rmw_zenoh_cpp::rmw_zenoh_identifier,
    return RMW_RET_INCORRECT_RMW_IMPLEMENTATION);
  RMW_CHECK_ARGUMENT_FOR_NULL(publisher_count, RMW_RET_INVALID_ARGUMENT);

  rmw_zenoh_cpp::rmw_subscription_data_t * sub_data =
    static_cast<rmw_zenoh_cpp::rmw_subscription_data_t *>(subscription->data);
  RMW_CHECK_ARGUMENT_FOR_NULL(sub_data, RMW_RET_INVALID_ARGUMENT);
  RMW_CHECK_ARGUMENT_FOR_NULL(sub_data->context, RMW_RET_INVALID_ARGUMENT);
  rmw_context_impl_t * context_impl = static_cast<rmw_context_impl_t *>(sub_data->context->impl);
  RMW_CHECK_ARGUMENT_FOR_NULL(context_impl, RMW_RET_INVALID_ARGUMENT);

  return context_impl->graph_cache()->subscription_count_matched_publishers(
    subscription, publisher_count);
}

//==============================================================================
/// Retrieve the actual qos settings of the subscription.
rmw_ret_t
rmw_subscription_get_actual_qos(
  const rmw_subscription_t * subscription,
  rmw_qos_profile_t * qos)
{
  RMW_CHECK_ARGUMENT_FOR_NULL(subscription, RMW_RET_INVALID_ARGUMENT);
  RMW_CHECK_TYPE_IDENTIFIERS_MATCH(
    subscription,
    subscription->implementation_identifier,
    rmw_zenoh_cpp::rmw_zenoh_identifier,
    return RMW_RET_INCORRECT_RMW_IMPLEMENTATION);
  RMW_CHECK_ARGUMENT_FOR_NULL(qos, RMW_RET_INVALID_ARGUMENT);

  auto sub_data = static_cast<rmw_zenoh_cpp::rmw_subscription_data_t *>(subscription->data);
  RMW_CHECK_ARGUMENT_FOR_NULL(sub_data, RMW_RET_INVALID_ARGUMENT);

  *qos = sub_data->adapted_qos_profile;
  return RMW_RET_OK;
}

//==============================================================================
/// Set the content filter options for the subscription.
rmw_ret_t
rmw_subscription_set_content_filter(
  rmw_subscription_t * subscription,
  const rmw_subscription_content_filter_options_t * options)
{
  // Re-enable test in rclcpp when this feature is implemented
  // https://github.com/ros2/rclcpp/pull/2627
  static_cast<void>(subscription);
  static_cast<void>(options);
  return RMW_RET_UNSUPPORTED;
}

//==============================================================================
/// Retrieve the content filter options of the subscription.
rmw_ret_t
rmw_subscription_get_content_filter(
  const rmw_subscription_t * subscription,
  rcutils_allocator_t * allocator,
  rmw_subscription_content_filter_options_t * options)
{
  // Re-enable test in rclcpp when this feature is implemented
  // https://github.com/ros2/rclcpp/pull/2627
  static_cast<void>(subscription);
  static_cast<void>(allocator);
  static_cast<void>(options);
  return RMW_RET_UNSUPPORTED;
}

namespace
{
rmw_ret_t
__rmw_take_one(
  rmw_zenoh_cpp::rmw_subscription_data_t * sub_data,
  void * ros_message,
  rmw_message_info_t * message_info,
  bool * taken)
{
  *taken = false;

  std::unique_ptr<rmw_zenoh_cpp::saved_msg_data> msg_data = sub_data->pop_next_message();
  if (msg_data == nullptr) {
    // There are no more messages to take.
    return RMW_RET_OK;
  }

  const uint8_t * payload = z_slice_data(z_loan(msg_data->payload));
  const size_t payload_len = z_slice_len(z_loan(msg_data->payload));

  // Object that manages the raw buffer
  eprosima::fastcdr::FastBuffer fastbuffer(
    reinterpret_cast<char *>(const_cast<uint8_t *>(payload)), payload_len);

  // Object that serializes the data
  rmw_zenoh_cpp::Cdr deser(fastbuffer);
  if (!sub_data->type_support->deserialize_ros_message(
      deser.get_cdr(),
      ros_message,
      sub_data->type_support_impl))
  {
    RMW_SET_ERROR_MSG("could not deserialize ROS message");
    return RMW_RET_ERROR;
  }

  if (message_info != nullptr) {
    message_info->source_timestamp = msg_data->source_timestamp;
    message_info->received_timestamp = msg_data->recv_timestamp;
    message_info->publication_sequence_number = msg_data->sequence_number;
    // TODO(clalancette): fill in reception_sequence_number
    message_info->reception_sequence_number = 0;
    message_info->publisher_gid.implementation_identifier = rmw_zenoh_cpp::rmw_zenoh_identifier;
    memcpy(message_info->publisher_gid.data, msg_data->publisher_gid, RMW_GID_STORAGE_SIZE);
    message_info->from_intra_process = false;
  }

  *taken = true;

  return RMW_RET_OK;
}
}  // namespace

//==============================================================================
/// Take an incoming ROS message.
rmw_ret_t
rmw_take(
  const rmw_subscription_t * subscription,
  void * ros_message,
  bool * taken,
  rmw_subscription_allocation_t * allocation)
{
  static_cast<void>(allocation);

  RMW_CHECK_ARGUMENT_FOR_NULL(subscription, RMW_RET_INVALID_ARGUMENT);
  RMW_CHECK_ARGUMENT_FOR_NULL(subscription->topic_name, RMW_RET_ERROR);
  RMW_CHECK_ARGUMENT_FOR_NULL(subscription->data, RMW_RET_ERROR);
  RMW_CHECK_ARGUMENT_FOR_NULL(ros_message, RMW_RET_INVALID_ARGUMENT);
  RMW_CHECK_ARGUMENT_FOR_NULL(taken, RMW_RET_INVALID_ARGUMENT);
  RMW_CHECK_TYPE_IDENTIFIERS_MATCH(
    subscription handle,
    subscription->implementation_identifier, rmw_zenoh_cpp::rmw_zenoh_identifier,
    return RMW_RET_INCORRECT_RMW_IMPLEMENTATION);

  *taken = false;

  auto sub_data = static_cast<rmw_zenoh_cpp::rmw_subscription_data_t *>(subscription->data);
  RMW_CHECK_ARGUMENT_FOR_NULL(sub_data, RMW_RET_INVALID_ARGUMENT);

  return __rmw_take_one(sub_data, ros_message, nullptr, taken);
}

//==============================================================================
/// Take an incoming ROS message with its metadata.
rmw_ret_t
rmw_take_with_info(
  const rmw_subscription_t * subscription,
  void * ros_message,
  bool * taken,
  rmw_message_info_t * message_info,
  rmw_subscription_allocation_t * allocation)
{
  static_cast<void>(allocation);

  RMW_CHECK_ARGUMENT_FOR_NULL(subscription, RMW_RET_INVALID_ARGUMENT);
  RMW_CHECK_ARGUMENT_FOR_NULL(subscription->topic_name, RMW_RET_ERROR);
  RMW_CHECK_ARGUMENT_FOR_NULL(subscription->data, RMW_RET_ERROR);
  RMW_CHECK_ARGUMENT_FOR_NULL(ros_message, RMW_RET_INVALID_ARGUMENT);
  RMW_CHECK_ARGUMENT_FOR_NULL(message_info, RMW_RET_INVALID_ARGUMENT);
  RMW_CHECK_ARGUMENT_FOR_NULL(taken, RMW_RET_INVALID_ARGUMENT);
  RMW_CHECK_TYPE_IDENTIFIERS_MATCH(
    subscription handle,
    subscription->implementation_identifier, rmw_zenoh_cpp::rmw_zenoh_identifier,
    return RMW_RET_INCORRECT_RMW_IMPLEMENTATION);

  *taken = false;

  auto sub_data = static_cast<rmw_zenoh_cpp::rmw_subscription_data_t *>(subscription->data);
  RMW_CHECK_ARGUMENT_FOR_NULL(sub_data, RMW_RET_INVALID_ARGUMENT);

  return __rmw_take_one(sub_data, ros_message, message_info, taken);
}

//==============================================================================
/// Take multiple incoming ROS messages with their metadata.
rmw_ret_t
rmw_take_sequence(
  const rmw_subscription_t * subscription,
  size_t count,
  rmw_message_sequence_t * message_sequence,
  rmw_message_info_sequence_t * message_info_sequence,
  size_t * taken,
  rmw_subscription_allocation_t * allocation)
{
  static_cast<void>(allocation);

  RMW_CHECK_ARGUMENT_FOR_NULL(subscription, RMW_RET_INVALID_ARGUMENT);
  RMW_CHECK_ARGUMENT_FOR_NULL(subscription->topic_name, RMW_RET_ERROR);
  RMW_CHECK_ARGUMENT_FOR_NULL(subscription->data, RMW_RET_ERROR);
  RMW_CHECK_ARGUMENT_FOR_NULL(message_sequence, RMW_RET_INVALID_ARGUMENT);
  RMW_CHECK_ARGUMENT_FOR_NULL(message_info_sequence, RMW_RET_INVALID_ARGUMENT);
  RMW_CHECK_ARGUMENT_FOR_NULL(taken, RMW_RET_INVALID_ARGUMENT);
  RMW_CHECK_TYPE_IDENTIFIERS_MATCH(
    subscription handle,
    subscription->implementation_identifier, rmw_zenoh_cpp::rmw_zenoh_identifier,
    return RMW_RET_INCORRECT_RMW_IMPLEMENTATION);

  if (0u == count) {
    RMW_SET_ERROR_MSG("count cannot be 0");
    return RMW_RET_INVALID_ARGUMENT;
  }

  if (count > message_sequence->capacity) {
    RMW_SET_ERROR_MSG("Insuffient capacity in message_sequence");
    return RMW_RET_INVALID_ARGUMENT;
  }

  if (count > message_info_sequence->capacity) {
    RMW_SET_ERROR_MSG("Insuffient capacity in message_info_sequence");
    return RMW_RET_INVALID_ARGUMENT;
  }

  if (count > (std::numeric_limits<uint32_t>::max)()) {
    RMW_SET_ERROR_MSG_WITH_FORMAT_STRING(
      "Cannot take %zu samples at once, limit is %" PRIu32,
      count, (std::numeric_limits<uint32_t>::max)());
    return RMW_RET_ERROR;
  }

  *taken = 0;

  auto sub_data = static_cast<rmw_zenoh_cpp::rmw_subscription_data_t *>(subscription->data);
  RMW_CHECK_ARGUMENT_FOR_NULL(sub_data, RMW_RET_INVALID_ARGUMENT);

  if (sub_data->context->impl->is_shutdown()) {
    return RMW_RET_OK;
  }

  rmw_ret_t ret;

  while (*taken < count) {
    bool one_taken = false;

    ret = __rmw_take_one(
      sub_data, message_sequence->data[*taken],
      &message_info_sequence->data[*taken], &one_taken);
    if (ret != RMW_RET_OK) {
      // If we are taking a sequence and the 2nd take in the sequence failed, we'll report
      // RMW_RET_ERROR to the caller, but we will *also* tell the caller that there are valid
      // messages already taken (via the message_sequence size).  It is up to the caller to deal
      // with that situation appropriately.
      break;
    }

    if (!one_taken) {
      // No error, but there was nothing left to be taken, so break out of the loop
      break;
    }

    (*taken)++;
  }

  message_sequence->size = *taken;
  message_info_sequence->size = *taken;

  return ret;
}

//==============================================================================
namespace
{
rmw_ret_t
__rmw_take_serialized(
  const rmw_subscription_t * subscription,
  rmw_serialized_message_t * serialized_message,
  bool * taken,
  rmw_message_info_t * message_info)
{
  RMW_CHECK_ARGUMENT_FOR_NULL(subscription, RMW_RET_INVALID_ARGUMENT);
  RMW_CHECK_ARGUMENT_FOR_NULL(subscription->topic_name, RMW_RET_ERROR);
  RMW_CHECK_ARGUMENT_FOR_NULL(subscription->data, RMW_RET_ERROR);
  RMW_CHECK_ARGUMENT_FOR_NULL(serialized_message, RMW_RET_INVALID_ARGUMENT);
  RMW_CHECK_ARGUMENT_FOR_NULL(taken, RMW_RET_INVALID_ARGUMENT);
  RMW_CHECK_ARGUMENT_FOR_NULL(message_info, RMW_RET_INVALID_ARGUMENT);
  RMW_CHECK_TYPE_IDENTIFIERS_MATCH(
    subscription handle,
    subscription->implementation_identifier, rmw_zenoh_cpp::rmw_zenoh_identifier,
    return RMW_RET_INCORRECT_RMW_IMPLEMENTATION);

  *taken = false;

  auto sub_data = static_cast<rmw_zenoh_cpp::rmw_subscription_data_t *>(subscription->data);
  RMW_CHECK_ARGUMENT_FOR_NULL(sub_data, RMW_RET_INVALID_ARGUMENT);

  if (sub_data->context->impl->is_shutdown()) {
    return RMW_RET_OK;
  }

  // RETRIEVE SERIALIZED MESSAGE ===============================================

  std::unique_ptr<rmw_zenoh_cpp::saved_msg_data> msg_data = sub_data->pop_next_message();
  if (msg_data == nullptr) {
    // This tells rcl that the check for a new message was done, but no messages have come in yet.
    return RMW_RET_OK;
  }

  const uint8_t * payload = z_slice_data(z_loan(msg_data->payload));
  const size_t payload_len = z_slice_len(z_loan(msg_data->payload));

  if (serialized_message->buffer_capacity < payload_len) {
    rmw_ret_t ret =
      rmw_serialized_message_resize(serialized_message, payload_len);
    if (ret != RMW_RET_OK) {
      return ret;  // Error message already set
    }
  }
  serialized_message->buffer_length = payload_len;
  memcpy(serialized_message->buffer, payload, payload_len);

  *taken = true;

  if (message_info != nullptr) {
    message_info->source_timestamp = msg_data->source_timestamp;
    message_info->received_timestamp = msg_data->recv_timestamp;
    message_info->publication_sequence_number = msg_data->sequence_number;
    // TODO(clalancette): fill in reception_sequence_number
    message_info->reception_sequence_number = 0;
    message_info->publisher_gid.implementation_identifier = rmw_zenoh_cpp::rmw_zenoh_identifier;
    memcpy(message_info->publisher_gid.data, msg_data->publisher_gid, RMW_GID_STORAGE_SIZE);
    message_info->from_intra_process = false;
  }

  return RMW_RET_OK;
}
}  // namespace

//==============================================================================
/// Take an incoming ROS message as a byte stream.
rmw_ret_t
rmw_take_serialized_message(
  const rmw_subscription_t * subscription,
  rmw_serialized_message_t * serialized_message,
  bool * taken,
  rmw_subscription_allocation_t * allocation)
{
  static_cast<void>(allocation);

  return __rmw_take_serialized(subscription, serialized_message, taken, nullptr);
}

//==============================================================================
/// Take an incoming ROS message as a byte stream with its metadata.
rmw_ret_t
rmw_take_serialized_message_with_info(
  const rmw_subscription_t * subscription,
  rmw_serialized_message_t * serialized_message,
  bool * taken,
  rmw_message_info_t * message_info,
  rmw_subscription_allocation_t * allocation)
{
  static_cast<void>(allocation);

  return __rmw_take_serialized(subscription, serialized_message, taken, message_info);
}

//==============================================================================
/// Take an incoming ROS message, loaned by the middleware.
rmw_ret_t
rmw_take_loaned_message(
  const rmw_subscription_t * subscription,
  void ** loaned_message,
  bool * taken,
  rmw_subscription_allocation_t * allocation)
{
  static_cast<void>(subscription);
  static_cast<void>(loaned_message);
  static_cast<void>(taken);
  static_cast<void>(allocation);
  return RMW_RET_UNSUPPORTED;
}

//==============================================================================
/// Take a loaned message and with its additional message information.
rmw_ret_t
rmw_take_loaned_message_with_info(
  const rmw_subscription_t * subscription,
  void ** loaned_message,
  bool * taken,
  rmw_message_info_t * message_info,
  rmw_subscription_allocation_t * allocation)
{
  static_cast<void>(subscription);
  static_cast<void>(loaned_message);
  static_cast<void>(taken);
  static_cast<void>(message_info);
  static_cast<void>(allocation);
  return RMW_RET_UNSUPPORTED;
}

//==============================================================================
/// Return a loaned ROS message previously taken from a subscription.
rmw_ret_t
rmw_return_loaned_message_from_subscription(
  const rmw_subscription_t * subscription,
  void * loaned_message)
{
  static_cast<void>(subscription);
  static_cast<void>(loaned_message);
  return RMW_RET_UNSUPPORTED;
}

//==============================================================================
/// Create a service client that can send requests to and receive replies from a service server.
rmw_client_t *
rmw_create_client(
  const rmw_node_t * node,
  const rosidl_service_type_support_t * type_supports,
  const char * service_name,
  const rmw_qos_profile_t * qos_profile)
{
  RMW_CHECK_ARGUMENT_FOR_NULL(node, nullptr);

  RMW_CHECK_TYPE_IDENTIFIERS_MATCH(
    node,
    node->implementation_identifier,
    rmw_zenoh_cpp::rmw_zenoh_identifier,
    return nullptr);

  RMW_CHECK_ARGUMENT_FOR_NULL(service_name, nullptr);
  if (strlen(service_name) == 0) {
    RMW_SET_ERROR_MSG("service name is empty string");
    return nullptr;
  }
  RMW_CHECK_ARGUMENT_FOR_NULL(qos_profile, nullptr);
  RMW_CHECK_ARGUMENT_FOR_NULL(type_supports, nullptr);

  RMW_CHECK_FOR_NULL_WITH_MSG(
    node->context,
    "expected initialized context",
    return nullptr);
  RMW_CHECK_FOR_NULL_WITH_MSG(
    node->context->impl,
    "expected initialized context impl",
    return nullptr);
  rmw_context_impl_s * context_impl = static_cast<rmw_context_impl_s *>(
    node->context->impl);
  RMW_CHECK_FOR_NULL_WITH_MSG(
    context_impl,
    "unable to get rmw_context_impl_s",
    return nullptr);
<<<<<<< HEAD

  RMW_CHECK_ARGUMENT_FOR_NULL(node->data, nullptr);
  const rmw_zenoh_cpp::rmw_node_data_t * node_data =
    static_cast<rmw_zenoh_cpp::rmw_node_data_t *>(node->data);
  if (node_data == nullptr) {
    RMW_SET_ERROR_MSG(
      "Unable to create client as node data is invalid.");
=======
  if (!context_impl->session_is_valid()) {
    RMW_SET_ERROR_MSG("zenoh session is invalid");
>>>>>>> 824886a4
    return nullptr;
  }

  rcutils_allocator_t * allocator = &node->context->options.allocator;

  // Validate service name
  int validation_result;

  if (rmw_validate_full_topic_name(service_name, &validation_result, nullptr) != RMW_RET_OK) {
    RMW_SET_ERROR_MSG("rmw_validate_full_topic_name failed");
    return nullptr;
  }

  if (validation_result != RMW_TOPIC_VALID && !qos_profile->avoid_ros_namespace_conventions) {
    RMW_SET_ERROR_MSG_WITH_FORMAT_STRING("service name is malformed: %s", service_name);
    return nullptr;
  }

  // client data
  rmw_client_t * rmw_client = static_cast<rmw_client_t *>(allocator->zero_allocate(
      1,
      sizeof(rmw_client_t),
      allocator->state));
  RMW_CHECK_FOR_NULL_WITH_MSG(
    rmw_client,
    "failed to allocate memory for the client",
    return nullptr);

  auto free_rmw_client = rcpputils::make_scope_exit(
    [rmw_client, allocator]() {
      allocator->deallocate(rmw_client, allocator->state);
    });

  auto client_data = static_cast<rmw_zenoh_cpp::rmw_client_data_t *>(
    allocator->allocate(sizeof(rmw_zenoh_cpp::rmw_client_data_t), allocator->state));
  RMW_CHECK_FOR_NULL_WITH_MSG(
    client_data,
    "failed to allocate memory for client data",
    return nullptr);
  auto free_client_data = rcpputils::make_scope_exit(
    [client_data, allocator]() {
      allocator->deallocate(client_data, allocator->state);
    });

  RMW_TRY_PLACEMENT_NEW(client_data, client_data, return nullptr, rmw_zenoh_cpp::rmw_client_data_t);
  auto destruct_client_data = rcpputils::make_scope_exit(
    [client_data]() {
      RMW_TRY_DESTRUCTOR_FROM_WITHIN_FAILURE(
        client_data->~rmw_client_data_t(),
        rmw_zenoh_cpp::rmw_client_data_t);
    });

  generate_random_gid(client_data->client_gid);

  // Adapt any 'best available' QoS options
  client_data->adapted_qos_profile = *qos_profile;
  rmw_ret_t ret = rmw_zenoh_cpp::QoS::get().best_available_qos(
    nullptr, nullptr, &client_data->adapted_qos_profile, nullptr);
  if (RMW_RET_OK != ret) {
    RMW_SET_ERROR_MSG("Failed to obtain adapted_qos_profile.");
    return nullptr;
  }

  // Obtain the type support
  const rosidl_service_type_support_t * type_support = find_service_type_support(type_supports);
  if (type_support == nullptr) {
    // error was already set by find_service_type_support
    return nullptr;
  }

  auto service_members = static_cast<const service_type_support_callbacks_t *>(type_support->data);
  auto request_members = static_cast<const message_type_support_callbacks_t *>(
    service_members->request_members_->data);
  auto response_members = static_cast<const message_type_support_callbacks_t *>(
    service_members->response_members_->data);

  client_data->context = node->context;
  client_data->typesupport_identifier = type_support->typesupport_identifier;
  client_data->type_hash = type_support->get_type_hash_func(type_support);
  client_data->request_type_support_impl = request_members;
  client_data->response_type_support_impl = response_members;

  // Request type support
  client_data->request_type_support = static_cast<rmw_zenoh_cpp::RequestTypeSupport *>(
    allocator->allocate(sizeof(rmw_zenoh_cpp::RequestTypeSupport), allocator->state));

  RMW_CHECK_FOR_NULL_WITH_MSG(
    client_data->request_type_support,
    "Failed to allocate rmw_zenoh_cpp::RequestTypeSupport",
    return nullptr);
  auto free_request_type_support = rcpputils::make_scope_exit(
    [client_data, allocator]() {
      allocator->deallocate(client_data->request_type_support, allocator->state);
    });

  RMW_TRY_PLACEMENT_NEW(
    client_data->request_type_support,
    client_data->request_type_support,
    return nullptr,
    rmw_zenoh_cpp::RequestTypeSupport, service_members);
  auto destruct_request_type_support = rcpputils::make_scope_exit(
    [client_data]() {
      RMW_TRY_DESTRUCTOR_FROM_WITHIN_FAILURE(
        client_data->request_type_support->~RequestTypeSupport(),
        rmw_zenoh_cpp::RequestTypeSupport);
    });

  // Response type support
  client_data->response_type_support = static_cast<rmw_zenoh_cpp::ResponseTypeSupport *>(
    allocator->allocate(sizeof(rmw_zenoh_cpp::ResponseTypeSupport), allocator->state));

  RMW_CHECK_FOR_NULL_WITH_MSG(
    client_data->response_type_support,
    "Failed to allocate rmw_zenoh_cpp::ResponseTypeSupport",
    return nullptr);
  auto free_response_type_support = rcpputils::make_scope_exit(
    [client_data, allocator]() {
      allocator->deallocate(client_data->response_type_support, allocator->state);
    });

  RMW_TRY_PLACEMENT_NEW(
    client_data->response_type_support,
    client_data->response_type_support,
    return nullptr,
    rmw_zenoh_cpp::ResponseTypeSupport, service_members);
  auto destruct_response_type_support = rcpputils::make_scope_exit(
    [client_data]() {
      RMW_TRY_DESTRUCTOR_FROM_WITHIN_FAILURE(
        client_data->response_type_support->~ResponseTypeSupport(),
        rmw_zenoh_cpp::ResponseTypeSupport);
    });

  // Populate the rmw_client.
  rmw_client->implementation_identifier = rmw_zenoh_cpp::rmw_zenoh_identifier;
  rmw_client->service_name = rcutils_strdup(service_name, *allocator);
  RMW_CHECK_FOR_NULL_WITH_MSG(
    rmw_client->service_name,
    "failed to allocate client name",
    return nullptr);
  auto free_service_name = rcpputils::make_scope_exit(
    [rmw_client, allocator]() {
      allocator->deallocate(const_cast<char *>(rmw_client->service_name), allocator->state);
    });

  // Note: Service request/response types will contain a suffix Request_ or Response_.
  // We remove the suffix when appending the type to the liveliness tokens for
  // better reusability within GraphCache.
  std::string service_type = client_data->request_type_support->get_name();
  size_t suffix_substring_position = service_type.find("Request_");
  if (std::string::npos != suffix_substring_position) {
    service_type = service_type.substr(0, suffix_substring_position);
  } else {
    RMW_ZENOH_LOG_ERROR_NAMED(
      "rmw_zenoh_cpp",
      "Unexpected type %s for client %s. Report this bug",
      service_type.c_str(), rmw_client->service_name);
    return nullptr;
  }

  // Convert the type hash to a string so that it can be included in
  // the keyexpr.
  char * type_hash_c_str = nullptr;
  rcutils_ret_t stringify_ret = rosidl_stringify_type_hash(
    client_data->type_hash,
    *allocator,
    &type_hash_c_str);
  if (RCUTILS_RET_BAD_ALLOC == stringify_ret) {
    RMW_SET_ERROR_MSG("Failed to allocate type_hash_c_str.");
    return nullptr;
  }
  auto free_type_hash_c_str = rcpputils::make_scope_exit(
    [&allocator, &type_hash_c_str]() {
      allocator->deallocate(type_hash_c_str, allocator->state);
    });

<<<<<<< HEAD
  const z_loaned_session_t * session = context_impl->session();
=======
  z_session_t session = context_impl->session();
  auto node_data = context_impl->get_node_data(node);
  RMW_CHECK_FOR_NULL_WITH_MSG(
    node_data,
    "NodeData not found.",
    return nullptr);
>>>>>>> 824886a4
  client_data->entity = rmw_zenoh_cpp::liveliness::Entity::make(
    z_info_zid(session),
    std::to_string(node_data->id()),
    std::to_string(
      context_impl->get_next_entity_id()),
    rmw_zenoh_cpp::liveliness::EntityType::Client,
    rmw_zenoh_cpp::liveliness::NodeInfo{
      node->context->actual_domain_id, node->namespace_, node->name, context_impl->enclave()},
    rmw_zenoh_cpp::liveliness::TopicInfo{
      node->context->actual_domain_id,
      rmw_client->service_name,
      std::move(service_type),
      type_hash_c_str,
      client_data->adapted_qos_profile}
  );
  if (client_data->entity == nullptr) {
    RMW_ZENOH_LOG_ERROR_NAMED(
      "rmw_zenoh_cpp",
      "Unable to generate keyexpr for liveliness token for the client %s.",
      rmw_client->service_name);
    return nullptr;
  }

  auto free_ros_keyexpr = rcpputils::make_scope_exit(
    [client_data]() {
      z_keyexpr_drop(z_move(client_data->keyexpr));
    });
  if (z_keyexpr_from_str(
      &client_data->keyexpr, client_data->entity->topic_info()->topic_keyexpr_.c_str()) != Z_OK)
  {
    RMW_SET_ERROR_MSG("unable to create zenoh keyexpr.");
    return nullptr;
  }

  std::string liveliness_keyexpr = client_data->entity->liveliness_keyexpr();
  z_view_keyexpr_t liveliness_ke;
  z_view_keyexpr_from_str(&liveliness_ke, liveliness_keyexpr.c_str());
  auto free_token = rcpputils::make_scope_exit(
    [client_data]() {
      if (client_data != nullptr) {
        z_drop(z_move(client_data->token));
      }
    });
  if (zc_liveliness_declare_token(
      &client_data->token, session, z_loan(liveliness_ke),
      NULL) != Z_OK)
  {
    RMW_ZENOH_LOG_ERROR_NAMED(
      "rmw_zenoh_cpp",
      "Unable to create liveliness token for the client.");
    return nullptr;
  }

  rmw_client->data = client_data;

  free_token.cancel();
  free_rmw_client.cancel();
  free_client_data.cancel();
  destruct_request_type_support.cancel();
  free_request_type_support.cancel();
  destruct_response_type_support.cancel();
  free_response_type_support.cancel();
  destruct_client_data.cancel();
  free_service_name.cancel();
  free_ros_keyexpr.cancel();

  return rmw_client;
}

//==============================================================================
/// Destroy and unregister a service client from its node.
rmw_ret_t
rmw_destroy_client(rmw_node_t * node, rmw_client_t * client)
{
  // ASSERTIONS ================================================================
  RMW_CHECK_ARGUMENT_FOR_NULL(node, RMW_RET_INVALID_ARGUMENT);
  RMW_CHECK_ARGUMENT_FOR_NULL(client, RMW_RET_INVALID_ARGUMENT);
  RMW_CHECK_ARGUMENT_FOR_NULL(client->data, RMW_RET_INVALID_ARGUMENT);
  RMW_CHECK_TYPE_IDENTIFIERS_MATCH(
    node,
    node->implementation_identifier,
    rmw_zenoh_cpp::rmw_zenoh_identifier,
    return RMW_RET_INCORRECT_RMW_IMPLEMENTATION);
  RMW_CHECK_TYPE_IDENTIFIERS_MATCH(
    client,
    client->implementation_identifier,
    rmw_zenoh_cpp::rmw_zenoh_identifier,
    return RMW_RET_INCORRECT_RMW_IMPLEMENTATION);

  rcutils_allocator_t * allocator = &node->context->options.allocator;

  rmw_zenoh_cpp::rmw_client_data_t * client_data =
    static_cast<rmw_zenoh_cpp::rmw_client_data_t *>(client->data);
  RMW_CHECK_FOR_NULL_WITH_MSG(
    client_data,
    "client implementation pointer is null.",
    return RMW_RET_INVALID_ARGUMENT);

  // CLEANUP ===================================================================
  z_drop(z_move(client_data->keyexpr));
  zc_liveliness_undeclare_token(z_move(client_data->token));

  RMW_TRY_DESTRUCTOR(
    client_data->request_type_support->~RequestTypeSupport(), rmw_zenoh_cpp::RequestTypeSupport, );
  allocator->deallocate(client_data->request_type_support, allocator->state);

  RMW_TRY_DESTRUCTOR(
    client_data->response_type_support->~ResponseTypeSupport(), rmw_zenoh_cpp::ResponseTypeSupport,
  );
  allocator->deallocate(client_data->response_type_support, allocator->state);

  // See the comment about the "num_in_flight" class variable in the rmw_client_data_t class for
  // why we need to do this.
  if (!client_data->shutdown_and_query_in_flight()) {
    RMW_TRY_DESTRUCTOR(client_data->~rmw_client_data_t(), rmw_client_data_t, );
    allocator->deallocate(client->data, allocator->state);
  }

  allocator->deallocate(const_cast<char *>(client->service_name), allocator->state);
  allocator->deallocate(client, allocator->state);

  return RMW_RET_OK;
}

//==============================================================================
/// Send a ROS service request.
rmw_ret_t
rmw_send_request(
  const rmw_client_t * client,
  const void * ros_request,
  int64_t * sequence_id)
{
  RMW_CHECK_ARGUMENT_FOR_NULL(client, RMW_RET_INVALID_ARGUMENT);
  RMW_CHECK_ARGUMENT_FOR_NULL(client->data, RMW_RET_INVALID_ARGUMENT);
  RMW_CHECK_ARGUMENT_FOR_NULL(ros_request, RMW_RET_INVALID_ARGUMENT);
  RMW_CHECK_ARGUMENT_FOR_NULL(sequence_id, RMW_RET_INVALID_ARGUMENT);
  RMW_CHECK_TYPE_IDENTIFIERS_MATCH(
    client,
    client->implementation_identifier,
    rmw_zenoh_cpp::rmw_zenoh_identifier,
    return RMW_RET_INCORRECT_RMW_IMPLEMENTATION);

  rmw_zenoh_cpp::rmw_client_data_t * client_data =
    static_cast<rmw_zenoh_cpp::rmw_client_data_t *>(client->data);
  RMW_CHECK_FOR_NULL_WITH_MSG(
    client_data,
    "Unable to retrieve client_data from client.",
    RMW_RET_INVALID_ARGUMENT);

  if (client_data->is_shutdown()) {
    return RMW_RET_ERROR;
  }

  rmw_context_impl_s * context_impl = static_cast<rmw_context_impl_s *>(
    client_data->context->impl);

  // Serialize data

  rcutils_allocator_t * allocator = &(client_data->context->options.allocator);

  size_t max_data_length = (
    client_data->request_type_support->get_estimated_serialized_size(
      ros_request, client_data->request_type_support_impl));

  // Init serialized message byte array
  char * request_bytes = static_cast<char *>(allocator->allocate(
      max_data_length,
      allocator->state));
  if (!request_bytes) {
    RMW_SET_ERROR_MSG("failed allocate request message bytes");
    return RMW_RET_ERROR;
  }
  auto free_request_bytes = rcpputils::make_scope_exit(
    [request_bytes, allocator]() {
      allocator->deallocate(request_bytes, allocator->state);
    });

  // Object that manages the raw buffer
  eprosima::fastcdr::FastBuffer fastbuffer(request_bytes, max_data_length);

  // Object that serializes the data
  rmw_zenoh_cpp::Cdr ser(fastbuffer);
  if (!client_data->request_type_support->serialize_ros_message(
      ros_request,
      ser.get_cdr(),
      client_data->request_type_support_impl))
  {
    return RMW_RET_ERROR;
  }

  size_t data_length = ser.get_serialized_data_length();

  *sequence_id = client_data->get_next_sequence_number();

  // Send request
  z_get_options_t opts;
  z_get_options_default(&opts);

  z_owned_bytes_t attachment;
  if (!create_map_and_set_sequence_num(&attachment, *sequence_id, client_data->client_gid)) {
    // create_map_and_set_sequence_num already set the error
    return RMW_RET_ERROR;
  }
  auto free_attachment = rcpputils::make_scope_exit(
    [&attachment]() {
      z_drop(z_move(attachment));
    });

  // See the comment about the "num_in_flight" class variable in the
  // rmw_client_data_t class for why we need to do this.
  client_data->increment_in_flight_callbacks();

  opts.attachment = z_move(attachment);

  opts.target = Z_QUERY_TARGET_ALL_COMPLETE;
  // The default timeout for a z_get query is 10 seconds and if a response is not received within
  // this window, the queryable will return an invalid reply. However, it is common for actions,
  // which are implemented using services, to take an extended duration to complete. Hence, we set
  // the timeout_ms to the largest supported value to account for most realistic scenarios.
  opts.timeout_ms = std::numeric_limits<uint64_t>::max();
  // Latest consolidation guarantees unicity of replies for the same key expression,
  // which optimizes bandwidth. The default is "None", which imples replies may come in any order
  // and any number.
  opts.consolidation = z_query_consolidation_latest();

  z_owned_bytes_t payload;
  z_bytes_serialize_from_buf(
    &payload, reinterpret_cast<const uint8_t *>(request_bytes), data_length);
  opts.payload = z_move(payload);

  z_owned_closure_reply_t callback;
  z_closure(&callback, rmw_zenoh_cpp::client_data_handler, NULL, client_data);
  z_get(
    context_impl->session(),
    z_loan(client_data->keyexpr), "",
    z_move(callback),
    &opts);

  return RMW_RET_OK;
}

//==============================================================================
/// Take an incoming ROS service response.
rmw_ret_t
rmw_take_response(
  const rmw_client_t * client,
  rmw_service_info_t * request_header,
  void * ros_response,
  bool * taken)
{
  *taken = false;

  RMW_CHECK_ARGUMENT_FOR_NULL(client, RMW_RET_INVALID_ARGUMENT);
  RMW_CHECK_ARGUMENT_FOR_NULL(client->data, RMW_RET_INVALID_ARGUMENT);
  RMW_CHECK_ARGUMENT_FOR_NULL(ros_response, RMW_RET_INVALID_ARGUMENT);
  RMW_CHECK_ARGUMENT_FOR_NULL(taken, RMW_RET_INVALID_ARGUMENT);
  RMW_CHECK_TYPE_IDENTIFIERS_MATCH(
    client,
    client->implementation_identifier,
    rmw_zenoh_cpp::rmw_zenoh_identifier,
    return RMW_RET_INCORRECT_RMW_IMPLEMENTATION);
  RMW_CHECK_FOR_NULL_WITH_MSG(
    client->service_name, "client has no service name", RMW_RET_INVALID_ARGUMENT);

  rmw_zenoh_cpp::rmw_client_data_t * client_data =
    static_cast<rmw_zenoh_cpp::rmw_client_data_t *>(client->data);
  RMW_CHECK_FOR_NULL_WITH_MSG(
    client->data, "Unable to retrieve client_data from client.", RMW_RET_INVALID_ARGUMENT);

  std::unique_ptr<rmw_zenoh_cpp::ZenohReply> latest_reply = client_data->pop_next_reply();
  if (latest_reply == nullptr) {
    // This tells rcl that the check for a new message was done, but no messages have come in yet.
    return RMW_RET_OK;
  }

  const z_loaned_sample_t * sample = z_reply_ok(latest_reply->get_reply());
  if (sample == NULL) {
    RMW_SET_ERROR_MSG("invalid reply sample");
    return RMW_RET_ERROR;
  }

  z_owned_slice_t payload;
  z_bytes_deserialize_into_slice(z_sample_payload(sample), &payload);

  // Object that manages the raw buffer
  eprosima::fastcdr::FastBuffer fastbuffer(
    reinterpret_cast<char *>(const_cast<uint8_t *>(z_slice_data(z_loan(payload)))),
    z_slice_len(z_loan(payload)));

  // Object that serializes the data
  rmw_zenoh_cpp::Cdr deser(fastbuffer);
  if (!client_data->response_type_support->deserialize_ros_message(
      deser.get_cdr(),
      ros_response,
      client_data->response_type_support_impl))
  {
    RMW_SET_ERROR_MSG("could not deserialize ROS response");
    return RMW_RET_ERROR;
  }

  // Fill in the request_header

  request_header->request_id.sequence_number =
    rmw_zenoh_cpp::get_int64_from_attachment(z_sample_attachment(sample), "sequence_number");
  if (request_header->request_id.sequence_number < 0) {
    RMW_SET_ERROR_MSG("Failed to get sequence_number from client call attachment");
    return RMW_RET_ERROR;
  }

  request_header->source_timestamp =
    rmw_zenoh_cpp::get_int64_from_attachment(z_sample_attachment(sample), "source_timestamp");
  if (request_header->source_timestamp < 0) {
    RMW_SET_ERROR_MSG("Failed to get source_timestamp from client call attachment");
    return RMW_RET_ERROR;
  }

  if (!rmw_zenoh_cpp::get_gid_from_attachment(
      z_sample_attachment(sample),
      request_header->request_id.writer_guid))
  {
    RMW_SET_ERROR_MSG("Could not get client gid from attachment");
    return RMW_RET_ERROR;
  }

  auto now = std::chrono::system_clock::now().time_since_epoch();
  auto now_ns = std::chrono::duration_cast<std::chrono::nanoseconds>(now);
  request_header->received_timestamp = now_ns.count();

  z_drop(z_move(payload));
  *taken = true;

  return RMW_RET_OK;
}

//==============================================================================
/// Retrieve the actual qos settings of the client's request publisher.
rmw_ret_t
rmw_client_request_publisher_get_actual_qos(
  const rmw_client_t * client,
  rmw_qos_profile_t * qos)
{
  RMW_CHECK_ARGUMENT_FOR_NULL(client, RMW_RET_INVALID_ARGUMENT);
  RMW_CHECK_TYPE_IDENTIFIERS_MATCH(
    client,
    client->implementation_identifier,
    rmw_zenoh_cpp::rmw_zenoh_identifier,
    return RMW_RET_INCORRECT_RMW_IMPLEMENTATION);
  RMW_CHECK_ARGUMENT_FOR_NULL(qos, RMW_RET_INVALID_ARGUMENT);

  rmw_zenoh_cpp::rmw_client_data_t * client_data =
    static_cast<rmw_zenoh_cpp::rmw_client_data_t *>(client->data);
  RMW_CHECK_ARGUMENT_FOR_NULL(client_data, RMW_RET_INVALID_ARGUMENT);

  *qos = client_data->adapted_qos_profile;
  return RMW_RET_OK;
}

//==============================================================================
/// Retrieve the actual qos settings of the client's response subscription.
rmw_ret_t
rmw_client_response_subscription_get_actual_qos(
  const rmw_client_t * client,
  rmw_qos_profile_t * qos)
{
  // The same QoS profile is used for sending requests and receiving responses.
  return rmw_client_request_publisher_get_actual_qos(client, qos);
}

//==============================================================================
/// Create a service server that can receive requests from and send replies to a service client.
rmw_service_t *
rmw_create_service(
  const rmw_node_t * node,
  const rosidl_service_type_support_t * type_supports,
  const char * service_name,
  const rmw_qos_profile_t * qos_profile)
{
  // ASSERTIONS ================================================================
  RMW_CHECK_ARGUMENT_FOR_NULL(node, nullptr);
  RMW_CHECK_TYPE_IDENTIFIERS_MATCH(
    node,
    node->implementation_identifier,
    rmw_zenoh_cpp::rmw_zenoh_identifier,
    return nullptr);
  RMW_CHECK_ARGUMENT_FOR_NULL(type_supports, nullptr);
  RMW_CHECK_ARGUMENT_FOR_NULL(service_name, nullptr);
  if (0 == strlen(service_name)) {
    RMW_SET_ERROR_MSG("service_name argument is an empty string");
    return nullptr;
  }
  RMW_CHECK_ARGUMENT_FOR_NULL(qos_profile, nullptr);
  if (!qos_profile->avoid_ros_namespace_conventions) {
    int validation_result = RMW_TOPIC_VALID;
    // TODO(francocipollone): Verify if this is the right way to validate the service name.
    rmw_ret_t ret = rmw_validate_full_topic_name(service_name, &validation_result, nullptr);
    if (RMW_RET_OK != ret) {
      return nullptr;
    }
    if (RMW_TOPIC_VALID != validation_result) {
      const char * reason = rmw_full_topic_name_validation_result_string(validation_result);
      RMW_SET_ERROR_MSG_WITH_FORMAT_STRING("service_name argument is invalid: %s", reason);
      return nullptr;
    }
  }
  RMW_CHECK_FOR_NULL_WITH_MSG(
    node->context,
    "expected initialized context",
    return nullptr);
  RMW_CHECK_FOR_NULL_WITH_MSG(
    node->context->impl,
    "expected initialized context impl",
    return nullptr);
  rmw_context_impl_s * context_impl = static_cast<rmw_context_impl_s *>(
    node->context->impl);
  RMW_CHECK_FOR_NULL_WITH_MSG(
    context_impl,
    "unable to get rmw_context_impl_s",
    return nullptr);

  // SERVICE DATA ==============================================================
  rcutils_allocator_t * allocator = &node->context->options.allocator;

  rmw_service_t * rmw_service = static_cast<rmw_service_t *>(allocator->zero_allocate(
      1,
      sizeof(rmw_service_t),
      allocator->state));
  RMW_CHECK_FOR_NULL_WITH_MSG(
    rmw_service,
    "failed to allocate memory for the service",
    return nullptr);
  auto free_rmw_service = rcpputils::make_scope_exit(
    [rmw_service, allocator]() {
      allocator->deallocate(rmw_service, allocator->state);
    });

  auto service_data = static_cast<rmw_zenoh_cpp::rmw_service_data_t *>(
    allocator->allocate(sizeof(rmw_zenoh_cpp::rmw_service_data_t), allocator->state));
  RMW_CHECK_FOR_NULL_WITH_MSG(
    service_data,
    "failed to allocate memory for service data",
    return nullptr);
  auto free_service_data = rcpputils::make_scope_exit(
    [service_data, allocator]() {
      allocator->deallocate(service_data, allocator->state);
    });

  RMW_TRY_PLACEMENT_NEW(
    service_data, service_data, return nullptr,
    rmw_zenoh_cpp::rmw_service_data_t);
  auto destruct_service_data = rcpputils::make_scope_exit(
    [service_data]() {
      RMW_TRY_DESTRUCTOR_FROM_WITHIN_FAILURE(
        service_data->~rmw_service_data_t(),
        rmw_zenoh_cpp::rmw_service_data_t);
    });

  // Adapt any 'best available' QoS options
  service_data->adapted_qos_profile = *qos_profile;
  rmw_ret_t ret = rmw_zenoh_cpp::QoS::get().best_available_qos(
    nullptr, nullptr, &service_data->adapted_qos_profile, nullptr);
  if (RMW_RET_OK != ret) {
    RMW_SET_ERROR_MSG("Failed to obtain adapted_qos_profile.");
    return nullptr;
  }

  // Get the RMW type support.
  const rosidl_service_type_support_t * type_support = find_service_type_support(type_supports);
  if (type_support == nullptr) {
    // error was already set by find_service_type_support
    return nullptr;
  }

  auto service_members = static_cast<const service_type_support_callbacks_t *>(type_support->data);
  auto request_members = static_cast<const message_type_support_callbacks_t *>(
    service_members->request_members_->data);
  auto response_members = static_cast<const message_type_support_callbacks_t *>(
    service_members->response_members_->data);

  service_data->context = node->context;
  service_data->typesupport_identifier = type_support->typesupport_identifier;
  service_data->type_hash = type_support->get_type_hash_func(type_support);
  service_data->request_type_support_impl = request_members;
  service_data->response_type_support_impl = response_members;

  // Request type support
  service_data->request_type_support = static_cast<rmw_zenoh_cpp::RequestTypeSupport *>(
    allocator->allocate(sizeof(rmw_zenoh_cpp::RequestTypeSupport), allocator->state));
  RMW_CHECK_FOR_NULL_WITH_MSG(
    service_data->request_type_support,
    "Failed to allocate rmw_zenoh_cpp::RequestTypeSupport",
    return nullptr);
  auto free_request_type_support = rcpputils::make_scope_exit(
    [request_type_support = service_data->request_type_support, allocator]() {
      allocator->deallocate(request_type_support, allocator->state);
    });
  RMW_TRY_PLACEMENT_NEW(
    service_data->request_type_support,
    service_data->request_type_support,
    return nullptr,
    rmw_zenoh_cpp::RequestTypeSupport, service_members);
  auto destruct_request_type_support = rcpputils::make_scope_exit(
    [service_data]() {
      RMW_TRY_DESTRUCTOR_FROM_WITHIN_FAILURE(
        service_data->request_type_support->~RequestTypeSupport(),
        rmw_zenoh_cpp::RequestTypeSupport);
    });

  // Response type support
  service_data->response_type_support = static_cast<rmw_zenoh_cpp::ResponseTypeSupport *>(
    allocator->allocate(sizeof(rmw_zenoh_cpp::ResponseTypeSupport), allocator->state));
  RMW_CHECK_FOR_NULL_WITH_MSG(
    service_data->response_type_support,
    "Failed to allocate rmw_zenoh_cpp::ResponseTypeSupport",
    return nullptr);
  auto free_response_type_support = rcpputils::make_scope_exit(
    [response_type_support = service_data->response_type_support, allocator]() {
      allocator->deallocate(response_type_support, allocator->state);
    });
  RMW_TRY_PLACEMENT_NEW(
    service_data->response_type_support,
    service_data->response_type_support,
    return nullptr,
    rmw_zenoh_cpp::ResponseTypeSupport, service_members);
  auto destruct_response_type_support = rcpputils::make_scope_exit(
    [service_data]() {
      RMW_TRY_DESTRUCTOR_FROM_WITHIN_FAILURE(
        service_data->response_type_support->~ResponseTypeSupport(),
        rmw_zenoh_cpp::ResponseTypeSupport);
    });

  // Populate the rmw_service.
  rmw_service->implementation_identifier = rmw_zenoh_cpp::rmw_zenoh_identifier;
  rmw_service->service_name = rcutils_strdup(service_name, *allocator);
  RMW_CHECK_FOR_NULL_WITH_MSG(
    rmw_service->service_name,
    "failed to allocate service name",
    return nullptr);
  auto free_service_name = rcpputils::make_scope_exit(
    [rmw_service, allocator]() {
      allocator->deallocate(const_cast<char *>(rmw_service->service_name), allocator->state);
    });

  // Note: Service request/response types will contain a suffix Request_ or Response_.
  // We remove the suffix when appending the type to the liveliness tokens for
  // better reusability within GraphCache.
  std::string service_type = service_data->response_type_support->get_name();
  size_t suffix_substring_position = service_type.find("Response_");
  if (std::string::npos != suffix_substring_position) {
    service_type = service_type.substr(0, suffix_substring_position);
  } else {
    RMW_ZENOH_LOG_ERROR_NAMED(
      "rmw_zenoh_cpp",
      "Unexpected type %s for service %s. Report this bug",
      service_type.c_str(), rmw_service->service_name);
    return nullptr;
  }

  // Convert the type hash to a string so that it can be included in
  // the keyexpr.
  char * type_hash_c_str = nullptr;
  rcutils_ret_t stringify_ret = rosidl_stringify_type_hash(
    service_data->type_hash,
    *allocator,
    &type_hash_c_str);
  if (RCUTILS_RET_BAD_ALLOC == stringify_ret) {
    RMW_SET_ERROR_MSG("Failed to allocate type_hash_c_str.");
    return nullptr;
  }
  auto free_type_hash_c_str = rcpputils::make_scope_exit(
    [&allocator, &type_hash_c_str]() {
      allocator->deallocate(type_hash_c_str, allocator->state);
    });

<<<<<<< HEAD
  const z_loaned_session_t * session = context_impl->session();

=======
  z_session_t session = context_impl->session();
  auto node_data = context_impl->get_node_data(node);
  RMW_CHECK_FOR_NULL_WITH_MSG(
    node_data,
    "NodeData not found.",
    return nullptr);
>>>>>>> 824886a4
  service_data->entity = rmw_zenoh_cpp::liveliness::Entity::make(
    z_info_zid(session),
    std::to_string(node_data->id()),
    std::to_string(
      context_impl->get_next_entity_id()),
    rmw_zenoh_cpp::liveliness::EntityType::Service,
    rmw_zenoh_cpp::liveliness::NodeInfo{
      node->context->actual_domain_id, node->namespace_, node->name, context_impl->enclave()},
    rmw_zenoh_cpp::liveliness::TopicInfo{
      node->context->actual_domain_id,
      rmw_service->service_name,
      std::move(service_type),
      type_hash_c_str,
      service_data->adapted_qos_profile}
  );
  if (service_data->entity == nullptr) {
    RMW_ZENOH_LOG_ERROR_NAMED(
      "rmw_zenoh_cpp",
      "Unable to generate keyexpr for liveliness token for the service %s.",
      rmw_service->service_name);
    return nullptr;
  }
  if (z_keyexpr_from_str(
      &service_data->keyexpr, service_data->entity->topic_info()->topic_keyexpr_.c_str()) != Z_OK)
  {
    RMW_SET_ERROR_MSG("unable to create zenoh keyexpr.");
    return nullptr;
  }

  z_owned_closure_query_t callback;
  z_closure(&callback, rmw_zenoh_cpp::service_data_handler, nullptr, service_data);
  // Configure the queryable to process complete queries.
  z_queryable_options_t qable_options;
  z_queryable_options_default(&qable_options);
  qable_options.complete = true;
  if (z_declare_queryable(
      &service_data->qable, session, z_loan(service_data->keyexpr),
      z_move(callback), &qable_options) != Z_OK)
  {
    RMW_SET_ERROR_MSG("unable to create zenoh queryable");
    return nullptr;
  }
  auto undeclare_z_queryable = rcpputils::make_scope_exit(
    [service_data]() {
      z_undeclare_queryable(z_move(service_data->qable));
    });

  std::string liveliness_keyexpr = service_data->entity->liveliness_keyexpr();
  z_view_keyexpr_t liveliness_ke;
  z_view_keyexpr_from_str(&liveliness_ke, liveliness_keyexpr.c_str());
  auto free_token = rcpputils::make_scope_exit(
    [service_data]() {
      if (service_data != nullptr) {
        z_drop(z_move(service_data->token));
      }
    });
  if (zc_liveliness_declare_token(
      &service_data->token, session, z_loan(liveliness_ke),
      NULL) != Z_OK)
  {
    RMW_ZENOH_LOG_ERROR_NAMED(
      "rmw_zenoh_cpp",
      "Unable to create liveliness token for the service.");
    return nullptr;
  }

  rmw_service->data = service_data;

  free_rmw_service.cancel();
  free_service_data.cancel();
  free_service_name.cancel();
  destruct_service_data.cancel();
  destruct_request_type_support.cancel();
  destruct_response_type_support.cancel();
  free_request_type_support.cancel();
  free_response_type_support.cancel();
  undeclare_z_queryable.cancel();
  free_token.cancel();

  return rmw_service;
}

//==============================================================================
/// Destroy and unregister a service server from its node.
rmw_ret_t
rmw_destroy_service(rmw_node_t * node, rmw_service_t * service)
{
  // ASSERTIONS ================================================================
  RMW_CHECK_ARGUMENT_FOR_NULL(node, RMW_RET_INVALID_ARGUMENT);
  RMW_CHECK_ARGUMENT_FOR_NULL(service, RMW_RET_INVALID_ARGUMENT);
  RMW_CHECK_ARGUMENT_FOR_NULL(service->data, RMW_RET_INVALID_ARGUMENT);
  RMW_CHECK_TYPE_IDENTIFIERS_MATCH(
    node,
    node->implementation_identifier,
    rmw_zenoh_cpp::rmw_zenoh_identifier,
    return RMW_RET_INCORRECT_RMW_IMPLEMENTATION);
  RMW_CHECK_TYPE_IDENTIFIERS_MATCH(
    service,
    service->implementation_identifier,
    rmw_zenoh_cpp::rmw_zenoh_identifier,
    return RMW_RET_INCORRECT_RMW_IMPLEMENTATION);

  rcutils_allocator_t * allocator = &node->context->options.allocator;

  rmw_zenoh_cpp::rmw_service_data_t * service_data =
    static_cast<rmw_zenoh_cpp::rmw_service_data_t *>(service->data);
  RMW_CHECK_FOR_NULL_WITH_MSG(
    service_data,
    "Unable to retrieve service_data from service",
    return RMW_RET_INVALID_ARGUMENT);

  // CLEANUP ================================================================
  z_drop(z_move(service_data->keyexpr));
  z_undeclare_queryable(z_move(service_data->qable));
  zc_liveliness_undeclare_token(z_move(service_data->token));

  RMW_TRY_DESTRUCTOR(
    service_data->request_type_support->~RequestTypeSupport(), rmw_zenoh_cpp::RequestTypeSupport, );
  allocator->deallocate(service_data->request_type_support, allocator->state);

  RMW_TRY_DESTRUCTOR(
    service_data->response_type_support->~ResponseTypeSupport(), rmw_zenoh_cpp::ResponseTypeSupport,
  );
  allocator->deallocate(service_data->response_type_support, allocator->state);

  RMW_TRY_DESTRUCTOR(service_data->~rmw_service_data_t(), rmw_zenoh_cpp::rmw_service_data_t, );
  allocator->deallocate(service->data, allocator->state);

  allocator->deallocate(const_cast<char *>(service->service_name), allocator->state);
  allocator->deallocate(service, allocator->state);

  return RMW_RET_OK;
}

//==============================================================================
/// Take an incoming ROS service request.
rmw_ret_t
rmw_take_request(
  const rmw_service_t * service,
  rmw_service_info_t * request_header,
  void * ros_request,
  bool * taken)
{
  *taken = false;

  RMW_CHECK_ARGUMENT_FOR_NULL(service, RMW_RET_INVALID_ARGUMENT);
  RMW_CHECK_ARGUMENT_FOR_NULL(service->data, RMW_RET_INVALID_ARGUMENT);
  RMW_CHECK_ARGUMENT_FOR_NULL(ros_request, RMW_RET_INVALID_ARGUMENT);
  RMW_CHECK_ARGUMENT_FOR_NULL(taken, RMW_RET_INVALID_ARGUMENT);

  RMW_CHECK_TYPE_IDENTIFIERS_MATCH(
    service,
    service->implementation_identifier,
    rmw_zenoh_cpp::rmw_zenoh_identifier,
    return RMW_RET_INCORRECT_RMW_IMPLEMENTATION);

  RMW_CHECK_FOR_NULL_WITH_MSG(
    service->service_name, "service has no service name", RMW_RET_INVALID_ARGUMENT);

  rmw_zenoh_cpp::rmw_service_data_t * service_data =
    static_cast<rmw_zenoh_cpp::rmw_service_data_t *>(service->data);
  RMW_CHECK_FOR_NULL_WITH_MSG(
    service->data, "Unable to retrieve service_data from service", RMW_RET_INVALID_ARGUMENT);

  std::unique_ptr<rmw_zenoh_cpp::ZenohQuery> query = service_data->pop_next_query();
  if (query == nullptr) {
    // This tells rcl that the check for a new message was done, but no messages have come in yet.
    return RMW_RET_OK;
  }

  const z_loaned_query_t * loaned_query = query->get_query();

  // DESERIALIZE MESSAGE ========================================================
  z_owned_slice_t payload;
  z_bytes_deserialize_into_slice(z_query_payload(loaned_query), &payload);

  // Object that manages the raw buffer
  eprosima::fastcdr::FastBuffer fastbuffer(
    reinterpret_cast<char *>(const_cast<uint8_t *>(z_slice_data(z_loan(payload)))),
    z_slice_len(z_loan(payload)));

  // Object that serializes the data
  rmw_zenoh_cpp::Cdr deser(fastbuffer);
  if (!service_data->request_type_support->deserialize_ros_message(
      deser.get_cdr(),
      ros_request,
      service_data->request_type_support_impl))
  {
    RMW_SET_ERROR_MSG("could not deserialize ROS message");
    return RMW_RET_ERROR;
  }

  // Fill in the request header.

  // Get the sequence_number out of the attachment
  const z_loaned_bytes_t * attachment = z_query_attachment(loaned_query);

  request_header->request_id.sequence_number =
    rmw_zenoh_cpp::get_int64_from_attachment(attachment, "sequence_number");
  if (request_header->request_id.sequence_number < 0) {
    RMW_SET_ERROR_MSG("Failed to get sequence_number from client call attachment");
    return RMW_RET_ERROR;
  }

  request_header->source_timestamp = rmw_zenoh_cpp::get_int64_from_attachment(
    attachment,
    "source_timestamp");
  if (request_header->source_timestamp < 0) {
    RMW_SET_ERROR_MSG("Failed to get source_timestamp from client call attachment");
    return RMW_RET_ERROR;
  }

  if (!rmw_zenoh_cpp::get_gid_from_attachment(
      attachment,
      request_header->request_id.writer_guid))
  {
    RMW_SET_ERROR_MSG("Could not get client GID from attachment");
    return RMW_RET_ERROR;
  }

  auto now = std::chrono::system_clock::now().time_since_epoch();
  auto now_ns = std::chrono::duration_cast<std::chrono::nanoseconds>(now);
  request_header->received_timestamp = now_ns.count();

  // Add this query to the map, so that rmw_send_response can quickly look it up later
  if (!service_data->add_to_query_map(request_header->request_id, std::move(query))) {
    RMW_SET_ERROR_MSG("duplicate sequence number in the map");
    return RMW_RET_ERROR;
  }

  z_drop(z_move(payload));
  *taken = true;

  return RMW_RET_OK;
}

//==============================================================================
/// Send a ROS service response.
rmw_ret_t
rmw_send_response(
  const rmw_service_t * service,
  rmw_request_id_t * request_header,
  void * ros_response)
{
  RMW_CHECK_ARGUMENT_FOR_NULL(service, RMW_RET_INVALID_ARGUMENT);
  RMW_CHECK_ARGUMENT_FOR_NULL(service->data, RMW_RET_INVALID_ARGUMENT);
  RMW_CHECK_ARGUMENT_FOR_NULL(request_header, RMW_RET_INVALID_ARGUMENT);
  RMW_CHECK_ARGUMENT_FOR_NULL(ros_response, RMW_RET_INVALID_ARGUMENT);

  RMW_CHECK_TYPE_IDENTIFIERS_MATCH(
    service,
    service->implementation_identifier,
    rmw_zenoh_cpp::rmw_zenoh_identifier,
    return RMW_RET_INCORRECT_RMW_IMPLEMENTATION);

  RMW_CHECK_FOR_NULL_WITH_MSG(
    service->data,
    "Unable to retrieve service_data from service",
    RMW_RET_INVALID_ARGUMENT);

  rmw_zenoh_cpp::rmw_service_data_t * service_data =
    static_cast<rmw_zenoh_cpp::rmw_service_data_t *>(service->data);

  // Create the queryable payload
  std::unique_ptr<rmw_zenoh_cpp::ZenohQuery> query =
    service_data->take_from_query_map(*request_header);
  if (query == nullptr) {
    // If there is no data associated with this request, the higher layers of
    // ROS 2 seem to expect that we just silently return with no work.
    return RMW_RET_OK;
  }

  rcutils_allocator_t * allocator = &(service_data->context->options.allocator);

  size_t max_data_length = (
    service_data->response_type_support->get_estimated_serialized_size(
      ros_response, service_data->response_type_support_impl));

  // Init serialized message byte array
  char * response_bytes = static_cast<char *>(allocator->allocate(
      max_data_length,
      allocator->state));
  if (!response_bytes) {
    RMW_SET_ERROR_MSG("failed to allocate response message bytes");
    return RMW_RET_ERROR;
  }
  auto free_response_bytes = rcpputils::make_scope_exit(
    [response_bytes, allocator]() {
      allocator->deallocate(response_bytes, allocator->state);
    });

  // Object that manages the raw buffer
  eprosima::fastcdr::FastBuffer fastbuffer(response_bytes, max_data_length);

  // Object that serializes the data
  rmw_zenoh_cpp::Cdr ser(fastbuffer);
  if (!service_data->response_type_support->serialize_ros_message(
      ros_response,
      ser.get_cdr(),
      service_data->response_type_support_impl))
  {
    return RMW_RET_ERROR;
  }

  size_t data_length = ser.get_serialized_data_length();

  const z_loaned_query_t * loaned_query = query->get_query();
  z_query_reply_options_t options;
  z_query_reply_options_default(&options);

  z_owned_bytes_t attachment;
  if (!create_map_and_set_sequence_num(
      &attachment, request_header->sequence_number, request_header->writer_guid))
  {
    // create_map_and_set_sequence_num already set the error
    return RMW_RET_ERROR;
  }
  options.attachment = z_move(attachment);

  z_owned_bytes_t payload;
  z_bytes_serialize_from_buf(
    &payload, reinterpret_cast<const uint8_t *>(response_bytes), data_length);
  z_query_reply(
    loaned_query, z_loan(service_data->keyexpr), z_move(payload), &options);


  return RMW_RET_OK;
}

//==============================================================================
/// Retrieve the actual qos settings of the service's request subscription.
rmw_ret_t
rmw_service_request_subscription_get_actual_qos(
  const rmw_service_t * service,
  rmw_qos_profile_t * qos)
{
  RMW_CHECK_ARGUMENT_FOR_NULL(service, RMW_RET_INVALID_ARGUMENT);
  RMW_CHECK_TYPE_IDENTIFIERS_MATCH(
    service,
    service->implementation_identifier,
    rmw_zenoh_cpp::rmw_zenoh_identifier,
    return RMW_RET_INCORRECT_RMW_IMPLEMENTATION);
  RMW_CHECK_ARGUMENT_FOR_NULL(qos, RMW_RET_INVALID_ARGUMENT);

  rmw_zenoh_cpp::rmw_service_data_t * service_data =
    static_cast<rmw_zenoh_cpp::rmw_service_data_t *>(service->data);
  RMW_CHECK_ARGUMENT_FOR_NULL(service_data, RMW_RET_INVALID_ARGUMENT);

  *qos = service_data->adapted_qos_profile;
  return RMW_RET_OK;
}

//==============================================================================
/// Retrieve the actual qos settings of the service's response publisher.
rmw_ret_t
rmw_service_response_publisher_get_actual_qos(
  const rmw_service_t * service,
  rmw_qos_profile_t * qos)
{
  // The same QoS profile is used for receiving requests and sending responses.
  return rmw_service_request_subscription_get_actual_qos(service, qos);
}

//==============================================================================
/// Create a guard condition and return a handle to that guard condition.
rmw_guard_condition_t *
rmw_create_guard_condition(rmw_context_t * context)
{
  rcutils_allocator_t * allocator = &context->options.allocator;

  auto guard_condition =
    static_cast<rmw_guard_condition_t *>(allocator->zero_allocate(
      1, sizeof(rmw_guard_condition_t), allocator->state));
  RMW_CHECK_FOR_NULL_WITH_MSG(
    guard_condition,
    "unable to allocate memory for guard_condition",
    return nullptr);
  auto free_guard_condition = rcpputils::make_scope_exit(
    [guard_condition, allocator]() {
      allocator->deallocate(guard_condition, allocator->state);
    });

  guard_condition->implementation_identifier = rmw_zenoh_cpp::rmw_zenoh_identifier;
  guard_condition->context = context;

  guard_condition->data = allocator->zero_allocate(
    1, sizeof(rmw_zenoh_cpp::GuardCondition),
    allocator->state);
  RMW_CHECK_FOR_NULL_WITH_MSG(
    guard_condition->data,
    "unable to allocate memory for guard condition data",
    return nullptr);
  auto free_guard_condition_data = rcpputils::make_scope_exit(
    [guard_condition, allocator]() {
      allocator->deallocate(guard_condition->data, allocator->state);
    });

  new(guard_condition->data) rmw_zenoh_cpp::GuardCondition;
  auto destruct_guard_condition = rcpputils::make_scope_exit(
    [guard_condition]() {
      RMW_TRY_DESTRUCTOR_FROM_WITHIN_FAILURE(
        static_cast<rmw_zenoh_cpp::GuardCondition *>(guard_condition->data)->~GuardCondition(),
        rmw_zenoh_cpp::GuardCondition);
    });

  destruct_guard_condition.cancel();
  free_guard_condition_data.cancel();
  free_guard_condition.cancel();

  return guard_condition;
}

/// Finalize a given guard condition handle, reclaim the resources, and deallocate the handle.
rmw_ret_t
rmw_destroy_guard_condition(rmw_guard_condition_t * guard_condition)
{
  RMW_CHECK_ARGUMENT_FOR_NULL(guard_condition, RMW_RET_INVALID_ARGUMENT);

  rcutils_allocator_t * allocator = &guard_condition->context->options.allocator;

  if (guard_condition->data) {
    static_cast<rmw_zenoh_cpp::GuardCondition *>(guard_condition->data)->~GuardCondition();
    allocator->deallocate(guard_condition->data, allocator->state);
  }

  allocator->deallocate(guard_condition, allocator->state);

  return RMW_RET_OK;
}

//==============================================================================
rmw_ret_t
rmw_trigger_guard_condition(const rmw_guard_condition_t * guard_condition)
{
  RMW_CHECK_ARGUMENT_FOR_NULL(guard_condition, RMW_RET_INVALID_ARGUMENT);
  RMW_CHECK_TYPE_IDENTIFIERS_MATCH(
    guard_condition,
    guard_condition->implementation_identifier,
    rmw_zenoh_cpp::rmw_zenoh_identifier,
    return RMW_RET_INCORRECT_RMW_IMPLEMENTATION);

  static_cast<rmw_zenoh_cpp::GuardCondition *>(guard_condition->data)->trigger();

  return RMW_RET_OK;
}

//==============================================================================
/// Create a wait set to store conditions that the middleware can wait on.
rmw_wait_set_t *
rmw_create_wait_set(rmw_context_t * context, size_t max_conditions)
{
  static_cast<void>(max_conditions);

  RCUTILS_CHECK_ARGUMENT_FOR_NULL(context, NULL);
  RMW_CHECK_TYPE_IDENTIFIERS_MATCH(
    context,
    context->implementation_identifier,
    rmw_zenoh_cpp::rmw_zenoh_identifier,
    return nullptr);

  rcutils_allocator_t * allocator = &context->options.allocator;

  auto wait_set = static_cast<rmw_wait_set_t *>(
    allocator->zero_allocate(1, sizeof(rmw_wait_set_t), allocator->state));
  RMW_CHECK_FOR_NULL_WITH_MSG(
    wait_set,
    "failed to allocate wait set",
    return nullptr);
  auto cleanup_wait_set = rcpputils::make_scope_exit(
    [wait_set, allocator]() {
      allocator->deallocate(wait_set, allocator->state);
    });

  wait_set->implementation_identifier = rmw_zenoh_cpp::rmw_zenoh_identifier;

  wait_set->data = allocator->zero_allocate(
    1, sizeof(rmw_zenoh_cpp::rmw_wait_set_data_t),
    allocator->state);
  RMW_CHECK_FOR_NULL_WITH_MSG(
    wait_set->data,
    "failed to allocate wait set data",
    return nullptr);
  auto free_wait_set_data = rcpputils::make_scope_exit(
    [wait_set, allocator]() {
      allocator->deallocate(wait_set->data, allocator->state);
    });

  // Invoke placement new
  new(wait_set->data) rmw_zenoh_cpp::rmw_wait_set_data_t;
  auto destruct_rmw_wait_set_data = rcpputils::make_scope_exit(
    [wait_set]() {
      RMW_TRY_DESTRUCTOR_FROM_WITHIN_FAILURE(
        static_cast<rmw_zenoh_cpp::rmw_wait_set_data_t *>(wait_set->data)->~rmw_wait_set_data_t(),
        rmw_wait_set_data);
    });

  static_cast<rmw_zenoh_cpp::rmw_wait_set_data_t *>(wait_set->data)->context = context;

  destruct_rmw_wait_set_data.cancel();
  free_wait_set_data.cancel();
  cleanup_wait_set.cancel();

  return wait_set;
}

//==============================================================================
/// Destroy a wait set.
rmw_ret_t
rmw_destroy_wait_set(rmw_wait_set_t * wait_set)
{
  RMW_CHECK_ARGUMENT_FOR_NULL(wait_set, RMW_RET_INVALID_ARGUMENT);
  RMW_CHECK_ARGUMENT_FOR_NULL(wait_set->data, RMW_RET_INVALID_ARGUMENT);
  RMW_CHECK_TYPE_IDENTIFIERS_MATCH(
    wait_set,
    wait_set->implementation_identifier,
    rmw_zenoh_cpp::rmw_zenoh_identifier,
    return RMW_RET_INCORRECT_RMW_IMPLEMENTATION);

  auto wait_set_data = static_cast<rmw_zenoh_cpp::rmw_wait_set_data_t *>(wait_set->data);

  rcutils_allocator_t * allocator = &wait_set_data->context->options.allocator;

  wait_set_data->~rmw_wait_set_data_t();
  allocator->deallocate(wait_set_data, allocator->state);

  allocator->deallocate(wait_set, allocator->state);

  return RMW_RET_OK;
}

namespace
{
bool
check_and_attach_condition(
  const rmw_subscriptions_t * const subscriptions,
  const rmw_guard_conditions_t * const guard_conditions,
  const rmw_services_t * const services,
  const rmw_clients_t * const clients,
  const rmw_events_t * const events,
  rmw_zenoh_cpp::rmw_wait_set_data_t * wait_set_data)
{
  if (guard_conditions) {
    for (size_t i = 0; i < guard_conditions->guard_condition_count; ++i) {
      rmw_zenoh_cpp::GuardCondition * gc =
        static_cast<rmw_zenoh_cpp::GuardCondition *>(guard_conditions->guard_conditions[i]);
      if (gc == nullptr) {
        continue;
      }
      if (gc->check_and_attach_condition_if_not(wait_set_data)) {
        return true;
      }
    }
  }

  if (events) {
    for (size_t i = 0; i < events->event_count; ++i) {
      auto event = static_cast<rmw_event_t *>(events->events[i]);
      rmw_zenoh_cpp::rmw_zenoh_event_type_t zenoh_event_type =
        rmw_zenoh_cpp::zenoh_event_from_rmw_event(event->event_type);
      if (zenoh_event_type == rmw_zenoh_cpp::ZENOH_EVENT_INVALID) {
        RMW_SET_ERROR_MSG_WITH_FORMAT_STRING(
          "has_triggered_condition() called with unknown event %u. Report this bug.",
          event->event_type);
        continue;
      }

      auto event_data = static_cast<rmw_zenoh_cpp::EventsManager *>(event->data);
      if (event_data == nullptr) {
        continue;
      }

      if (event_data->queue_has_data_and_attach_condition_if_not(zenoh_event_type, wait_set_data)) {
        return true;
      }
    }
  }

  if (subscriptions) {
    for (size_t i = 0; i < subscriptions->subscriber_count; ++i) {
      auto sub_data =
        static_cast<rmw_zenoh_cpp::rmw_subscription_data_t *>(subscriptions->subscribers[i]);
      if (sub_data == nullptr) {
        continue;
      }
      if (sub_data->queue_has_data_and_attach_condition_if_not(wait_set_data)) {
        return true;
      }
    }
  }

  if (services) {
    for (size_t i = 0; i < services->service_count; ++i) {
      auto serv_data = static_cast<rmw_zenoh_cpp::rmw_service_data_t *>(services->services[i]);
      if (serv_data == nullptr) {
        continue;
      }
      if (serv_data->queue_has_data_and_attach_condition_if_not(wait_set_data)) {
        return true;
      }
    }
  }

  if (clients) {
    for (size_t i = 0; i < clients->client_count; ++i) {
      rmw_zenoh_cpp::rmw_client_data_t * client_data =
        static_cast<rmw_zenoh_cpp::rmw_client_data_t *>(clients->clients[i]);
      if (client_data == nullptr) {
        continue;
      }
      if (client_data->queue_has_data_and_attach_condition_if_not(wait_set_data)) {
        return true;
      }
    }
  }

  return false;
}
}  // namespace

//==============================================================================
/// Waits on sets of different entities and returns when one is ready.
rmw_ret_t
rmw_wait(
  rmw_subscriptions_t * subscriptions,
  rmw_guard_conditions_t * guard_conditions,
  rmw_services_t * services,
  rmw_clients_t * clients,
  rmw_events_t * events,
  rmw_wait_set_t * wait_set,
  const rmw_time_t * wait_timeout)
{
  RMW_CHECK_ARGUMENT_FOR_NULL(wait_set, RMW_RET_INVALID_ARGUMENT);
  RMW_CHECK_TYPE_IDENTIFIERS_MATCH(
    wait set handle,
    wait_set->implementation_identifier, rmw_zenoh_cpp::rmw_zenoh_identifier,
    return RMW_RET_INCORRECT_RMW_IMPLEMENTATION);

  auto wait_set_data = static_cast<rmw_zenoh_cpp::rmw_wait_set_data_t *>(wait_set->data);
  RMW_CHECK_FOR_NULL_WITH_MSG(
    wait_set_data,
    "waitset data struct is null",
    return RMW_RET_ERROR);

  // rmw_wait should return *all* entities that have data available, and let the caller decide
  // how to handle them.
  //
  // If there is no data currently available in any of the entities we were told to wait on, we
  // we attach a context-global condition variable to each entity, calculate a timeout based on
  // wait_timeout, and then sleep on the condition variable.  If any of the entities has an event
  // during that time, it will wake up from that sleep.
  //
  // If there is data currently available in one or more of the entities, then we'll skip attaching
  // the condition variable, and skip the sleep, and instead just go to the last part.
  //
  // In the last part, we check every entity and see if there are conditions that make it ready.
  // If that entity is not ready, then we set the pointer to it to nullptr in the wait set, which
  // signals to the upper layers that it isn't ready.  If something is ready, then we leave it as
  // a valid pointer.

  bool skip_wait = check_and_attach_condition(
    subscriptions, guard_conditions, services, clients, events, wait_set_data);
  if (!skip_wait) {
    std::unique_lock<std::mutex> lock(wait_set_data->condition_mutex);

    // According to the RMW documentation, if wait_timeout is NULL that means
    // "wait forever", if it specified as 0 it means "never wait", and if it is anything else wait
    // for that amount of time.
    if (wait_timeout == nullptr) {
      wait_set_data->condition_variable.wait(
        lock, [wait_set_data]() {
          return wait_set_data->triggered;
        });
    } else {
      if (wait_timeout->sec != 0 || wait_timeout->nsec != 0) {
        wait_set_data->condition_variable.wait_for(
          lock,
          std::chrono::nanoseconds(wait_timeout->nsec + RCUTILS_S_TO_NS(wait_timeout->sec)),
          [wait_set_data]() {return wait_set_data->triggered;});
      }
    }

    // It is important to reset this here while still holding the lock, otherwise every subsequent
    // call to rmw_wait() will be immediately ready.  We could handle this another way by making
    // "triggered" a stack variable in this function and "attaching" it during
    // "check_and_attach_condition", but that isn't clearly better so leaving this.
    wait_set_data->triggered = false;
  }

  bool wait_result = false;

  // According to the documentation for rmw_wait in rmw.h, entries in the various arrays that have
  // *not* been triggered should be set to NULL
  if (guard_conditions) {
    for (size_t i = 0; i < guard_conditions->guard_condition_count; ++i) {
      rmw_zenoh_cpp::GuardCondition * gc =
        static_cast<rmw_zenoh_cpp::GuardCondition *>(guard_conditions->guard_conditions[i]);
      if (gc == nullptr) {
        continue;
      }
      if (!gc->detach_condition_and_is_trigger_set()) {
        // Setting to nullptr lets rcl know that this guard condition is not ready
        guard_conditions->guard_conditions[i] = nullptr;
      } else {
        wait_result = true;
      }
    }
  }

  if (events) {
    for (size_t i = 0; i < events->event_count; ++i) {
      auto event = static_cast<rmw_event_t *>(events->events[i]);
      auto event_data = static_cast<rmw_zenoh_cpp::EventsManager *>(event->data);
      if (event_data == nullptr) {
        continue;
      }

      rmw_zenoh_cpp::rmw_zenoh_event_type_t zenoh_event_type =
        rmw_zenoh_cpp::zenoh_event_from_rmw_event(event->event_type);
      if (zenoh_event_type == rmw_zenoh_cpp::ZENOH_EVENT_INVALID) {
        continue;
      }

      if (event_data->detach_condition_and_event_queue_is_empty(zenoh_event_type)) {
        // Setting to nullptr lets rcl know that this subscription is not ready
        events->events[i] = nullptr;
      } else {
        wait_result = true;
      }
    }
  }

  if (subscriptions) {
    for (size_t i = 0; i < subscriptions->subscriber_count; ++i) {
      auto sub_data =
        static_cast<rmw_zenoh_cpp::rmw_subscription_data_t *>(subscriptions->subscribers[i]);
      if (sub_data == nullptr) {
        continue;
      }

      if (sub_data->detach_condition_and_queue_is_empty()) {
        // Setting to nullptr lets rcl know that this subscription is not ready
        subscriptions->subscribers[i] = nullptr;
      } else {
        wait_result = true;
      }
    }
  }

  if (services) {
    for (size_t i = 0; i < services->service_count; ++i) {
      auto serv_data = static_cast<rmw_zenoh_cpp::rmw_service_data_t *>(services->services[i]);
      if (serv_data == nullptr) {
        continue;
      }

      if (serv_data->detach_condition_and_queue_is_empty()) {
        // Setting to nullptr lets rcl know that this service is not ready
        services->services[i] = nullptr;
      } else {
        wait_result = true;
      }
    }
  }

  if (clients) {
    for (size_t i = 0; i < clients->client_count; ++i) {
      rmw_zenoh_cpp::rmw_client_data_t * client_data =
        static_cast<rmw_zenoh_cpp::rmw_client_data_t *>(clients->clients[i]);
      if (client_data == nullptr) {
        continue;
      }

      if (client_data->detach_condition_and_queue_is_empty()) {
        // Setting to nullptr lets rcl know that this client is not ready
        clients->clients[i] = nullptr;
      } else {
        wait_result = true;
      }
    }
  }

  return wait_result ? RMW_RET_OK : RMW_RET_TIMEOUT;
}

//==============================================================================
/// Return the name and namespace of all nodes in the ROS graph.
rmw_ret_t
rmw_get_node_names(
  const rmw_node_t * node,
  rcutils_string_array_t * node_names,
  rcutils_string_array_t * node_namespaces)
{
  RMW_CHECK_ARGUMENT_FOR_NULL(node, RMW_RET_INVALID_ARGUMENT);
  RMW_CHECK_ARGUMENT_FOR_NULL(node->context, RMW_RET_INVALID_ARGUMENT);
  RMW_CHECK_ARGUMENT_FOR_NULL(node->context->impl, RMW_RET_INVALID_ARGUMENT);
  RMW_CHECK_ARGUMENT_FOR_NULL(node_names, RMW_RET_INVALID_ARGUMENT);
  RMW_CHECK_ARGUMENT_FOR_NULL(node_namespaces, RMW_RET_INVALID_ARGUMENT);

  rcutils_allocator_t * allocator = &node->context->options.allocator;
  RMW_CHECK_ARGUMENT_FOR_NULL(allocator, RMW_RET_INVALID_ARGUMENT);

  return node->context->impl->graph_cache()->get_node_names(
    node_names, node_namespaces, nullptr, allocator);
}

//==============================================================================
/// Return the name, namespace, and enclave name of all nodes in the ROS graph.
rmw_ret_t
rmw_get_node_names_with_enclaves(
  const rmw_node_t * node,
  rcutils_string_array_t * node_names,
  rcutils_string_array_t * node_namespaces,
  rcutils_string_array_t * enclaves)
{
  RMW_CHECK_ARGUMENT_FOR_NULL(node, RMW_RET_INVALID_ARGUMENT);
  RMW_CHECK_ARGUMENT_FOR_NULL(node->context, RMW_RET_INVALID_ARGUMENT);
  RMW_CHECK_ARGUMENT_FOR_NULL(node->context->impl, RMW_RET_INVALID_ARGUMENT);
  RMW_CHECK_ARGUMENT_FOR_NULL(node_names, RMW_RET_INVALID_ARGUMENT);
  RMW_CHECK_ARGUMENT_FOR_NULL(node_namespaces, RMW_RET_INVALID_ARGUMENT);
  RMW_CHECK_ARGUMENT_FOR_NULL(enclaves, RMW_RET_INVALID_ARGUMENT);

  rcutils_allocator_t * allocator = &node->context->options.allocator;
  RMW_CHECK_ARGUMENT_FOR_NULL(allocator, RMW_RET_INVALID_ARGUMENT);

  return node->context->impl->graph_cache()->get_node_names(
    node_names, node_namespaces, enclaves, allocator);
}

//==============================================================================
/// Count the number of known publishers matching a topic name.
rmw_ret_t
rmw_count_publishers(
  const rmw_node_t * node,
  const char * topic_name,
  size_t * count)
{
  RMW_CHECK_ARGUMENT_FOR_NULL(node, RMW_RET_INVALID_ARGUMENT);
  RMW_CHECK_TYPE_IDENTIFIERS_MATCH(
    node,
    node->implementation_identifier,
    rmw_zenoh_cpp::rmw_zenoh_identifier,
    return RMW_RET_INCORRECT_RMW_IMPLEMENTATION);
  RMW_CHECK_ARGUMENT_FOR_NULL(topic_name, RMW_RET_INVALID_ARGUMENT);
  int validation_result = RMW_TOPIC_VALID;
  rmw_ret_t ret = rmw_validate_full_topic_name(topic_name, &validation_result, nullptr);
  if (RMW_RET_OK != ret) {
    return ret;
  }
  if (RMW_TOPIC_VALID != validation_result) {
    const char * reason = rmw_full_topic_name_validation_result_string(validation_result);
    RMW_SET_ERROR_MSG_WITH_FORMAT_STRING("topic_name argument is invalid: %s", reason);
    return RMW_RET_INVALID_ARGUMENT;
  }
  RMW_CHECK_ARGUMENT_FOR_NULL(count, RMW_RET_INVALID_ARGUMENT);

  return node->context->impl->graph_cache()->count_publishers(topic_name, count);
}

//==============================================================================
/// Count the number of known subscribers matching a topic name.
rmw_ret_t
rmw_count_subscribers(
  const rmw_node_t * node,
  const char * topic_name,
  size_t * count)
{
  RMW_CHECK_ARGUMENT_FOR_NULL(node, RMW_RET_INVALID_ARGUMENT);
  RMW_CHECK_TYPE_IDENTIFIERS_MATCH(
    node,
    node->implementation_identifier,
    rmw_zenoh_cpp::rmw_zenoh_identifier,
    return RMW_RET_INCORRECT_RMW_IMPLEMENTATION);
  RMW_CHECK_ARGUMENT_FOR_NULL(topic_name, RMW_RET_INVALID_ARGUMENT);
  int validation_result = RMW_TOPIC_VALID;
  rmw_ret_t ret = rmw_validate_full_topic_name(topic_name, &validation_result, nullptr);
  if (RMW_RET_OK != ret) {
    return ret;
  }
  if (RMW_TOPIC_VALID != validation_result) {
    const char * reason = rmw_full_topic_name_validation_result_string(validation_result);
    RMW_SET_ERROR_MSG_WITH_FORMAT_STRING("topic_name argument is invalid: %s", reason);
    return RMW_RET_INVALID_ARGUMENT;
  }
  RMW_CHECK_ARGUMENT_FOR_NULL(count, RMW_RET_INVALID_ARGUMENT);

  return node->context->impl->graph_cache()->count_subscriptions(topic_name, count);
}

//==============================================================================
/// Count the number of known clients matching a service name.
rmw_ret_t
rmw_count_clients(
  const rmw_node_t * node,
  const char * service_name,
  size_t * count)
{
  RMW_CHECK_ARGUMENT_FOR_NULL(node, RMW_RET_INVALID_ARGUMENT);
  RMW_CHECK_TYPE_IDENTIFIERS_MATCH(
    node,
    node->implementation_identifier,
    rmw_zenoh_cpp::rmw_zenoh_identifier,
    return RMW_RET_INCORRECT_RMW_IMPLEMENTATION);
  RMW_CHECK_ARGUMENT_FOR_NULL(service_name, RMW_RET_INVALID_ARGUMENT);
  int validation_result = RMW_TOPIC_VALID;
  rmw_ret_t ret = rmw_validate_full_topic_name(service_name, &validation_result, nullptr);
  if (RMW_RET_OK != ret) {
    return ret;
  }
  if (RMW_TOPIC_VALID != validation_result) {
    const char * reason = rmw_full_topic_name_validation_result_string(validation_result);
    RMW_SET_ERROR_MSG_WITH_FORMAT_STRING("topic_name argument is invalid: %s", reason);
    return RMW_RET_INVALID_ARGUMENT;
  }
  RMW_CHECK_ARGUMENT_FOR_NULL(count, RMW_RET_INVALID_ARGUMENT);

  return node->context->impl->graph_cache()->count_clients(service_name, count);
}

//==============================================================================
/// Count the number of known servers matching a service name.
rmw_ret_t
rmw_count_services(
  const rmw_node_t * node,
  const char * service_name,
  size_t * count)
{
  RMW_CHECK_ARGUMENT_FOR_NULL(node, RMW_RET_INVALID_ARGUMENT);
  RMW_CHECK_TYPE_IDENTIFIERS_MATCH(
    node,
    node->implementation_identifier,
    rmw_zenoh_cpp::rmw_zenoh_identifier,
    return RMW_RET_INCORRECT_RMW_IMPLEMENTATION);
  RMW_CHECK_ARGUMENT_FOR_NULL(service_name, RMW_RET_INVALID_ARGUMENT);
  int validation_result = RMW_TOPIC_VALID;
  rmw_ret_t ret = rmw_validate_full_topic_name(service_name, &validation_result, nullptr);
  if (RMW_RET_OK != ret) {
    return ret;
  }
  if (RMW_TOPIC_VALID != validation_result) {
    const char * reason = rmw_full_topic_name_validation_result_string(validation_result);
    RMW_SET_ERROR_MSG_WITH_FORMAT_STRING("topic_name argument is invalid: %s", reason);
    return RMW_RET_INVALID_ARGUMENT;
  }
  RMW_CHECK_ARGUMENT_FOR_NULL(count, RMW_RET_INVALID_ARGUMENT);

  return node->context->impl->graph_cache()->count_services(service_name, count);
}

//==============================================================================
/// Get the globally unique identifier (GID) of a publisher.
rmw_ret_t
rmw_get_gid_for_publisher(const rmw_publisher_t * publisher, rmw_gid_t * gid)
{
  RMW_CHECK_ARGUMENT_FOR_NULL(publisher, RMW_RET_INVALID_ARGUMENT);
  RMW_CHECK_ARGUMENT_FOR_NULL(gid, RMW_RET_INVALID_ARGUMENT);

  rmw_zenoh_cpp::rmw_publisher_data_t * pub_data =
    static_cast<rmw_zenoh_cpp::rmw_publisher_data_t *>(publisher->data);
  RMW_CHECK_ARGUMENT_FOR_NULL(pub_data, RMW_RET_INVALID_ARGUMENT);

  gid->implementation_identifier = rmw_zenoh_cpp::rmw_zenoh_identifier;
  memcpy(gid->data, pub_data->pub_gid, RMW_GID_STORAGE_SIZE);

  return RMW_RET_OK;
}

//==============================================================================
/// Get the globally unique identifier (GID) of a service client.
rmw_ret_t
rmw_get_gid_for_client(const rmw_client_t * client, rmw_gid_t * gid)
{
  RMW_CHECK_ARGUMENT_FOR_NULL(client, RMW_RET_INVALID_ARGUMENT);
  RMW_CHECK_ARGUMENT_FOR_NULL(gid, RMW_RET_INVALID_ARGUMENT);

  rmw_zenoh_cpp::rmw_client_data_t * client_data =
    static_cast<rmw_zenoh_cpp::rmw_client_data_t *>(client->data);

  gid->implementation_identifier = rmw_zenoh_cpp::rmw_zenoh_identifier;
  memcpy(gid->data, client_data->client_gid, RMW_GID_STORAGE_SIZE);

  return RMW_RET_OK;
}

//==============================================================================
/// Check if two globally unique identifiers (GIDs) are equal.
rmw_ret_t
rmw_compare_gids_equal(const rmw_gid_t * gid1, const rmw_gid_t * gid2, bool * result)
{
  RMW_CHECK_ARGUMENT_FOR_NULL(gid1, RMW_RET_INVALID_ARGUMENT);
  RMW_CHECK_TYPE_IDENTIFIERS_MATCH(
    gid1,
    gid1->implementation_identifier,
    rmw_zenoh_cpp::rmw_zenoh_identifier,
    return RMW_RET_INCORRECT_RMW_IMPLEMENTATION);
  RMW_CHECK_ARGUMENT_FOR_NULL(gid2, RMW_RET_INVALID_ARGUMENT);
  RMW_CHECK_TYPE_IDENTIFIERS_MATCH(
    gid2,
    gid2->implementation_identifier,
    rmw_zenoh_cpp::rmw_zenoh_identifier,
    return RMW_RET_INCORRECT_RMW_IMPLEMENTATION);
  RMW_CHECK_ARGUMENT_FOR_NULL(result, RMW_RET_INVALID_ARGUMENT);

  *result = memcmp(gid1->data, gid2->data, RMW_GID_STORAGE_SIZE) == 0;

  return RMW_RET_OK;
}

//==============================================================================
/// Check if a service server is available for the given service client.
rmw_ret_t
rmw_service_server_is_available(
  const rmw_node_t * node,
  const rmw_client_t * client,
  bool * is_available)
{
  RMW_CHECK_ARGUMENT_FOR_NULL(node, RMW_RET_INVALID_ARGUMENT);
  RMW_CHECK_TYPE_IDENTIFIERS_MATCH(
    node,
    node->implementation_identifier,
    rmw_zenoh_cpp::rmw_zenoh_identifier,
    return RMW_RET_INCORRECT_RMW_IMPLEMENTATION);
  RMW_CHECK_ARGUMENT_FOR_NULL(client, RMW_RET_INVALID_ARGUMENT);
  RMW_CHECK_ARGUMENT_FOR_NULL(client->data, RMW_RET_INVALID_ARGUMENT);
  RMW_CHECK_ARGUMENT_FOR_NULL(is_available, RMW_RET_INVALID_ARGUMENT);

  rmw_zenoh_cpp::rmw_client_data_t * client_data =
    static_cast<rmw_zenoh_cpp::rmw_client_data_t *>(client->data);
  if (client_data == nullptr) {
    RMW_SET_ERROR_MSG_WITH_FORMAT_STRING(
      "Unable to retreive client_data from client for service %s", client->service_name);
    return RMW_RET_INVALID_ARGUMENT;
  }

  std::string service_type = client_data->request_type_support->get_name();
  size_t suffix_substring_position = service_type.find("Request_");
  if (std::string::npos != suffix_substring_position) {
    service_type = service_type.substr(0, suffix_substring_position);
  } else {
    RMW_ZENOH_LOG_ERROR_NAMED(
      "rmw_zenoh_cpp",
      "Unexpected type %s for client %s. Report this bug",
      service_type.c_str(), client->service_name);
    return RMW_RET_INVALID_ARGUMENT;
  }

  return node->context->impl->graph_cache()->service_server_is_available(
    client->service_name, service_type.c_str(), is_available);
}

//==============================================================================
/// Set the current log severity
rmw_ret_t
rmw_set_log_severity(rmw_log_severity_t severity)
{
  switch (severity) {
    case RMW_LOG_SEVERITY_DEBUG:
      rmw_zenoh_cpp::Logger::get().set_log_level(RCUTILS_LOG_SEVERITY_DEBUG);
      break;
    case RMW_LOG_SEVERITY_INFO:
      rmw_zenoh_cpp::Logger::get().set_log_level(RCUTILS_LOG_SEVERITY_INFO);
      break;
    case RMW_LOG_SEVERITY_WARN:
      rmw_zenoh_cpp::Logger::get().set_log_level(RCUTILS_LOG_SEVERITY_WARN);
      break;
    case RMW_LOG_SEVERITY_ERROR:
      rmw_zenoh_cpp::Logger::get().set_log_level(RCUTILS_LOG_SEVERITY_ERROR);
      break;
    case RMW_LOG_SEVERITY_FATAL:
      rmw_zenoh_cpp::Logger::get().set_log_level(RCUTILS_LOG_SEVERITY_FATAL);
      break;
    default:
      return RMW_RET_UNSUPPORTED;
  }
  return RMW_RET_OK;
}

//==============================================================================
/// Set the on new message callback function for the subscription.
rmw_ret_t
rmw_subscription_set_on_new_message_callback(
  rmw_subscription_t * subscription,
  rmw_event_callback_t callback,
  const void * user_data)
{
  RMW_CHECK_ARGUMENT_FOR_NULL(subscription, RMW_RET_INVALID_ARGUMENT);
  rmw_zenoh_cpp::rmw_subscription_data_t * sub_data =
    static_cast<rmw_zenoh_cpp::rmw_subscription_data_t *>(subscription->data);
  RMW_CHECK_ARGUMENT_FOR_NULL(sub_data, RMW_RET_INVALID_ARGUMENT);
  sub_data->data_callback_mgr.set_callback(
    user_data, callback);
  return RMW_RET_OK;
}

//==============================================================================
/// Set the on new request callback function for the service.
rmw_ret_t
rmw_service_set_on_new_request_callback(
  rmw_service_t * service,
  rmw_event_callback_t callback,
  const void * user_data)
{
  RMW_CHECK_ARGUMENT_FOR_NULL(service, RMW_RET_INVALID_ARGUMENT);
  rmw_zenoh_cpp::rmw_service_data_t * service_data =
    static_cast<rmw_zenoh_cpp::rmw_service_data_t *>(service->data);
  RMW_CHECK_ARGUMENT_FOR_NULL(service_data, RMW_RET_INVALID_ARGUMENT);
  service_data->data_callback_mgr.set_callback(
    user_data, callback);
  return RMW_RET_OK;
}

//==============================================================================
/// Set the on new response callback function for the client.
rmw_ret_t
rmw_client_set_on_new_response_callback(
  rmw_client_t * client,
  rmw_event_callback_t callback,
  const void * user_data)
{
  RMW_CHECK_ARGUMENT_FOR_NULL(client, RMW_RET_INVALID_ARGUMENT);
  rmw_zenoh_cpp::rmw_client_data_t * client_data =
    static_cast<rmw_zenoh_cpp::rmw_client_data_t *>(client->data);
  RMW_CHECK_ARGUMENT_FOR_NULL(client_data, RMW_RET_INVALID_ARGUMENT);
  client_data->data_callback_mgr.set_callback(
    user_data, callback);
  return RMW_RET_OK;
}
}  // extern "C"<|MERGE_RESOLUTION|>--- conflicted
+++ resolved
@@ -228,64 +228,9 @@
       allocator->deallocate(const_cast<char *>(node->namespace_), allocator->state);
     });
 
-<<<<<<< HEAD
-  // Put metadata into node->data.
-  auto node_data = static_cast<rmw_zenoh_cpp::rmw_node_data_t *>(
-    allocator->allocate(sizeof(rmw_zenoh_cpp::rmw_node_data_t), allocator->state));
-  RMW_CHECK_FOR_NULL_WITH_MSG(
-    node_data,
-    "failed to allocate memory for node data",
-    return nullptr);
-  auto free_node_data = rcpputils::make_scope_exit(
-    [node_data, allocator]() {
-      allocator->deallocate(node_data, allocator->state);
-    });
-
-  RMW_TRY_PLACEMENT_NEW(
-    node_data, node_data, return nullptr,
-    rmw_zenoh_cpp::rmw_node_data_t);
-  auto destruct_node_data = rcpputils::make_scope_exit(
-    [node_data]() {
-      RMW_TRY_DESTRUCTOR_FROM_WITHIN_FAILURE(
-        node_data->~rmw_node_data_t(), rmw_zenoh_cpp::rmw_node_data_t);
-    });
-
-  // Initialize liveliness token for the node to advertise that a new node is in town.
-  node_data->id = context->impl->get_next_entity_id();
-  const z_loaned_session_t * session = context->impl->session();
-  node_data->entity = rmw_zenoh_cpp::liveliness::Entity::make(
-    z_info_zid(session),
-    std::to_string(node_data->id),
-    std::to_string(node_data->id),
-    rmw_zenoh_cpp::liveliness::EntityType::Node,
-    rmw_zenoh_cpp::liveliness::NodeInfo{context->actual_domain_id, namespace_, name,
-      context->impl->enclave()});
-  if (node_data->entity == nullptr) {
-    RMW_ZENOH_LOG_ERROR_NAMED(
-      "rmw_zenoh_cpp",
-      "Unable to generate keyexpr for liveliness token for the node %s.",
-      name);
-    return nullptr;
-  }
-
-  std::string liveliness_keyexpr = node_data->entity->liveliness_keyexpr();
-  z_view_keyexpr_t keyexpr;
-  z_view_keyexpr_from_str(&keyexpr, liveliness_keyexpr.c_str());
-  auto free_token = rcpputils::make_scope_exit(
-    [node_data]() {
-      z_drop(z_move(node_data->token));
-    });
-  if (zc_liveliness_declare_token(
-      &node_data->token, session, z_loan(keyexpr), NULL) != Z_OK)
-  {
-    RMW_ZENOH_LOG_ERROR_NAMED(
-      "rmw_zenoh_cpp",
-      "Unable to create liveliness token for the node.");
-=======
   // Create the NodeData for this node.
   if (!context_impl->create_node_data(node, namespace_, name)) {
     // Error already set.
->>>>>>> 824886a4
     return nullptr;
   }
 
@@ -1377,17 +1322,12 @@
       allocator->deallocate(type_hash_c_str, allocator->state);
     });
 
-<<<<<<< HEAD
   const z_loaned_session_t * session = context_impl->session();
-
-=======
-  z_session_t session = context_impl->session();
   auto node_data = context_impl->get_node_data(node);
   RMW_CHECK_FOR_NULL_WITH_MSG(
     node_data,
     "NodeData not found.",
     return nullptr);
->>>>>>> 824886a4
   // Everything above succeeded and is setup properly.  Now declare a subscriber
   // with Zenoh; after this, callbacks may come in at any time.
   sub_data->entity = rmw_zenoh_cpp::liveliness::Entity::make(
@@ -2072,20 +2012,6 @@
     context_impl,
     "unable to get rmw_context_impl_s",
     return nullptr);
-<<<<<<< HEAD
-
-  RMW_CHECK_ARGUMENT_FOR_NULL(node->data, nullptr);
-  const rmw_zenoh_cpp::rmw_node_data_t * node_data =
-    static_cast<rmw_zenoh_cpp::rmw_node_data_t *>(node->data);
-  if (node_data == nullptr) {
-    RMW_SET_ERROR_MSG(
-      "Unable to create client as node data is invalid.");
-=======
-  if (!context_impl->session_is_valid()) {
-    RMW_SET_ERROR_MSG("zenoh session is invalid");
->>>>>>> 824886a4
-    return nullptr;
-  }
 
   rcutils_allocator_t * allocator = &node->context->options.allocator;
 
@@ -2259,16 +2185,12 @@
       allocator->deallocate(type_hash_c_str, allocator->state);
     });
 
-<<<<<<< HEAD
   const z_loaned_session_t * session = context_impl->session();
-=======
-  z_session_t session = context_impl->session();
   auto node_data = context_impl->get_node_data(node);
   RMW_CHECK_FOR_NULL_WITH_MSG(
     node_data,
     "NodeData not found.",
     return nullptr);
->>>>>>> 824886a4
   client_data->entity = rmw_zenoh_cpp::liveliness::Entity::make(
     z_info_zid(session),
     std::to_string(node_data->id()),
@@ -2842,17 +2764,12 @@
       allocator->deallocate(type_hash_c_str, allocator->state);
     });
 
-<<<<<<< HEAD
   const z_loaned_session_t * session = context_impl->session();
-
-=======
-  z_session_t session = context_impl->session();
   auto node_data = context_impl->get_node_data(node);
   RMW_CHECK_FOR_NULL_WITH_MSG(
     node_data,
     "NodeData not found.",
     return nullptr);
->>>>>>> 824886a4
   service_data->entity = rmw_zenoh_cpp::liveliness::Entity::make(
     z_info_zid(session),
     std::to_string(node_data->id()),
