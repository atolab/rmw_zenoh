// Copyright 2023 Open Source Robotics Foundation, Inc.
//
// Licensed under the Apache License, Version 2.0 (the "License");
// you may not use this file except in compliance with the License.
// You may obtain a copy of the License at
//
//     http://www.apache.org/licenses/LICENSE-2.0
//
// Unless required by applicable law or agreed to in writing, software
// distributed under the License is distributed on an "AS IS" BASIS,
// WITHOUT WARRANTIES OR CONDITIONS OF ANY KIND, either express or implied.
// See the License for the specific language governing permissions and
// limitations under the License.

#include <fastcdr/FastBuffer.h>

#include <zenoh.h>

#include <chrono>
#include <cinttypes>
#include <limits>
#include <memory>
#include <mutex>
#include <new>
#include <optional>
#include <random>
#include <string>
#include <utility>

#include "detail/attachment_helpers.hpp"
#include "detail/cdr.hpp"
#include "detail/guard_condition.hpp"
#include "detail/graph_cache.hpp"
#include "detail/identifier.hpp"
#include "detail/liveliness_utils.hpp"
#include "detail/logging_macros.hpp"
#include "detail/message_type_support.hpp"
#include "detail/qos.hpp"
#include "detail/rmw_context_impl_s.hpp"
#include "detail/rmw_data_types.hpp"
#include "detail/serialization_format.hpp"
#include "detail/type_support_common.hpp"

#include "rcpputils/scope_exit.hpp"

#include "rcutils/env.h"
#include "rcutils/strdup.h"
#include "rcutils/types.h"

#include "rmw/allocators.h"
#include "rmw/dynamic_message_type_support.h"
#include "rmw/error_handling.h"
#include "rmw/features.h"
#include "rmw/impl/cpp/macros.hpp"
#include "rmw/ret_types.h"
#include "rmw/rmw.h"
#include "rmw/validate_namespace.h"
#include "rmw/validate_node_name.h"

namespace
{
//==============================================================================
const rosidl_message_type_support_t * find_message_type_support(
  const rosidl_message_type_support_t * type_supports)
{
  const rosidl_message_type_support_t * type_support = get_message_typesupport_handle(
    type_supports, RMW_ZENOH_CPP_TYPESUPPORT_C);
  if (!type_support) {
    rcutils_error_string_t prev_error_string = rcutils_get_error_string();
    rcutils_reset_error();
    type_support = get_message_typesupport_handle(type_supports, RMW_ZENOH_CPP_TYPESUPPORT_CPP);
    if (!type_support) {
      rcutils_error_string_t error_string = rcutils_get_error_string();
      rcutils_reset_error();
      RMW_SET_ERROR_MSG_WITH_FORMAT_STRING(
        "Type support not from this implementation. Got:\n"
        "    %s\n"
        "    %s\n"
        "while fetching it",
        prev_error_string.str, error_string.str);
      return nullptr;
    }
  }

  return type_support;
}

//==============================================================================
const rosidl_service_type_support_t * find_service_type_support(
  const rosidl_service_type_support_t * type_supports)
{
  const rosidl_service_type_support_t * type_support = get_service_typesupport_handle(
    type_supports, RMW_ZENOH_CPP_TYPESUPPORT_C);
  if (!type_support) {
    rcutils_error_string_t prev_error_string = rcutils_get_error_string();
    rcutils_reset_error();
    type_support = get_service_typesupport_handle(
      type_supports, RMW_ZENOH_CPP_TYPESUPPORT_CPP);
    if (!type_support) {
      rcutils_error_string_t error_string = rcutils_get_error_string();
      rcutils_reset_error();
      RMW_SET_ERROR_MSG_WITH_FORMAT_STRING(
        "Type support not from this implementation. Got:\n"
        "    %s\n"
        "    %s\n"
        "while fetching it",
        prev_error_string.str, error_string.str);
      return nullptr;
    }
  }

  return type_support;
}

}  // namespace

extern "C"
{
//==============================================================================
/// Get the name of the rmw implementation being used
const char *
rmw_get_implementation_identifier(void)
{
  return rmw_zenoh_cpp::rmw_zenoh_identifier;
}

//==============================================================================
/// Get the unique serialization format for this middleware.
const char *
rmw_get_serialization_format(void)
{
  return rmw_zenoh_cpp::rmw_zenoh_serialization_format;
}

//==============================================================================
bool rmw_feature_supported(rmw_feature_t feature)
{
  switch (feature) {
    case RMW_FEATURE_MESSAGE_INFO_PUBLICATION_SEQUENCE_NUMBER:
      return false;
    case RMW_FEATURE_MESSAGE_INFO_RECEPTION_SEQUENCE_NUMBER:
      return false;
    case RMW_MIDDLEWARE_SUPPORTS_TYPE_DISCOVERY:
      return true;
    case RMW_MIDDLEWARE_CAN_TAKE_DYNAMIC_MESSAGE:
      return false;
    default:
      return false;
  }
}

//==============================================================================
/// Create a node and return a handle to that node.
rmw_node_t *
rmw_create_node(
  rmw_context_t * context,
  const char * name,
  const char * namespace_)
{
  RMW_CHECK_ARGUMENT_FOR_NULL(context, nullptr);
  RMW_CHECK_TYPE_IDENTIFIERS_MATCH(
    context,
    context->implementation_identifier,
    rmw_zenoh_cpp::rmw_zenoh_identifier,
    return nullptr);
  RMW_CHECK_FOR_NULL_WITH_MSG(
    context->impl,
    "expected initialized context",
    return nullptr);
  if (context->impl->is_shutdown()) {
    RCUTILS_SET_ERROR_MSG("context has been shutdown");
    return nullptr;
  }

  int validation_result = RMW_NODE_NAME_VALID;
  rmw_ret_t ret = rmw_validate_node_name(name, &validation_result, nullptr);
  if (RMW_RET_OK != ret) {
    return nullptr;
  }
  if (RMW_NODE_NAME_VALID != validation_result) {
    const char * reason = rmw_node_name_validation_result_string(validation_result);
    RMW_SET_ERROR_MSG_WITH_FORMAT_STRING("invalid node name: %s", reason);
    return nullptr;
  }

  validation_result = RMW_NAMESPACE_VALID;
  ret = rmw_validate_namespace(namespace_, &validation_result, nullptr);
  if (RMW_RET_OK != ret) {
    return nullptr;
  }
  if (RMW_NAMESPACE_VALID != validation_result) {
    const char * reason = rmw_namespace_validation_result_string(validation_result);
    RMW_SET_ERROR_MSG_WITH_FORMAT_STRING("invalid node namespace: %s", reason);
    return nullptr;
  }

  rcutils_allocator_t * allocator = &context->options.allocator;

  rmw_node_t * node =
    static_cast<rmw_node_t *>(allocator->zero_allocate(1, sizeof(rmw_node_t), allocator->state));
  RMW_CHECK_FOR_NULL_WITH_MSG(
    node,
    "unable to allocate memory for rmw_node_t",
    return nullptr);
  auto free_node = rcpputils::make_scope_exit(
    [node, allocator]() {
      allocator->deallocate(node, allocator->state);
    });

  node->name = rcutils_strdup(name, *allocator);
  RMW_CHECK_FOR_NULL_WITH_MSG(
    node->name,
    "unable to allocate memory for node name",
    return nullptr);
  auto free_name = rcpputils::make_scope_exit(
    [node, allocator]() {
      allocator->deallocate(const_cast<char *>(node->name), allocator->state);
    });

  node->namespace_ = rcutils_strdup(namespace_, *allocator);
  RMW_CHECK_FOR_NULL_WITH_MSG(
    node->namespace_,
    "unable to allocate memory for node namespace",
    return nullptr);
  auto free_namespace = rcpputils::make_scope_exit(
    [node, allocator]() {
      allocator->deallocate(const_cast<char *>(node->namespace_), allocator->state);
    });

  // Put metadata into node->data.
  auto node_data = static_cast<rmw_zenoh_cpp::rmw_node_data_t *>(
    allocator->allocate(sizeof(rmw_zenoh_cpp::rmw_node_data_t), allocator->state));
  RMW_CHECK_FOR_NULL_WITH_MSG(
    node_data,
    "failed to allocate memory for node data",
    return nullptr);
  auto free_node_data = rcpputils::make_scope_exit(
    [node_data, allocator]() {
      allocator->deallocate(node_data, allocator->state);
    });

  RMW_TRY_PLACEMENT_NEW(
    node_data, node_data, return nullptr,
    rmw_zenoh_cpp::rmw_node_data_t);
  auto destruct_node_data = rcpputils::make_scope_exit(
    [node_data]() {
      RMW_TRY_DESTRUCTOR_FROM_WITHIN_FAILURE(
        node_data->~rmw_node_data_t(), rmw_zenoh_cpp::rmw_node_data_t);
    });

  // Initialize liveliness token for the node to advertise that a new node is in town.
  node_data->id = context->impl->get_next_entity_id();
  z_session_t session = context->impl->session();
  node_data->entity = rmw_zenoh_cpp::liveliness::Entity::make(
    z_info_zid(session),
    std::to_string(node_data->id),
    std::to_string(node_data->id),
    rmw_zenoh_cpp::liveliness::EntityType::Node,
    rmw_zenoh_cpp::liveliness::NodeInfo{context->actual_domain_id, namespace_, name,
      context->impl->enclave()});
  if (node_data->entity == nullptr) {
    RMW_ZENOH_LOG_ERROR_NAMED(
      "rmw_zenoh_cpp",
      "Unable to generate keyexpr for liveliness token for the node %s.",
      name);
    return nullptr;
  }
  node_data->token = zc_liveliness_declare_token(
<<<<<<< HEAD
    session,
    z_keyexpr(node_data->entity->keyexpr().c_str()),
=======
    z_loan(context->impl->session),
    z_keyexpr(node_data->entity->liveliness_keyexpr().c_str()),
>>>>>>> 60b72f07
    NULL
  );
  auto free_token = rcpputils::make_scope_exit(
    [node_data]() {
      z_drop(z_move(node_data->token));
    });
  if (!z_check(node_data->token)) {
    RMW_ZENOH_LOG_ERROR_NAMED(
      "rmw_zenoh_cpp",
      "Unable to create liveliness token for the node.");
    return nullptr;
  }

  node->implementation_identifier = rmw_zenoh_cpp::rmw_zenoh_identifier;
  node->context = context;
  node->data = node_data;

  free_token.cancel();
  free_node_data.cancel();
  destruct_node_data.cancel();
  free_namespace.cancel();
  free_name.cancel();
  free_node.cancel();
  return node;
}

//==============================================================================
/// Finalize a given node handle, reclaim the resources, and deallocate the node handle.
rmw_ret_t
rmw_destroy_node(rmw_node_t * node)
{
  RMW_CHECK_ARGUMENT_FOR_NULL(node, RMW_RET_INVALID_ARGUMENT);
  RMW_CHECK_ARGUMENT_FOR_NULL(node->context, RMW_RET_INVALID_ARGUMENT);
  RMW_CHECK_ARGUMENT_FOR_NULL(node->context->impl, RMW_RET_INVALID_ARGUMENT);
  RMW_CHECK_ARGUMENT_FOR_NULL(node->data, RMW_RET_INVALID_ARGUMENT);
  RMW_CHECK_TYPE_IDENTIFIERS_MATCH(
    node,
    node->implementation_identifier,
    rmw_zenoh_cpp::rmw_zenoh_identifier,
    return RMW_RET_INCORRECT_RMW_IMPLEMENTATION);

  rcutils_allocator_t * allocator = &node->context->options.allocator;

  // Undeclare liveliness token for the node to advertise that the node has ridden
  // off into the sunset.
  rmw_zenoh_cpp::rmw_node_data_t * node_data =
    static_cast<rmw_zenoh_cpp::rmw_node_data_t *>(node->data);
  if (node_data != nullptr) {
    zc_liveliness_undeclare_token(z_move(node_data->token));
    RMW_TRY_DESTRUCTOR(node_data->~rmw_node_data_t(), rmw_node_data_t, );
    allocator->deallocate(node_data, allocator->state);
  }

  allocator->deallocate(const_cast<char *>(node->namespace_), allocator->state);
  allocator->deallocate(const_cast<char *>(node->name), allocator->state);
  allocator->deallocate(node, allocator->state);

  return RMW_RET_OK;
}

//==============================================================================
/// Return a guard condition which is triggered when the ROS graph changes.
const rmw_guard_condition_t *
rmw_node_get_graph_guard_condition(const rmw_node_t * node)
{
  RMW_CHECK_ARGUMENT_FOR_NULL(node, nullptr);
  RMW_CHECK_TYPE_IDENTIFIERS_MATCH(
    node,
    node->implementation_identifier,
    rmw_zenoh_cpp::rmw_zenoh_identifier,
    return nullptr);

  RMW_CHECK_ARGUMENT_FOR_NULL(node->context, nullptr);
  RMW_CHECK_ARGUMENT_FOR_NULL(node->context->impl, nullptr);

  return node->context->impl->graph_guard_condition();
}

//==============================================================================
/// Initialize a publisher allocation to be used with later publications.
rmw_ret_t
rmw_init_publisher_allocation(
  const rosidl_message_type_support_t * type_support,
  const rosidl_runtime_c__Sequence__bound * message_bounds,
  rmw_publisher_allocation_t * allocation)
{
  static_cast<void>(type_support);
  static_cast<void>(message_bounds);
  static_cast<void>(allocation);
  RMW_SET_ERROR_MSG("rmw_init_publisher_allocation: unimplemented");
  return RMW_RET_UNSUPPORTED;
}

//==============================================================================
/// Destroy a publisher allocation object.
rmw_ret_t
rmw_fini_publisher_allocation(
  rmw_publisher_allocation_t * allocation)
{
  static_cast<void>(allocation);
  RMW_SET_ERROR_MSG("rmw_fini_publisher_allocation: unimplemented");
  return RMW_RET_UNSUPPORTED;
}

namespace
{
void
generate_random_gid(uint8_t gid[RMW_GID_STORAGE_SIZE])
{
  std::random_device dev;
  std::mt19937 rng(dev());
  std::uniform_int_distribution<std::mt19937::result_type> dist(
    std::numeric_limits<unsigned char>::min(), std::numeric_limits<unsigned char>::max());

  for (size_t i = 0; i < RMW_GID_STORAGE_SIZE; ++i) {
    gid[i] = dist(rng);
  }
}
}  // namespace

//==============================================================================
/// Create a publisher and return a handle to that publisher.
rmw_publisher_t *
rmw_create_publisher(
  const rmw_node_t * node,
  const rosidl_message_type_support_t * type_supports,
  const char * topic_name,
  const rmw_qos_profile_t * qos_profile,
  const rmw_publisher_options_t * publisher_options)
{
  RMW_CHECK_ARGUMENT_FOR_NULL(node, nullptr);
  RMW_CHECK_TYPE_IDENTIFIERS_MATCH(
    node,
    node->implementation_identifier,
    rmw_zenoh_cpp::rmw_zenoh_identifier,
    return nullptr);
  RMW_CHECK_ARGUMENT_FOR_NULL(type_supports, nullptr);
  RMW_CHECK_ARGUMENT_FOR_NULL(topic_name, nullptr);
  if (topic_name[0] == '\0') {
    RMW_SET_ERROR_MSG("topic_name argument is an empty string");
    return nullptr;
  }
  RMW_CHECK_ARGUMENT_FOR_NULL(qos_profile, nullptr);
  if (!qos_profile->avoid_ros_namespace_conventions) {
    int validation_result = RMW_TOPIC_VALID;
    rmw_ret_t ret = rmw_validate_full_topic_name(topic_name, &validation_result, nullptr);
    if (RMW_RET_OK != ret) {
      return nullptr;
    }
    if (RMW_TOPIC_VALID != validation_result) {
      const char * reason = rmw_full_topic_name_validation_result_string(validation_result);
      RMW_SET_ERROR_MSG_WITH_FORMAT_STRING("invalid topic name: %s", reason);
      return nullptr;
    }
  }
  RMW_CHECK_ARGUMENT_FOR_NULL(publisher_options, nullptr);
  if (publisher_options->require_unique_network_flow_endpoints ==
    RMW_UNIQUE_NETWORK_FLOW_ENDPOINTS_STRICTLY_REQUIRED)
  {
    RMW_SET_ERROR_MSG(
      "Strict requirement on unique network flow endpoints for publishers not supported");
    return nullptr;
  }
  const rmw_zenoh_cpp::rmw_node_data_t * node_data =
    static_cast<rmw_zenoh_cpp::rmw_node_data_t *>(node->data);
  RMW_CHECK_ARGUMENT_FOR_NULL(node_data, nullptr);

  // Get the RMW type support.
  const rosidl_message_type_support_t * type_support = find_message_type_support(type_supports);
  if (type_support == nullptr) {
    // error was already set by find_message_type_support
    return nullptr;
  }

  RMW_CHECK_FOR_NULL_WITH_MSG(
    node->context,
    "expected initialized context",
    return nullptr);
  RMW_CHECK_FOR_NULL_WITH_MSG(
    node->context->impl,
    "expected initialized context impl",
    return nullptr);
  rmw_context_impl_s * context_impl = static_cast<rmw_context_impl_s *>(
    node->context->impl);
  RMW_CHECK_FOR_NULL_WITH_MSG(
    context_impl,
    "unable to get rmw_context_impl_s",
    return nullptr);
  if (!context_impl->session_is_valid()) {
    RMW_SET_ERROR_MSG("zenoh session is invalid");
    return nullptr;
  }

  rcutils_allocator_t * allocator = &node->context->options.allocator;

  // Create the publisher.
  auto rmw_publisher =
    static_cast<rmw_publisher_t *>(allocator->zero_allocate(
      1, sizeof(rmw_publisher_t), allocator->state));
  RMW_CHECK_FOR_NULL_WITH_MSG(
    rmw_publisher,
    "failed to allocate memory for the publisher",
    return nullptr);
  auto free_rmw_publisher = rcpputils::make_scope_exit(
    [rmw_publisher, allocator]() {
      allocator->deallocate(rmw_publisher, allocator->state);
    });

  auto publisher_data = static_cast<rmw_zenoh_cpp::rmw_publisher_data_t *>(
    allocator->allocate(sizeof(rmw_zenoh_cpp::rmw_publisher_data_t), allocator->state));
  RMW_CHECK_FOR_NULL_WITH_MSG(
    publisher_data,
    "failed to allocate memory for publisher data",
    return nullptr);
  auto free_publisher_data = rcpputils::make_scope_exit(
    [publisher_data, allocator]() {
      allocator->deallocate(publisher_data, allocator->state);
    });

  RMW_TRY_PLACEMENT_NEW(
    publisher_data, publisher_data, return nullptr,
    rmw_zenoh_cpp::rmw_publisher_data_t);
  auto destruct_publisher_data = rcpputils::make_scope_exit(
    [publisher_data]() {
      RMW_TRY_DESTRUCTOR_FROM_WITHIN_FAILURE(
        publisher_data->~rmw_publisher_data_t(), rmw_zenoh_cpp::rmw_publisher_data_t);
    });

  generate_random_gid(publisher_data->pub_gid);

  // Adapt any 'best available' QoS options
  publisher_data->adapted_qos_profile = *qos_profile;
  rmw_ret_t ret = rmw_zenoh_cpp::QoS::get().best_available_qos(
    node, topic_name, &publisher_data->adapted_qos_profile, rmw_get_subscriptions_info_by_topic);
  if (RMW_RET_OK != ret) {
    return nullptr;
  }

  publisher_data->typesupport_identifier = type_support->typesupport_identifier;
  publisher_data->type_hash = type_support->get_type_hash_func(type_support);
  publisher_data->type_support_impl = type_support->data;
  auto callbacks = static_cast<const message_type_support_callbacks_t *>(type_support->data);
  publisher_data->type_support = static_cast<rmw_zenoh_cpp::MessageTypeSupport *>(
    allocator->allocate(sizeof(rmw_zenoh_cpp::MessageTypeSupport), allocator->state));
  RMW_CHECK_FOR_NULL_WITH_MSG(
    publisher_data->type_support,
    "Failed to allocate MessageTypeSupport",
    return nullptr);
  auto free_type_support = rcpputils::make_scope_exit(
    [publisher_data, allocator]() {
      allocator->deallocate(publisher_data->type_support, allocator->state);
    });

  RMW_TRY_PLACEMENT_NEW(
    publisher_data->type_support,
    publisher_data->type_support,
    return nullptr,
    rmw_zenoh_cpp::MessageTypeSupport, callbacks);
  auto destruct_msg_type_support = rcpputils::make_scope_exit(
    [publisher_data]() {
      RMW_TRY_DESTRUCTOR_FROM_WITHIN_FAILURE(
        publisher_data->type_support->~MessageTypeSupport(),
        rmw_zenoh_cpp::MessageTypeSupport);
    });

  publisher_data->context = node->context;
  rmw_publisher->data = publisher_data;
  rmw_publisher->implementation_identifier = rmw_zenoh_cpp::rmw_zenoh_identifier;
  rmw_publisher->options = *publisher_options;
  rmw_publisher->can_loan_messages = false;

  rmw_publisher->topic_name = rcutils_strdup(topic_name, *allocator);
  RMW_CHECK_FOR_NULL_WITH_MSG(
    rmw_publisher->topic_name,
    "Failed to allocate topic name",
    return nullptr);
  auto free_topic_name = rcpputils::make_scope_exit(
    [rmw_publisher, allocator]() {
      allocator->deallocate(const_cast<char *>(rmw_publisher->topic_name), allocator->state);
    });

  // Convert the type hash to a string so that it can be included in
  // the keyexpr.
  char * type_hash_c_str = nullptr;
  rcutils_ret_t stringify_ret = rosidl_stringify_type_hash(
    publisher_data->type_hash,
    *allocator,
    &type_hash_c_str);
  if (RCUTILS_RET_BAD_ALLOC == stringify_ret) {
    RMW_SET_ERROR_MSG("Failed to allocate type_hash_c_str.");
    return nullptr;
  }
  auto free_type_hash_c_str = rcpputils::make_scope_exit(
    [&allocator, &type_hash_c_str]() {
      allocator->deallocate(type_hash_c_str, allocator->state);
    });

  const z_id_t zid = z_info_zid(z_loan(node->context->impl->session));

  publisher_data->entity = rmw_zenoh_cpp::liveliness::Entity::make(
    zid,
    std::to_string(node_data->id),
    std::to_string(
      context_impl->get_next_entity_id()),
    rmw_zenoh_cpp::liveliness::EntityType::Publisher,
    rmw_zenoh_cpp::liveliness::NodeInfo{
      node->context->actual_domain_id, node->namespace_, node->name, context_impl->enclave},
    rmw_zenoh_cpp::liveliness::TopicInfo{
      node->context->actual_domain_id,
      rmw_publisher->topic_name,
      publisher_data->type_support->get_name(),
      type_hash_c_str,
      publisher_data->adapted_qos_profile}
  );
  if (publisher_data->entity == nullptr) {
    RMW_ZENOH_LOG_ERROR_NAMED(
      "rmw_zenoh_cpp",
      "Unable to generate keyexpr for liveliness token for the publisher %s.",
      rmw_publisher->topic_name);
    return nullptr;
  }
  z_owned_keyexpr_t keyexpr = z_keyexpr_new(
    publisher_data->entity->topic_info()->topic_keyexpr_.c_str());
  auto always_free_ros_keyexpr = rcpputils::make_scope_exit(
    [&keyexpr]() {
      z_keyexpr_drop(z_move(keyexpr));
    });
  if (!z_keyexpr_check(&keyexpr)) {
    RMW_SET_ERROR_MSG("unable to create zenoh keyexpr.");
    return nullptr;
  }

  z_session_t session = context_impl->session();
  // Create a Publication Cache if durability is transient_local.
  if (publisher_data->adapted_qos_profile.durability == RMW_QOS_POLICY_DURABILITY_TRANSIENT_LOCAL) {
    ze_publication_cache_options_t pub_cache_opts = ze_publication_cache_options_default();
    pub_cache_opts.history = publisher_data->adapted_qos_profile.depth;
    pub_cache_opts.queryable_complete = true;
    // Set the queryable_prefix to the session id so that querying subscribers can specify this
    // session id to obtain latest data from this specific publication caches when querying over
    // the same keyexpression.
    // When such a prefix is added to the PublicationCache, it listens to queries with this extra
    // prefix (allowing to be queried in a unique way), but still replies with the original
    // publications' key expressions.
    z_owned_keyexpr_t queryable_prefix = z_keyexpr_new(publisher_data->entity->zid().c_str());
    auto always_free_queryable_prefix = rcpputils::make_scope_exit(
      [&queryable_prefix]() {
        z_keyexpr_drop(z_move(queryable_prefix));
      });
    pub_cache_opts.queryable_prefix = z_loan(queryable_prefix);
    publisher_data->pub_cache = ze_declare_publication_cache(
      session,
      z_loan(keyexpr),
      &pub_cache_opts
    );
    if (!publisher_data->pub_cache.has_value() || !z_check(publisher_data->pub_cache.value())) {
      RMW_SET_ERROR_MSG("unable to create zenoh publisher cache");
      return nullptr;
    }
  }
  auto undeclare_z_publisher_cache = rcpputils::make_scope_exit(
    [publisher_data]() {
      if (publisher_data && publisher_data->pub_cache.has_value()) {
        z_drop(z_move(publisher_data->pub_cache.value()));
      }
    });

  // Set congestion_control to BLOCK if appropriate.
  z_publisher_options_t opts = z_publisher_options_default();
  opts.congestion_control = Z_CONGESTION_CONTROL_DROP;
  if (publisher_data->adapted_qos_profile.history == RMW_QOS_POLICY_HISTORY_KEEP_ALL &&
    publisher_data->adapted_qos_profile.reliability == RMW_QOS_POLICY_RELIABILITY_RELIABLE)
  {
    opts.congestion_control = Z_CONGESTION_CONTROL_BLOCK;
  }
  // TODO(clalancette): What happens if the key name is a valid but empty string?
  publisher_data->pub = z_declare_publisher(
    session,
    z_loan(keyexpr),
    &opts
  );
  if (!z_check(publisher_data->pub)) {
    RMW_SET_ERROR_MSG("unable to create zenoh publisher");
    return nullptr;
  }
  auto undeclare_z_publisher = rcpputils::make_scope_exit(
    [publisher_data]() {
      z_undeclare_publisher(z_move(publisher_data->pub));
    });

<<<<<<< HEAD
  publisher_data->entity = rmw_zenoh_cpp::liveliness::Entity::make(
    z_info_zid(session),
    std::to_string(node_data->id),
    std::to_string(
      context_impl->get_next_entity_id()),
    rmw_zenoh_cpp::liveliness::EntityType::Publisher,
    rmw_zenoh_cpp::liveliness::NodeInfo{
      node->context->actual_domain_id, node->namespace_, node->name, context_impl->enclave()},
    rmw_zenoh_cpp::liveliness::TopicInfo{
      rmw_publisher->topic_name,
      publisher_data->type_support->get_name(),
      type_hash_c_str,
      publisher_data->adapted_qos_profile}
  );
  if (publisher_data->entity == nullptr) {
    RMW_ZENOH_LOG_ERROR_NAMED(
      "rmw_zenoh_cpp",
      "Unable to generate keyexpr for liveliness token for the publisher.");
    return nullptr;
  }
  publisher_data->token = zc_liveliness_declare_token(
    session,
    z_keyexpr(publisher_data->entity->keyexpr().c_str()),
=======
  publisher_data->token = zc_liveliness_declare_token(
    z_loan(node->context->impl->session),
    z_keyexpr(publisher_data->entity->liveliness_keyexpr().c_str()),
>>>>>>> 60b72f07
    NULL
  );
  auto free_token = rcpputils::make_scope_exit(
    [publisher_data]() {
      if (publisher_data != nullptr) {
        z_drop(z_move(publisher_data->token));
      }
    });
  if (!z_check(publisher_data->token)) {
    RMW_ZENOH_LOG_ERROR_NAMED(
      "rmw_zenoh_cpp",
      "Unable to create liveliness token for the publisher.");
    return nullptr;
  }

  free_token.cancel();
  undeclare_z_publisher_cache.cancel();
  undeclare_z_publisher.cancel();
  free_topic_name.cancel();
  destruct_msg_type_support.cancel();
  free_type_support.cancel();
  destruct_publisher_data.cancel();
  free_publisher_data.cancel();
  free_rmw_publisher.cancel();

  return rmw_publisher;
}

//==============================================================================
/// Finalize a given publisher handle, reclaim the resources, and deallocate the publisher handle.
rmw_ret_t
rmw_destroy_publisher(rmw_node_t * node, rmw_publisher_t * publisher)
{
  RMW_CHECK_ARGUMENT_FOR_NULL(node, RMW_RET_INVALID_ARGUMENT);
  RMW_CHECK_ARGUMENT_FOR_NULL(publisher, RMW_RET_INVALID_ARGUMENT);
  RMW_CHECK_ARGUMENT_FOR_NULL(publisher->data, RMW_RET_INVALID_ARGUMENT);
  RMW_CHECK_TYPE_IDENTIFIERS_MATCH(
    node,
    node->implementation_identifier,
    rmw_zenoh_cpp::rmw_zenoh_identifier,
    return RMW_RET_INCORRECT_RMW_IMPLEMENTATION);
  RMW_CHECK_TYPE_IDENTIFIERS_MATCH(
    publisher,
    publisher->implementation_identifier,
    rmw_zenoh_cpp::rmw_zenoh_identifier,
    return RMW_RET_INCORRECT_RMW_IMPLEMENTATION);

  rmw_ret_t ret = RMW_RET_OK;

  rcutils_allocator_t * allocator = &node->context->options.allocator;

  auto publisher_data = static_cast<rmw_zenoh_cpp::rmw_publisher_data_t *>(publisher->data);
  if (publisher_data != nullptr) {
    zc_liveliness_undeclare_token(z_move(publisher_data->token));
    if (publisher_data->pub_cache.has_value()) {
      z_drop(z_move(publisher_data->pub_cache.value()));
    }
    RMW_TRY_DESTRUCTOR(publisher_data->type_support->~MessageTypeSupport(), MessageTypeSupport, );
    allocator->deallocate(publisher_data->type_support, allocator->state);
    if (z_undeclare_publisher(z_move(publisher_data->pub))) {
      RMW_SET_ERROR_MSG("failed to undeclare pub");
      ret = RMW_RET_ERROR;
    }
    RMW_TRY_DESTRUCTOR(publisher_data->~rmw_publisher_data_t(), rmw_publisher_data_t, );
    allocator->deallocate(publisher_data, allocator->state);
  }
  allocator->deallocate(const_cast<char *>(publisher->topic_name), allocator->state);
  allocator->deallocate(publisher, allocator->state);

  return ret;
}

//==============================================================================
rmw_ret_t
rmw_take_dynamic_message(
  const rmw_subscription_t * subscription,
  rosidl_dynamic_typesupport_dynamic_data_t * dynamic_message,
  bool * taken,
  rmw_subscription_allocation_t * allocation)
{
  static_cast<void>(subscription);
  static_cast<void>(dynamic_message);
  static_cast<void>(taken);
  static_cast<void>(allocation);
  return RMW_RET_UNSUPPORTED;
}

//==============================================================================
rmw_ret_t
rmw_take_dynamic_message_with_info(
  const rmw_subscription_t * subscription,
  rosidl_dynamic_typesupport_dynamic_data_t * dynamic_message,
  bool * taken,
  rmw_message_info_t * message_info,
  rmw_subscription_allocation_t * allocation)
{
  static_cast<void>(subscription);
  static_cast<void>(dynamic_message);
  static_cast<void>(taken);
  static_cast<void>(message_info);
  static_cast<void>(allocation);
  return RMW_RET_UNSUPPORTED;
}

//==============================================================================
rmw_ret_t
rmw_serialization_support_init(
  const char * serialization_lib_name,
  rcutils_allocator_t * allocator,
  rosidl_dynamic_typesupport_serialization_support_t * serialization_support)
{
  static_cast<void>(serialization_lib_name);
  static_cast<void>(allocator);
  static_cast<void>(serialization_support);
  return RMW_RET_UNSUPPORTED;
}

//==============================================================================
/// Borrow a loaned ROS message.
rmw_ret_t
rmw_borrow_loaned_message(
  const rmw_publisher_t * publisher,
  const rosidl_message_type_support_t * type_support,
  void ** ros_message)
{
  static_cast<void>(publisher);
  static_cast<void>(type_support);
  static_cast<void>(ros_message);
  return RMW_RET_UNSUPPORTED;
}

//==============================================================================
/// Return a loaned message previously borrowed from a publisher.
rmw_ret_t
rmw_return_loaned_message_from_publisher(
  const rmw_publisher_t * publisher,
  void * loaned_message)
{
  static_cast<void>(publisher);
  static_cast<void>(loaned_message);
  return RMW_RET_UNSUPPORTED;
}

namespace
{
z_owned_bytes_map_t
create_map_and_set_sequence_num(int64_t sequence_number, uint8_t gid[RMW_GID_STORAGE_SIZE])
{
  z_owned_bytes_map_t map = z_bytes_map_new();
  if (!z_check(map)) {
    RMW_SET_ERROR_MSG("failed to allocate map for sequence number");
    return z_bytes_map_null();
  }
  auto free_attachment_map = rcpputils::make_scope_exit(
    [&map]() {
      z_bytes_map_drop(z_move(map));
    });

  // The largest possible int64_t number is INT64_MAX, i.e. 9223372036854775807.
  // That is 19 characters long, plus one for the trailing \0, means we need 20 bytes.
  char seq_id_str[20];
  if (rcutils_snprintf(seq_id_str, sizeof(seq_id_str), "%" PRId64, sequence_number) < 0) {
    RMW_SET_ERROR_MSG("failed to print sequence_number into buffer");
    return z_bytes_map_null();
  }
  z_bytes_map_insert_by_copy(&map, z_bytes_new("sequence_number"), z_bytes_new(seq_id_str));

  auto now = std::chrono::system_clock::now().time_since_epoch();
  auto now_ns = std::chrono::duration_cast<std::chrono::nanoseconds>(now);
  char source_ts_str[20];
  if (rcutils_snprintf(source_ts_str, sizeof(source_ts_str), "%" PRId64, now_ns.count()) < 0) {
    RMW_SET_ERROR_MSG("failed to print sequence_number into buffer");
    return z_bytes_map_null();
  }
  z_bytes_map_insert_by_copy(&map, z_bytes_new("source_timestamp"), z_bytes_new(source_ts_str));

  z_bytes_t gid_bytes;
  gid_bytes.len = RMW_GID_STORAGE_SIZE;
  gid_bytes.start = gid;

  z_bytes_map_insert_by_copy(&map, z_bytes_new("source_gid"), gid_bytes);

  free_attachment_map.cancel();

  return map;
}
}  // namespace

//==============================================================================
/// Publish a ROS message.
rmw_ret_t
rmw_publish(
  const rmw_publisher_t * publisher,
  const void * ros_message,
  rmw_publisher_allocation_t * allocation)
{
  static_cast<void>(allocation);
  RMW_CHECK_FOR_NULL_WITH_MSG(
    publisher, "publisher handle is null",
    return RMW_RET_INVALID_ARGUMENT);
  RMW_CHECK_TYPE_IDENTIFIERS_MATCH(
    publisher, publisher->implementation_identifier, rmw_zenoh_cpp::rmw_zenoh_identifier,
    return RMW_RET_INCORRECT_RMW_IMPLEMENTATION);
  RMW_CHECK_FOR_NULL_WITH_MSG(
    ros_message, "ros message handle is null",
    return RMW_RET_INVALID_ARGUMENT);

  auto publisher_data = static_cast<rmw_zenoh_cpp::rmw_publisher_data_t *>(publisher->data);
  RMW_CHECK_FOR_NULL_WITH_MSG(
    publisher_data, "publisher_data is null",
    return RMW_RET_INVALID_ARGUMENT);

  rcutils_allocator_t * allocator = &(publisher_data->context->options.allocator);

  // Serialize data.
  size_t max_data_length = publisher_data->type_support->get_estimated_serialized_size(
    ros_message,
    publisher_data->type_support_impl);

  // To store serialized message byte array.
  char * msg_bytes = nullptr;
  std::optional<zc_owned_shmbuf_t> shmbuf = std::nullopt;
  auto always_free_shmbuf = rcpputils::make_scope_exit(
    [&shmbuf]() {
      if (shmbuf.has_value()) {
        zc_shmbuf_drop(&shmbuf.value());
      }
    });
  auto free_msg_bytes = rcpputils::make_scope_exit(
    [&msg_bytes, allocator, &shmbuf]() {
      if (msg_bytes && !shmbuf.has_value()) {
        allocator->deallocate(msg_bytes, allocator->state);
      }
    });

  // Get memory from SHM buffer if available.
  if (publisher_data->context->impl->shm_manager().has_value() &&
    zc_shm_manager_check(&publisher_data->context->impl->shm_manager().value()))
  {
    shmbuf = zc_shm_alloc(
      &publisher_data->context->impl->shm_manager().value(),
      max_data_length);
    if (!z_check(shmbuf.value())) {
      zc_shm_gc(&publisher_data->context->impl->shm_manager().value());
      shmbuf = zc_shm_alloc(&publisher_data->context->impl->shm_manager().value(), max_data_length);
      if (!z_check(shmbuf.value())) {
        // TODO(Yadunund): Should we revert to regular allocation and not return an error?
        RMW_SET_ERROR_MSG("Failed to allocate a SHM buffer, even after GCing");
        return RMW_RET_ERROR;
      }
    }
    msg_bytes = reinterpret_cast<char *>(zc_shmbuf_ptr(&shmbuf.value()));
  } else {
    // Get memory from the allocator.
    msg_bytes = static_cast<char *>(allocator->allocate(max_data_length, allocator->state));
    RMW_CHECK_FOR_NULL_WITH_MSG(
      msg_bytes, "bytes for message is null", return RMW_RET_BAD_ALLOC);
  }

  // Object that manages the raw buffer
  eprosima::fastcdr::FastBuffer fastbuffer(msg_bytes, max_data_length);

  // Object that serializes the data
  rmw_zenoh_cpp::Cdr ser(fastbuffer);
  if (!publisher_data->type_support->serialize_ros_message(
      ros_message,
      ser.get_cdr(),
      publisher_data->type_support_impl))
  {
    RMW_SET_ERROR_MSG("could not serialize ROS message");
    return RMW_RET_ERROR;
  }

  const size_t data_length = ser.get_serialized_data_length();

  int64_t sequence_number = publisher_data->get_next_sequence_number();

  z_owned_bytes_map_t map =
    create_map_and_set_sequence_num(sequence_number, publisher_data->pub_gid);
  if (!z_check(map)) {
    // create_map_and_set_sequence_num already set the error
    return RMW_RET_ERROR;
  }
  auto free_attachment_map = rcpputils::make_scope_exit(
    [&map]() {
      z_bytes_map_drop(z_move(map));
    });

  int ret;
  // The encoding is simply forwarded and is useful when key expressions in the
  // session use different encoding formats. In our case, all key expressions
  // will be encoded with CDR so it does not really matter.
  z_publisher_put_options_t options = z_publisher_put_options_default();
  options.attachment = z_bytes_map_as_attachment(&map);

  if (shmbuf.has_value()) {
    zc_shmbuf_set_length(&shmbuf.value(), data_length);
    zc_owned_payload_t payload = zc_shmbuf_into_payload(z_move(shmbuf.value()));
    ret = zc_publisher_put_owned(z_loan(publisher_data->pub), z_move(payload), &options);
  } else {
    // Returns 0 if success.
    ret = z_publisher_put(
      z_loan(publisher_data->pub),
      reinterpret_cast<const uint8_t *>(msg_bytes),
      data_length,
      &options);
  }
  if (ret) {
    RMW_SET_ERROR_MSG("unable to publish message");
    return RMW_RET_ERROR;
  }

  return RMW_RET_OK;
}

//==============================================================================
/// Publish a loaned ROS message.
rmw_ret_t
rmw_publish_loaned_message(
  const rmw_publisher_t * publisher,
  void * ros_message,
  rmw_publisher_allocation_t * allocation)
{
  static_cast<void>(publisher);
  static_cast<void>(ros_message);
  static_cast<void>(allocation);
  return RMW_RET_UNSUPPORTED;
}

//==============================================================================
/// Retrieve the number of matched subscriptions to a publisher.
rmw_ret_t
rmw_publisher_count_matched_subscriptions(
  const rmw_publisher_t * publisher,
  size_t * subscription_count)
{
  RMW_CHECK_ARGUMENT_FOR_NULL(publisher, RMW_RET_INVALID_ARGUMENT);
  RMW_CHECK_ARGUMENT_FOR_NULL(publisher->data, RMW_RET_INVALID_ARGUMENT);
  RMW_CHECK_TYPE_IDENTIFIERS_MATCH(
    publisher,
    publisher->implementation_identifier,
    rmw_zenoh_cpp::rmw_zenoh_identifier,
    return RMW_RET_INCORRECT_RMW_IMPLEMENTATION);
  RMW_CHECK_ARGUMENT_FOR_NULL(subscription_count, RMW_RET_INVALID_ARGUMENT);

  rmw_zenoh_cpp::rmw_publisher_data_t * pub_data =
    static_cast<rmw_zenoh_cpp::rmw_publisher_data_t *>(publisher->data);
  RMW_CHECK_ARGUMENT_FOR_NULL(pub_data, RMW_RET_INVALID_ARGUMENT);
  RMW_CHECK_ARGUMENT_FOR_NULL(pub_data->context, RMW_RET_INVALID_ARGUMENT);
  rmw_context_impl_t * context_impl = static_cast<rmw_context_impl_t *>(pub_data->context->impl);
  RMW_CHECK_ARGUMENT_FOR_NULL(context_impl, RMW_RET_INVALID_ARGUMENT);

  return context_impl->publisher_count_matched_subscriptions(
    publisher, subscription_count);
}

//==============================================================================
/// Retrieve the actual qos settings of the publisher.
rmw_ret_t
rmw_publisher_get_actual_qos(
  const rmw_publisher_t * publisher,
  rmw_qos_profile_t * qos)
{
  RMW_CHECK_ARGUMENT_FOR_NULL(publisher, RMW_RET_INVALID_ARGUMENT);
  RMW_CHECK_TYPE_IDENTIFIERS_MATCH(
    publisher,
    publisher->implementation_identifier,
    rmw_zenoh_cpp::rmw_zenoh_identifier,
    return RMW_RET_INCORRECT_RMW_IMPLEMENTATION);
  RMW_CHECK_ARGUMENT_FOR_NULL(qos, RMW_RET_INVALID_ARGUMENT);

  rmw_zenoh_cpp::rmw_publisher_data_t * pub_data =
    static_cast<rmw_zenoh_cpp::rmw_publisher_data_t *>(publisher->data);
  RMW_CHECK_ARGUMENT_FOR_NULL(pub_data, RMW_RET_INVALID_ARGUMENT);

  *qos = pub_data->adapted_qos_profile;
  return RMW_RET_OK;
}

//==============================================================================
/// Publish a ROS message as a byte stream.
rmw_ret_t
rmw_publish_serialized_message(
  const rmw_publisher_t * publisher,
  const rmw_serialized_message_t * serialized_message,
  rmw_publisher_allocation_t * allocation)
{
  static_cast<void>(allocation);
  RMW_CHECK_FOR_NULL_WITH_MSG(
    publisher, "publisher handle is null",
    return RMW_RET_INVALID_ARGUMENT);
  RMW_CHECK_TYPE_IDENTIFIERS_MATCH(
    publisher, publisher->implementation_identifier, rmw_zenoh_cpp::rmw_zenoh_identifier,
    return RMW_RET_INCORRECT_RMW_IMPLEMENTATION);
  RMW_CHECK_FOR_NULL_WITH_MSG(
    serialized_message, "serialized message handle is null",
    return RMW_RET_INVALID_ARGUMENT);

  auto publisher_data = static_cast<rmw_zenoh_cpp::rmw_publisher_data_t *>(publisher->data);
  RCUTILS_CHECK_FOR_NULL_WITH_MSG(
    publisher_data, "publisher data pointer is null",
    return RMW_RET_ERROR);

  eprosima::fastcdr::FastBuffer buffer(
    reinterpret_cast<char *>(serialized_message->buffer), serialized_message->buffer_length);
  rmw_zenoh_cpp::Cdr ser(buffer);
  if (!ser.get_cdr().jump(serialized_message->buffer_length)) {
    RMW_SET_ERROR_MSG("cannot correctly set serialized buffer");
    return RMW_RET_ERROR;
  }

  uint64_t sequence_number = publisher_data->get_next_sequence_number();

  z_owned_bytes_map_t map =
    create_map_and_set_sequence_num(sequence_number, publisher_data->pub_gid);

  if (!z_check(map)) {
    // create_map_and_set_sequence_num already set the error
    return RMW_RET_ERROR;
  }
  auto free_attachment_map = rcpputils::make_scope_exit(
    [&map]() {
      z_bytes_map_drop(z_move(map));
    });

  const size_t data_length = ser.get_serialized_data_length();

  // The encoding is simply forwarded and is useful when key expressions in the
  // session use different encoding formats. In our case, all key expressions
  // will be encoded with CDR so it does not really matter.
  z_publisher_put_options_t options = z_publisher_put_options_default();
  options.attachment = z_bytes_map_as_attachment(&map);
  // Returns 0 if success.
  int8_t ret = z_publisher_put(
    z_loan(publisher_data->pub),
    serialized_message->buffer,
    data_length,
    &options);

  if (ret) {
    RMW_SET_ERROR_MSG("unable to publish message");
    return RMW_RET_ERROR;
  }

  return RMW_RET_OK;
}

//==============================================================================
/// Compute the size of a serialized message.
rmw_ret_t
rmw_get_serialized_message_size(
  const rosidl_message_type_support_t * type_support,
  const rosidl_runtime_c__Sequence__bound * message_bounds,
  size_t * size)
{
  static_cast<void>(type_support);
  static_cast<void>(message_bounds);
  static_cast<void>(size);
  return RMW_RET_UNSUPPORTED;
}

//==============================================================================
/// Manually assert that this Publisher is alive (for RMW_QOS_POLICY_LIVELINESS_MANUAL_BY_TOPIC)
rmw_ret_t
rmw_publisher_assert_liveliness(const rmw_publisher_t * publisher)
{
  RMW_CHECK_FOR_NULL_WITH_MSG(
    publisher, "publisher handle is null",
    return RMW_RET_INVALID_ARGUMENT);
  RMW_CHECK_FOR_NULL_WITH_MSG(
    publisher->data, "publisher data is null",
    return RMW_RET_INVALID_ARGUMENT);
  rmw_zenoh_cpp::rmw_publisher_data_t * pub_data =
    static_cast<rmw_zenoh_cpp::rmw_publisher_data_t *>(publisher->data);
  RMW_CHECK_ARGUMENT_FOR_NULL(pub_data, RMW_RET_INVALID_ARGUMENT);

  if (!zc_liveliness_token_check(&pub_data->token)) {
    return RMW_RET_ERROR;
  }

  return RMW_RET_OK;
}

//==============================================================================
/// Wait until all published message data is acknowledged or until the specified timeout elapses.
rmw_ret_t
rmw_publisher_wait_for_all_acked(
  const rmw_publisher_t * publisher,
  rmw_time_t wait_timeout)
{
  static_cast<void>(publisher);
  static_cast<void>(wait_timeout);

  // We are not currently tracking all published data, so we don't know what data is in flight that
  // we might have to wait for.  Even if we did start tracking it, we don't have insight into the
  // TCP stream that Zenoh is managing for us, so we couldn't guarantee this anyway.
  // Just lie to the upper layers and say that everything is working as expected.
  // We return OK rather than UNSUPPORTED so that certain upper-layer tests continue working.
  return RMW_RET_OK;
}

//==============================================================================
/// Serialize a ROS message into a rmw_serialized_message_t.
rmw_ret_t
rmw_serialize(
  const void * ros_message,
  const rosidl_message_type_support_t * type_support,
  rmw_serialized_message_t * serialized_message)
{
  const rosidl_message_type_support_t * ts = find_message_type_support(type_support);
  if (ts == nullptr) {
    // error was already set by find_message_type_support
    return RMW_RET_ERROR;
  }

  auto callbacks = static_cast<const message_type_support_callbacks_t *>(ts->data);
  auto tss = rmw_zenoh_cpp::MessageTypeSupport(callbacks);
  auto data_length = tss.get_estimated_serialized_size(ros_message, callbacks);
  if (serialized_message->buffer_capacity < data_length) {
    if (rmw_serialized_message_resize(serialized_message, data_length) != RMW_RET_OK) {
      RMW_SET_ERROR_MSG("unable to dynamically resize serialized message");
      return RMW_RET_ERROR;
    }
  }

  eprosima::fastcdr::FastBuffer buffer(
    reinterpret_cast<char *>(serialized_message->buffer), data_length);
  rmw_zenoh_cpp::Cdr ser(buffer);

  auto ret = tss.serialize_ros_message(ros_message, ser.get_cdr(), callbacks);
  serialized_message->buffer_length = data_length;
  serialized_message->buffer_capacity = data_length;
  return ret == true ? RMW_RET_OK : RMW_RET_ERROR;
}

//==============================================================================
/// Deserialize a ROS message.
rmw_ret_t
rmw_deserialize(
  const rmw_serialized_message_t * serialized_message,
  const rosidl_message_type_support_t * type_support,
  void * ros_message)
{
  const rosidl_message_type_support_t * ts = find_message_type_support(type_support);
  if (ts == nullptr) {
    // error was already set by find_message_type_support
    return RMW_RET_ERROR;
  }

  auto callbacks = static_cast<const message_type_support_callbacks_t *>(ts->data);
  auto tss = rmw_zenoh_cpp::MessageTypeSupport(callbacks);
  eprosima::fastcdr::FastBuffer buffer(
    reinterpret_cast<char *>(serialized_message->buffer), serialized_message->buffer_length);
  rmw_zenoh_cpp::Cdr deser(buffer);

  auto ret = tss.deserialize_ros_message(deser.get_cdr(), ros_message, callbacks);
  return ret == true ? RMW_RET_OK : RMW_RET_ERROR;
}

//==============================================================================
/// Initialize a subscription allocation to be used with later `take`s.
rmw_ret_t
rmw_init_subscription_allocation(
  const rosidl_message_type_support_t * type_support,
  const rosidl_runtime_c__Sequence__bound * message_bounds,
  rmw_subscription_allocation_t * allocation)
{
  // Unused in current implementation.
  static_cast<void>(type_support);
  static_cast<void>(message_bounds);
  static_cast<void>(allocation);
  return RMW_RET_UNSUPPORTED;
}

//==============================================================================
/// Destroy a publisher allocation object.
rmw_ret_t
rmw_fini_subscription_allocation(
  rmw_subscription_allocation_t * allocation)
{
  static_cast<void>(allocation);
  return RMW_RET_UNSUPPORTED;
}

//==============================================================================
/// Create a subscription and return a handle to that subscription.
rmw_subscription_t *
rmw_create_subscription(
  const rmw_node_t * node,
  const rosidl_message_type_support_t * type_supports,
  const char * topic_name,
  const rmw_qos_profile_t * qos_profile,
  const rmw_subscription_options_t * subscription_options)
{
  RMW_CHECK_ARGUMENT_FOR_NULL(node, nullptr);
  RMW_CHECK_TYPE_IDENTIFIERS_MATCH(
    node,
    node->implementation_identifier,
    rmw_zenoh_cpp::rmw_zenoh_identifier,
    return nullptr);
  RMW_CHECK_ARGUMENT_FOR_NULL(type_supports, nullptr);
  RMW_CHECK_ARGUMENT_FOR_NULL(topic_name, nullptr);
  if (topic_name[0] == '\0') {
    RMW_SET_ERROR_MSG("topic_name argument is an empty string");
    return nullptr;
  }
  RMW_CHECK_ARGUMENT_FOR_NULL(qos_profile, nullptr);
  RMW_CHECK_ARGUMENT_FOR_NULL(subscription_options, nullptr);

  const rosidl_message_type_support_t * type_support = find_message_type_support(type_supports);
  if (type_support == nullptr) {
    // error was already set by find_message_type_support
    return nullptr;
  }

  RMW_CHECK_ARGUMENT_FOR_NULL(node->data, nullptr);
  auto node_data = static_cast<rmw_zenoh_cpp::rmw_node_data_t *>(node->data);
  RMW_CHECK_FOR_NULL_WITH_MSG(
    node_data, "unable to create subscription as node_data is invalid.",
    return nullptr);
  // TODO(yadunund): Check if a duplicate entry for the same topic name + topic type
  // is present in node_data->subscriptions and if so return error;
  RMW_CHECK_FOR_NULL_WITH_MSG(
    node->context,
    "expected initialized context",
    return nullptr);
  RMW_CHECK_FOR_NULL_WITH_MSG(
    node->context->impl,
    "expected initialized context impl",
    return nullptr);
  rmw_context_impl_s * context_impl = static_cast<rmw_context_impl_s *>(
    node->context->impl);
  RMW_CHECK_FOR_NULL_WITH_MSG(
    context_impl,
    "unable to get rmw_context_impl_s",
    return nullptr);
  if (!context_impl->session_is_valid()) {
    RMW_SET_ERROR_MSG("zenoh session is invalid");
    return nullptr;
  }

  rcutils_allocator_t * allocator = &node->context->options.allocator;

  // Create the rmw_subscription.
  rmw_subscription_t * rmw_subscription =
    static_cast<rmw_subscription_t *>(allocator->zero_allocate(
      1, sizeof(rmw_subscription_t), allocator->state));
  RMW_CHECK_FOR_NULL_WITH_MSG(
    rmw_subscription,
    "failed to allocate memory for the subscription",
    return nullptr);
  auto free_rmw_subscription = rcpputils::make_scope_exit(
    [rmw_subscription, allocator]() {
      allocator->deallocate(rmw_subscription, allocator->state);
    });

  auto sub_data = static_cast<rmw_zenoh_cpp::rmw_subscription_data_t *>(
    allocator->allocate(sizeof(rmw_zenoh_cpp::rmw_subscription_data_t), allocator->state));
  RMW_CHECK_FOR_NULL_WITH_MSG(
    sub_data,
    "failed to allocate memory for subscription data",
    return nullptr);
  auto free_sub_data = rcpputils::make_scope_exit(
    [sub_data, allocator]() {
      allocator->deallocate(sub_data, allocator->state);
    });

  RMW_TRY_PLACEMENT_NEW(sub_data, sub_data, return nullptr, rmw_zenoh_cpp::rmw_subscription_data_t);
  auto destruct_sub_data = rcpputils::make_scope_exit(
    [sub_data]() {
      RMW_TRY_DESTRUCTOR_FROM_WITHIN_FAILURE(
        sub_data->~rmw_subscription_data_t(),
        rmw_zenoh_cpp::rmw_subscription_data_t);
    });

  // Adapt any 'best available' QoS options
  sub_data->adapted_qos_profile = *qos_profile;
  rmw_ret_t ret = rmw_zenoh_cpp::QoS::get().best_available_qos(
    node, topic_name, &sub_data->adapted_qos_profile, rmw_get_publishers_info_by_topic);
  if (RMW_RET_OK != ret) {
    RMW_SET_ERROR_MSG("Failed to obtain adapted_qos_profile.");
    return nullptr;
  }

  sub_data->typesupport_identifier = type_support->typesupport_identifier;
  sub_data->type_hash = type_support->get_type_hash_func(type_support);
  sub_data->type_support_impl = type_support->data;
  auto callbacks = static_cast<const message_type_support_callbacks_t *>(type_support->data);
  sub_data->type_support = static_cast<rmw_zenoh_cpp::MessageTypeSupport *>(
    allocator->allocate(sizeof(rmw_zenoh_cpp::MessageTypeSupport), allocator->state));
  RMW_CHECK_FOR_NULL_WITH_MSG(
    sub_data->type_support,
    "Failed to allocate MessageTypeSupport",
    return nullptr);
  auto free_type_support = rcpputils::make_scope_exit(
    [sub_data, allocator]() {
      allocator->deallocate(sub_data->type_support, allocator->state);
    });

  RMW_TRY_PLACEMENT_NEW(
    sub_data->type_support,
    sub_data->type_support,
    return nullptr,
    rmw_zenoh_cpp::MessageTypeSupport, callbacks);
  auto destruct_msg_type_support = rcpputils::make_scope_exit(
    [sub_data]() {
      RMW_TRY_DESTRUCTOR_FROM_WITHIN_FAILURE(
        sub_data->type_support->~MessageTypeSupport(),
        rmw_zenoh_cpp::MessageTypeSupport);
    });

  sub_data->context = node->context;

  rmw_subscription->implementation_identifier = rmw_zenoh_cpp::rmw_zenoh_identifier;

  rmw_subscription->topic_name = rcutils_strdup(topic_name, *allocator);
  RMW_CHECK_FOR_NULL_WITH_MSG(
    rmw_subscription->topic_name,
    "Failed to allocate topic name",
    return nullptr);
  auto free_topic_name = rcpputils::make_scope_exit(
    [rmw_subscription, allocator]() {
      allocator->deallocate(const_cast<char *>(rmw_subscription->topic_name), allocator->state);
    });

  rmw_subscription->options = *subscription_options;
  rmw_subscription->can_loan_messages = false;
  rmw_subscription->is_cft_enabled = false;

  // Convert the type hash to a string so that it can be included in
  // the keyexpr.
  char * type_hash_c_str = nullptr;
  rcutils_ret_t stringify_ret = rosidl_stringify_type_hash(
    sub_data->type_hash,
    *allocator,
    &type_hash_c_str);
  if (RCUTILS_RET_BAD_ALLOC == stringify_ret) {
    RMW_SET_ERROR_MSG("Failed to allocate type_hash_c_str.");
    return nullptr;
  }
  auto free_type_hash_c_str = rcpputils::make_scope_exit(
    [&allocator, &type_hash_c_str]() {
      allocator->deallocate(type_hash_c_str, allocator->state);
    });

  // Everything above succeeded and is setup properly.  Now declare a subscriber
  // with Zenoh; after this, callbacks may come in at any time.
  sub_data->entity = rmw_zenoh_cpp::liveliness::Entity::make(
    z_info_zid(z_loan(node->context->impl->session)),
    std::to_string(node_data->id),
    std::to_string(
      context_impl->get_next_entity_id()),
    rmw_zenoh_cpp::liveliness::EntityType::Subscription,
    rmw_zenoh_cpp::liveliness::NodeInfo{
      node->context->actual_domain_id, node->namespace_, node->name, context_impl->enclave},
    rmw_zenoh_cpp::liveliness::TopicInfo{
      node->context->actual_domain_id,
      rmw_subscription->topic_name,
      sub_data->type_support->get_name(),
      type_hash_c_str,
      sub_data->adapted_qos_profile}
  );
  if (sub_data->entity == nullptr) {
    RMW_ZENOH_LOG_ERROR_NAMED(
      "rmw_zenoh_cpp",
      "Unable to generate keyexpr for liveliness token for the subscription %s.",
      rmw_subscription->topic_name);
    return nullptr;
  }
  z_owned_closure_sample_t callback = z_closure(rmw_zenoh_cpp::sub_data_handler, nullptr, sub_data);
  z_owned_keyexpr_t keyexpr = z_keyexpr_new(sub_data->entity->topic_info()->topic_keyexpr_.c_str());
  auto always_free_ros_keyexpr = rcpputils::make_scope_exit(
    [&keyexpr]() {
      z_keyexpr_drop(z_move(keyexpr));
    });
  if (!z_keyexpr_check(&keyexpr)) {
    RMW_SET_ERROR_MSG("unable to create zenoh keyexpr.");
    return nullptr;
  }
  // Instantiate the subscription with suitable options depending on the
  // adapted_qos_profile.
  // TODO(Yadunund): Rely on a separate function to return the sub
  // as we start supporting more qos settings.
  z_session_t session = context_impl->session();
  z_owned_str_t owned_key_str = z_keyexpr_to_string(z_loan(keyexpr));
  auto always_drop_keystr = rcpputils::make_scope_exit(
    [&owned_key_str]() {
      z_drop(z_move(owned_key_str));
    });

  if (sub_data->adapted_qos_profile.durability == RMW_QOS_POLICY_DURABILITY_TRANSIENT_LOCAL) {
    ze_querying_subscriber_options_t sub_options = ze_querying_subscriber_options_default();
    // Make the initial query to hit all the PublicationCaches, using a query_selector with
    // '*' in place of the queryable_prefix of each PublicationCache
    const std::string selector = "*/" +
      sub_data->entity->topic_info()->topic_keyexpr_;
    sub_options.query_selector = z_keyexpr(selector.c_str());
    // Tell the PublicationCache's Queryable that the query accepts any key expression as a reply.
    // By default a query accepts only replies that matches its query selector.
    // This allows us to selectively query certain PublicationCaches when defining the
    // set_querying_subscriber_callback below.
    sub_options.query_accept_replies = ZCU_REPLY_KEYEXPR_ANY;
    // As this initial query is now using a "*", the query target is not COMPLETE.
    sub_options.query_target = Z_QUERY_TARGET_ALL;
    // We set consolidation to none as we need to receive transient local messages
    // from a number of publishers. Eg: To receive TF data published over /tf_static
    // by various publishers.
    sub_options.query_consolidation = z_query_consolidation_none();
    if (sub_data->adapted_qos_profile.reliability == RMW_QOS_POLICY_RELIABILITY_RELIABLE) {
      sub_options.reliability = Z_RELIABILITY_RELIABLE;
    }
    sub_data->sub = ze_declare_querying_subscriber(
      session,
      z_loan(keyexpr),
      z_move(callback),
      &sub_options
    );
    if (!z_check(std::get<ze_owned_querying_subscriber_t>(sub_data->sub))) {
      RMW_SET_ERROR_MSG("unable to create zenoh subscription");
      return nullptr;
    }
    // Register the querying subscriber with the graph cache to get latest
    // messages from publishers that were discovered after their first publication.
    context_impl->graph_cache->set_querying_subscriber_callback(
      sub_data->entity->topic_info()->topic_keyexpr_,
      [sub_data](const std::string & queryable_prefix) -> void
      {
        if (sub_data == nullptr) {
          return;
        }
        const std::string selector = queryable_prefix +
        "/" +
        sub_data->entity->topic_info()->topic_keyexpr_;
        RMW_ZENOH_LOG_DEBUG_NAMED(
          "rmw_zenoh_cpp",
          "QueryingSubscriberCallback triggered over %s.",
          selector.c_str()
        );
        z_get_options_t opts = z_get_options_default();
        opts.timeout_ms = std::numeric_limits<uint64_t>::max();
        opts.consolidation = z_query_consolidation_latest();
        opts.accept_replies = ZCU_REPLY_KEYEXPR_ANY;
        ze_querying_subscriber_get(
          z_loan(std::get<ze_owned_querying_subscriber_t>(sub_data->sub)),
          z_keyexpr(selector.c_str()),
          &opts
        );
      }
    );
  } else {
    // Create a regular subscriber for all other durability settings.
    z_subscriber_options_t sub_options = z_subscriber_options_default();
    if (qos_profile->reliability == RMW_QOS_POLICY_RELIABILITY_RELIABLE) {
      sub_options.reliability = Z_RELIABILITY_RELIABLE;
    }
    sub_data->sub = z_declare_subscriber(
      session,
      z_loan(keyexpr),
      z_move(callback),
      &sub_options
    );
    if (!z_check(std::get<z_owned_subscriber_t>(sub_data->sub))) {
      RMW_SET_ERROR_MSG("unable to create zenoh subscription");
      return nullptr;
    }
  }

  auto undeclare_z_sub = rcpputils::make_scope_exit(
    [sub_data]() {
      z_owned_subscriber_t * sub = std::get_if<z_owned_subscriber_t>(&sub_data->sub);
      if (sub == nullptr || z_undeclare_subscriber(sub)) {
        RMW_SET_ERROR_MSG("failed to undeclare sub");
      } else {
        ze_owned_querying_subscriber_t * querying_sub =
        std::get_if<ze_owned_querying_subscriber_t>(&sub_data->sub);
        if (querying_sub == nullptr || ze_undeclare_querying_subscriber(querying_sub)) {
          RMW_SET_ERROR_MSG("failed to undeclare sub");
        }
      }
    });

<<<<<<< HEAD
  // Publish to the graph that a new subscription is in town
  sub_data->entity = rmw_zenoh_cpp::liveliness::Entity::make(
    z_info_zid(session),
    std::to_string(node_data->id),
    std::to_string(
      context_impl->get_next_entity_id()),
    rmw_zenoh_cpp::liveliness::EntityType::Subscription,
    rmw_zenoh_cpp::liveliness::NodeInfo{
      node->context->actual_domain_id, node->namespace_, node->name, context_impl->enclave()},
    rmw_zenoh_cpp::liveliness::TopicInfo{
      rmw_subscription->topic_name,
      sub_data->type_support->get_name(),
      type_hash_c_str,
      sub_data->adapted_qos_profile}
  );
  if (sub_data->entity == nullptr) {
    RMW_ZENOH_LOG_ERROR_NAMED(
      "rmw_zenoh_cpp",
      "Unable to generate keyexpr for liveliness token for the subscription.");
    return nullptr;
  }
  sub_data->token = zc_liveliness_declare_token(
    session,
    z_keyexpr(sub_data->entity->keyexpr().c_str()),
=======
  // Publish to the graph that a new subscription is in town.
  sub_data->token = zc_liveliness_declare_token(
    z_loan(context_impl->session),
    z_keyexpr(sub_data->entity->liveliness_keyexpr().c_str()),
>>>>>>> 60b72f07
    NULL
  );
  auto free_token = rcpputils::make_scope_exit(
    [sub_data]() {
      if (sub_data != nullptr) {
        z_drop(z_move(sub_data->token));
      }
    });
  if (!z_check(sub_data->token)) {
    RMW_ZENOH_LOG_ERROR_NAMED(
      "rmw_zenoh_cpp",
      "Unable to create liveliness token for the subscription.");
    return nullptr;
  }

  rmw_subscription->data = sub_data;

  free_token.cancel();
  undeclare_z_sub.cancel();
  free_topic_name.cancel();
  destruct_msg_type_support.cancel();
  free_type_support.cancel();
  destruct_sub_data.cancel();
  free_sub_data.cancel();
  free_rmw_subscription.cancel();

  return rmw_subscription;
}

//==============================================================================
/// Finalize a given subscription handle, reclaim the resources, and deallocate the subscription
rmw_ret_t
rmw_destroy_subscription(rmw_node_t * node, rmw_subscription_t * subscription)
{
  RMW_CHECK_ARGUMENT_FOR_NULL(node, RMW_RET_INVALID_ARGUMENT);
  RMW_CHECK_ARGUMENT_FOR_NULL(subscription, RMW_RET_INVALID_ARGUMENT);
  RMW_CHECK_TYPE_IDENTIFIERS_MATCH(
    node,
    node->implementation_identifier,
    rmw_zenoh_cpp::rmw_zenoh_identifier,
    return RMW_RET_INCORRECT_RMW_IMPLEMENTATION);
  RMW_CHECK_TYPE_IDENTIFIERS_MATCH(
    subscription,
    subscription->implementation_identifier,
    rmw_zenoh_cpp::rmw_zenoh_identifier,
    return RMW_RET_INCORRECT_RMW_IMPLEMENTATION);

  rmw_ret_t ret = RMW_RET_OK;

  rcutils_allocator_t * allocator = &node->context->options.allocator;

  auto sub_data = static_cast<rmw_zenoh_cpp::rmw_subscription_data_t *>(subscription->data);
  if (sub_data != nullptr) {
    // Publish to the graph that a subscription has ridden off into the sunset
    zc_liveliness_undeclare_token(z_move(sub_data->token));

    RMW_TRY_DESTRUCTOR(sub_data->type_support->~MessageTypeSupport(), MessageTypeSupport, );
    allocator->deallocate(sub_data->type_support, allocator->state);

    z_owned_subscriber_t * sub = std::get_if<z_owned_subscriber_t>(&sub_data->sub);
    if (sub != nullptr) {
      if (z_undeclare_subscriber(sub)) {
        RMW_SET_ERROR_MSG("failed to undeclare sub");
        ret = RMW_RET_ERROR;
      }
    } else {
      ze_owned_querying_subscriber_t * querying_sub =
        std::get_if<ze_owned_querying_subscriber_t>(&sub_data->sub);
      if (querying_sub == nullptr || ze_undeclare_querying_subscriber(querying_sub)) {
        RMW_SET_ERROR_MSG("failed to undeclare sub");
        ret = RMW_RET_ERROR;
      }
    }

    RMW_TRY_DESTRUCTOR(sub_data->~rmw_subscription_data_t(), rmw_subscription_data_t, );
    allocator->deallocate(sub_data, allocator->state);
  }
  allocator->deallocate(const_cast<char *>(subscription->topic_name), allocator->state);
  allocator->deallocate(subscription, allocator->state);

  return ret;
}

//==============================================================================
/// Retrieve the number of matched publishers to a subscription.
rmw_ret_t
rmw_subscription_count_matched_publishers(
  const rmw_subscription_t * subscription,
  size_t * publisher_count)
{
  RMW_CHECK_ARGUMENT_FOR_NULL(subscription, RMW_RET_INVALID_ARGUMENT);
  RMW_CHECK_ARGUMENT_FOR_NULL(subscription->data, RMW_RET_INVALID_ARGUMENT);
  RMW_CHECK_TYPE_IDENTIFIERS_MATCH(
    subscription,
    subscription->implementation_identifier,
    rmw_zenoh_cpp::rmw_zenoh_identifier,
    return RMW_RET_INCORRECT_RMW_IMPLEMENTATION);
  RMW_CHECK_ARGUMENT_FOR_NULL(publisher_count, RMW_RET_INVALID_ARGUMENT);

  rmw_zenoh_cpp::rmw_subscription_data_t * sub_data =
    static_cast<rmw_zenoh_cpp::rmw_subscription_data_t *>(subscription->data);
  RMW_CHECK_ARGUMENT_FOR_NULL(sub_data, RMW_RET_INVALID_ARGUMENT);
  RMW_CHECK_ARGUMENT_FOR_NULL(sub_data->context, RMW_RET_INVALID_ARGUMENT);
  rmw_context_impl_t * context_impl = static_cast<rmw_context_impl_t *>(sub_data->context->impl);
  RMW_CHECK_ARGUMENT_FOR_NULL(context_impl, RMW_RET_INVALID_ARGUMENT);

  return context_impl->subscription_count_matched_publishers(
    subscription, publisher_count);
}

//==============================================================================
/// Retrieve the actual qos settings of the subscription.
rmw_ret_t
rmw_subscription_get_actual_qos(
  const rmw_subscription_t * subscription,
  rmw_qos_profile_t * qos)
{
  RMW_CHECK_ARGUMENT_FOR_NULL(subscription, RMW_RET_INVALID_ARGUMENT);
  RMW_CHECK_TYPE_IDENTIFIERS_MATCH(
    subscription,
    subscription->implementation_identifier,
    rmw_zenoh_cpp::rmw_zenoh_identifier,
    return RMW_RET_INCORRECT_RMW_IMPLEMENTATION);
  RMW_CHECK_ARGUMENT_FOR_NULL(qos, RMW_RET_INVALID_ARGUMENT);

  auto sub_data = static_cast<rmw_zenoh_cpp::rmw_subscription_data_t *>(subscription->data);
  RMW_CHECK_ARGUMENT_FOR_NULL(sub_data, RMW_RET_INVALID_ARGUMENT);

  *qos = sub_data->adapted_qos_profile;
  return RMW_RET_OK;
}

//==============================================================================
/// Set the content filter options for the subscription.
rmw_ret_t
rmw_subscription_set_content_filter(
  rmw_subscription_t * subscription,
  const rmw_subscription_content_filter_options_t * options)
{
  static_cast<void>(subscription);
  static_cast<void>(options);
  return RMW_RET_UNSUPPORTED;
}

//==============================================================================
/// Retrieve the content filter options of the subscription.
rmw_ret_t
rmw_subscription_get_content_filter(
  const rmw_subscription_t * subscription,
  rcutils_allocator_t * allocator,
  rmw_subscription_content_filter_options_t * options)
{
  static_cast<void>(subscription);
  static_cast<void>(allocator);
  static_cast<void>(options);
  return RMW_RET_UNSUPPORTED;
}

namespace
{
rmw_ret_t
__rmw_take_one(
  rmw_zenoh_cpp::rmw_subscription_data_t * sub_data,
  void * ros_message,
  rmw_message_info_t * message_info,
  bool * taken)
{
  *taken = false;

  std::unique_ptr<rmw_zenoh_cpp::saved_msg_data> msg_data = sub_data->pop_next_message();
  if (msg_data == nullptr) {
    // There are no more messages to take.
    return RMW_RET_OK;
  }

  // Object that manages the raw buffer
  eprosima::fastcdr::FastBuffer fastbuffer(
    reinterpret_cast<char *>(const_cast<uint8_t *>(msg_data->payload.payload.start)),
    msg_data->payload.payload.len);

  // Object that serializes the data
  rmw_zenoh_cpp::Cdr deser(fastbuffer);
  if (!sub_data->type_support->deserialize_ros_message(
      deser.get_cdr(),
      ros_message,
      sub_data->type_support_impl))
  {
    RMW_SET_ERROR_MSG("could not deserialize ROS message");
    return RMW_RET_ERROR;
  }

  if (message_info != nullptr) {
    message_info->source_timestamp = msg_data->source_timestamp;
    message_info->received_timestamp = msg_data->recv_timestamp;
    message_info->publication_sequence_number = msg_data->sequence_number;
    // TODO(clalancette): fill in reception_sequence_number
    message_info->reception_sequence_number = 0;
    message_info->publisher_gid.implementation_identifier = rmw_zenoh_cpp::rmw_zenoh_identifier;
    memcpy(message_info->publisher_gid.data, msg_data->publisher_gid, RMW_GID_STORAGE_SIZE);
    message_info->from_intra_process = false;
  }

  *taken = true;

  return RMW_RET_OK;
}
}  // namespace

//==============================================================================
/// Take an incoming ROS message.
rmw_ret_t
rmw_take(
  const rmw_subscription_t * subscription,
  void * ros_message,
  bool * taken,
  rmw_subscription_allocation_t * allocation)
{
  static_cast<void>(allocation);

  RMW_CHECK_ARGUMENT_FOR_NULL(subscription, RMW_RET_INVALID_ARGUMENT);
  RMW_CHECK_ARGUMENT_FOR_NULL(subscription->topic_name, RMW_RET_ERROR);
  RMW_CHECK_ARGUMENT_FOR_NULL(subscription->data, RMW_RET_ERROR);
  RMW_CHECK_ARGUMENT_FOR_NULL(ros_message, RMW_RET_INVALID_ARGUMENT);
  RMW_CHECK_ARGUMENT_FOR_NULL(taken, RMW_RET_INVALID_ARGUMENT);
  RMW_CHECK_TYPE_IDENTIFIERS_MATCH(
    subscription handle,
    subscription->implementation_identifier, rmw_zenoh_cpp::rmw_zenoh_identifier,
    return RMW_RET_INCORRECT_RMW_IMPLEMENTATION);

  *taken = false;

  auto sub_data = static_cast<rmw_zenoh_cpp::rmw_subscription_data_t *>(subscription->data);
  RMW_CHECK_ARGUMENT_FOR_NULL(sub_data, RMW_RET_INVALID_ARGUMENT);

  return __rmw_take_one(sub_data, ros_message, nullptr, taken);
}

//==============================================================================
/// Take an incoming ROS message with its metadata.
rmw_ret_t
rmw_take_with_info(
  const rmw_subscription_t * subscription,
  void * ros_message,
  bool * taken,
  rmw_message_info_t * message_info,
  rmw_subscription_allocation_t * allocation)
{
  static_cast<void>(allocation);

  RMW_CHECK_ARGUMENT_FOR_NULL(subscription, RMW_RET_INVALID_ARGUMENT);
  RMW_CHECK_ARGUMENT_FOR_NULL(subscription->topic_name, RMW_RET_ERROR);
  RMW_CHECK_ARGUMENT_FOR_NULL(subscription->data, RMW_RET_ERROR);
  RMW_CHECK_ARGUMENT_FOR_NULL(ros_message, RMW_RET_INVALID_ARGUMENT);
  RMW_CHECK_ARGUMENT_FOR_NULL(message_info, RMW_RET_INVALID_ARGUMENT);
  RMW_CHECK_ARGUMENT_FOR_NULL(taken, RMW_RET_INVALID_ARGUMENT);
  RMW_CHECK_TYPE_IDENTIFIERS_MATCH(
    subscription handle,
    subscription->implementation_identifier, rmw_zenoh_cpp::rmw_zenoh_identifier,
    return RMW_RET_INCORRECT_RMW_IMPLEMENTATION);

  *taken = false;

  auto sub_data = static_cast<rmw_zenoh_cpp::rmw_subscription_data_t *>(subscription->data);
  RMW_CHECK_ARGUMENT_FOR_NULL(sub_data, RMW_RET_INVALID_ARGUMENT);

  return __rmw_take_one(sub_data, ros_message, message_info, taken);
}

//==============================================================================
/// Take multiple incoming ROS messages with their metadata.
rmw_ret_t
rmw_take_sequence(
  const rmw_subscription_t * subscription,
  size_t count,
  rmw_message_sequence_t * message_sequence,
  rmw_message_info_sequence_t * message_info_sequence,
  size_t * taken,
  rmw_subscription_allocation_t * allocation)
{
  static_cast<void>(allocation);

  RMW_CHECK_ARGUMENT_FOR_NULL(subscription, RMW_RET_INVALID_ARGUMENT);
  RMW_CHECK_ARGUMENT_FOR_NULL(subscription->topic_name, RMW_RET_ERROR);
  RMW_CHECK_ARGUMENT_FOR_NULL(subscription->data, RMW_RET_ERROR);
  RMW_CHECK_ARGUMENT_FOR_NULL(message_sequence, RMW_RET_INVALID_ARGUMENT);
  RMW_CHECK_ARGUMENT_FOR_NULL(message_info_sequence, RMW_RET_INVALID_ARGUMENT);
  RMW_CHECK_ARGUMENT_FOR_NULL(taken, RMW_RET_INVALID_ARGUMENT);
  RMW_CHECK_TYPE_IDENTIFIERS_MATCH(
    subscription handle,
    subscription->implementation_identifier, rmw_zenoh_cpp::rmw_zenoh_identifier,
    return RMW_RET_INCORRECT_RMW_IMPLEMENTATION);

  if (0u == count) {
    RMW_SET_ERROR_MSG("count cannot be 0");
    return RMW_RET_INVALID_ARGUMENT;
  }

  if (count > message_sequence->capacity) {
    RMW_SET_ERROR_MSG("Insuffient capacity in message_sequence");
    return RMW_RET_INVALID_ARGUMENT;
  }

  if (count > message_info_sequence->capacity) {
    RMW_SET_ERROR_MSG("Insuffient capacity in message_info_sequence");
    return RMW_RET_INVALID_ARGUMENT;
  }

  if (count > (std::numeric_limits<uint32_t>::max)()) {
    RMW_SET_ERROR_MSG_WITH_FORMAT_STRING(
      "Cannot take %zu samples at once, limit is %" PRIu32,
      count, (std::numeric_limits<uint32_t>::max)());
    return RMW_RET_ERROR;
  }

  *taken = 0;

  auto sub_data = static_cast<rmw_zenoh_cpp::rmw_subscription_data_t *>(subscription->data);
  RMW_CHECK_ARGUMENT_FOR_NULL(sub_data, RMW_RET_INVALID_ARGUMENT);

  if (sub_data->context->impl->is_shutdown()) {
    return RMW_RET_OK;
  }

  rmw_ret_t ret;

  while (*taken < count) {
    bool one_taken = false;

    ret = __rmw_take_one(
      sub_data, message_sequence->data[*taken],
      &message_info_sequence->data[*taken], &one_taken);
    if (ret != RMW_RET_OK) {
      // If we are taking a sequence and the 2nd take in the sequence failed, we'll report
      // RMW_RET_ERROR to the caller, but we will *also* tell the caller that there are valid
      // messages already taken (via the message_sequence size).  It is up to the caller to deal
      // with that situation appropriately.
      break;
    }

    if (!one_taken) {
      // No error, but there was nothing left to be taken, so break out of the loop
      break;
    }

    (*taken)++;
  }

  message_sequence->size = *taken;
  message_info_sequence->size = *taken;

  return ret;
}

//==============================================================================
namespace
{
rmw_ret_t
__rmw_take_serialized(
  const rmw_subscription_t * subscription,
  rmw_serialized_message_t * serialized_message,
  bool * taken,
  rmw_message_info_t * message_info)
{
  RMW_CHECK_ARGUMENT_FOR_NULL(subscription, RMW_RET_INVALID_ARGUMENT);
  RMW_CHECK_ARGUMENT_FOR_NULL(subscription->topic_name, RMW_RET_ERROR);
  RMW_CHECK_ARGUMENT_FOR_NULL(subscription->data, RMW_RET_ERROR);
  RMW_CHECK_ARGUMENT_FOR_NULL(serialized_message, RMW_RET_INVALID_ARGUMENT);
  RMW_CHECK_ARGUMENT_FOR_NULL(taken, RMW_RET_INVALID_ARGUMENT);
  RMW_CHECK_ARGUMENT_FOR_NULL(message_info, RMW_RET_INVALID_ARGUMENT);
  RMW_CHECK_TYPE_IDENTIFIERS_MATCH(
    subscription handle,
    subscription->implementation_identifier, rmw_zenoh_cpp::rmw_zenoh_identifier,
    return RMW_RET_INCORRECT_RMW_IMPLEMENTATION);

  *taken = false;

  auto sub_data = static_cast<rmw_zenoh_cpp::rmw_subscription_data_t *>(subscription->data);
  RMW_CHECK_ARGUMENT_FOR_NULL(sub_data, RMW_RET_INVALID_ARGUMENT);

  if (sub_data->context->impl->is_shutdown()) {
    return RMW_RET_OK;
  }

  // RETRIEVE SERIALIZED MESSAGE ===============================================

  std::unique_ptr<rmw_zenoh_cpp::saved_msg_data> msg_data = sub_data->pop_next_message();
  if (msg_data == nullptr) {
    // This tells rcl that the check for a new message was done, but no messages have come in yet.
    return RMW_RET_OK;
  }

  if (serialized_message->buffer_capacity < msg_data->payload.payload.len) {
    rmw_ret_t ret =
      rmw_serialized_message_resize(serialized_message, msg_data->payload.payload.len);
    if (ret != RMW_RET_OK) {
      return ret;  // Error message already set
    }
  }
  serialized_message->buffer_length = msg_data->payload.payload.len;
  memcpy(
    serialized_message->buffer, msg_data->payload.payload.start,
    msg_data->payload.payload.len);

  *taken = true;

  if (message_info != nullptr) {
    message_info->source_timestamp = msg_data->source_timestamp;
    message_info->received_timestamp = msg_data->recv_timestamp;
    message_info->publication_sequence_number = msg_data->sequence_number;
    // TODO(clalancette): fill in reception_sequence_number
    message_info->reception_sequence_number = 0;
    message_info->publisher_gid.implementation_identifier = rmw_zenoh_cpp::rmw_zenoh_identifier;
    memcpy(message_info->publisher_gid.data, msg_data->publisher_gid, RMW_GID_STORAGE_SIZE);
    message_info->from_intra_process = false;
  }

  return RMW_RET_OK;
}
}  // namespace

//==============================================================================
/// Take an incoming ROS message as a byte stream.
rmw_ret_t
rmw_take_serialized_message(
  const rmw_subscription_t * subscription,
  rmw_serialized_message_t * serialized_message,
  bool * taken,
  rmw_subscription_allocation_t * allocation)
{
  static_cast<void>(allocation);

  return __rmw_take_serialized(subscription, serialized_message, taken, nullptr);
}

//==============================================================================
/// Take an incoming ROS message as a byte stream with its metadata.
rmw_ret_t
rmw_take_serialized_message_with_info(
  const rmw_subscription_t * subscription,
  rmw_serialized_message_t * serialized_message,
  bool * taken,
  rmw_message_info_t * message_info,
  rmw_subscription_allocation_t * allocation)
{
  static_cast<void>(allocation);

  return __rmw_take_serialized(subscription, serialized_message, taken, message_info);
}

//==============================================================================
/// Take an incoming ROS message, loaned by the middleware.
rmw_ret_t
rmw_take_loaned_message(
  const rmw_subscription_t * subscription,
  void ** loaned_message,
  bool * taken,
  rmw_subscription_allocation_t * allocation)
{
  static_cast<void>(subscription);
  static_cast<void>(loaned_message);
  static_cast<void>(taken);
  static_cast<void>(allocation);
  return RMW_RET_UNSUPPORTED;
}

//==============================================================================
/// Take a loaned message and with its additional message information.
rmw_ret_t
rmw_take_loaned_message_with_info(
  const rmw_subscription_t * subscription,
  void ** loaned_message,
  bool * taken,
  rmw_message_info_t * message_info,
  rmw_subscription_allocation_t * allocation)
{
  static_cast<void>(subscription);
  static_cast<void>(loaned_message);
  static_cast<void>(taken);
  static_cast<void>(message_info);
  static_cast<void>(allocation);
  return RMW_RET_UNSUPPORTED;
}

//==============================================================================
/// Return a loaned ROS message previously taken from a subscription.
rmw_ret_t
rmw_return_loaned_message_from_subscription(
  const rmw_subscription_t * subscription,
  void * loaned_message)
{
  static_cast<void>(subscription);
  static_cast<void>(loaned_message);
  return RMW_RET_UNSUPPORTED;
}

//==============================================================================
/// Create a service client that can send requests to and receive replies from a service server.
rmw_client_t *
rmw_create_client(
  const rmw_node_t * node,
  const rosidl_service_type_support_t * type_supports,
  const char * service_name,
  const rmw_qos_profile_t * qos_profile)
{
  RMW_CHECK_ARGUMENT_FOR_NULL(node, nullptr);

  RMW_CHECK_TYPE_IDENTIFIERS_MATCH(
    node,
    node->implementation_identifier,
    rmw_zenoh_cpp::rmw_zenoh_identifier,
    return nullptr);

  RMW_CHECK_ARGUMENT_FOR_NULL(service_name, nullptr);
  if (strlen(service_name) == 0) {
    RMW_SET_ERROR_MSG("service name is empty string");
    return nullptr;
  }
  RMW_CHECK_ARGUMENT_FOR_NULL(qos_profile, nullptr);
  RMW_CHECK_ARGUMENT_FOR_NULL(type_supports, nullptr);

  RMW_CHECK_FOR_NULL_WITH_MSG(
    node->context,
    "expected initialized context",
    return nullptr);
  RMW_CHECK_FOR_NULL_WITH_MSG(
    node->context->impl,
    "expected initialized context impl",
    return nullptr);
  rmw_context_impl_s * context_impl = static_cast<rmw_context_impl_s *>(
    node->context->impl);
  RMW_CHECK_FOR_NULL_WITH_MSG(
    context_impl,
    "unable to get rmw_context_impl_s",
    return nullptr);
  if (!context_impl->session_is_valid()) {
    RMW_SET_ERROR_MSG("zenoh session is invalid");
    return nullptr;
  }
  RMW_CHECK_ARGUMENT_FOR_NULL(node->data, nullptr);
  const rmw_zenoh_cpp::rmw_node_data_t * node_data =
    static_cast<rmw_zenoh_cpp::rmw_node_data_t *>(node->data);
  if (node_data == nullptr) {
    RMW_SET_ERROR_MSG(
      "Unable to create client as node data is invalid.");
    return nullptr;
  }

  rcutils_allocator_t * allocator = &node->context->options.allocator;

  // Validate service name
  int validation_result;

  if (rmw_validate_full_topic_name(service_name, &validation_result, nullptr) != RMW_RET_OK) {
    RMW_SET_ERROR_MSG("rmw_validate_full_topic_name failed");
    return nullptr;
  }

  if (validation_result != RMW_TOPIC_VALID && !qos_profile->avoid_ros_namespace_conventions) {
    RMW_SET_ERROR_MSG_WITH_FORMAT_STRING("service name is malformed: %s", service_name);
    return nullptr;
  }

  // client data
  rmw_client_t * rmw_client = static_cast<rmw_client_t *>(allocator->zero_allocate(
      1,
      sizeof(rmw_client_t),
      allocator->state));
  RMW_CHECK_FOR_NULL_WITH_MSG(
    rmw_client,
    "failed to allocate memory for the client",
    return nullptr);

  auto free_rmw_client = rcpputils::make_scope_exit(
    [rmw_client, allocator]() {
      allocator->deallocate(rmw_client, allocator->state);
    });

  auto client_data = static_cast<rmw_zenoh_cpp::rmw_client_data_t *>(
    allocator->allocate(sizeof(rmw_zenoh_cpp::rmw_client_data_t), allocator->state));
  RMW_CHECK_FOR_NULL_WITH_MSG(
    client_data,
    "failed to allocate memory for client data",
    return nullptr);
  auto free_client_data = rcpputils::make_scope_exit(
    [client_data, allocator]() {
      allocator->deallocate(client_data, allocator->state);
    });

  RMW_TRY_PLACEMENT_NEW(client_data, client_data, return nullptr, rmw_zenoh_cpp::rmw_client_data_t);
  auto destruct_client_data = rcpputils::make_scope_exit(
    [client_data]() {
      RMW_TRY_DESTRUCTOR_FROM_WITHIN_FAILURE(
        client_data->~rmw_client_data_t(),
        rmw_zenoh_cpp::rmw_client_data_t);
    });

  generate_random_gid(client_data->client_gid);

  // Adapt any 'best available' QoS options
  client_data->adapted_qos_profile = *qos_profile;
  rmw_ret_t ret = rmw_zenoh_cpp::QoS::get().best_available_qos(
    nullptr, nullptr, &client_data->adapted_qos_profile, nullptr);
  if (RMW_RET_OK != ret) {
    RMW_SET_ERROR_MSG("Failed to obtain adapted_qos_profile.");
    return nullptr;
  }

  // Obtain the type support
  const rosidl_service_type_support_t * type_support = find_service_type_support(type_supports);
  if (type_support == nullptr) {
    // error was already set by find_service_type_support
    return nullptr;
  }

  auto service_members = static_cast<const service_type_support_callbacks_t *>(type_support->data);
  auto request_members = static_cast<const message_type_support_callbacks_t *>(
    service_members->request_members_->data);
  auto response_members = static_cast<const message_type_support_callbacks_t *>(
    service_members->response_members_->data);

  client_data->context = node->context;
  client_data->typesupport_identifier = type_support->typesupport_identifier;
  client_data->type_hash = type_support->get_type_hash_func(type_support);
  client_data->request_type_support_impl = request_members;
  client_data->response_type_support_impl = response_members;

  // Request type support
  client_data->request_type_support = static_cast<rmw_zenoh_cpp::RequestTypeSupport *>(
    allocator->allocate(sizeof(rmw_zenoh_cpp::RequestTypeSupport), allocator->state));

  RMW_CHECK_FOR_NULL_WITH_MSG(
    client_data->request_type_support,
    "Failed to allocate rmw_zenoh_cpp::RequestTypeSupport",
    return nullptr);
  auto free_request_type_support = rcpputils::make_scope_exit(
    [client_data, allocator]() {
      allocator->deallocate(client_data->request_type_support, allocator->state);
    });

  RMW_TRY_PLACEMENT_NEW(
    client_data->request_type_support,
    client_data->request_type_support,
    return nullptr,
    rmw_zenoh_cpp::RequestTypeSupport, service_members);
  auto destruct_request_type_support = rcpputils::make_scope_exit(
    [client_data]() {
      RMW_TRY_DESTRUCTOR_FROM_WITHIN_FAILURE(
        client_data->request_type_support->~RequestTypeSupport(),
        rmw_zenoh_cpp::RequestTypeSupport);
    });

  // Response type support
  client_data->response_type_support = static_cast<rmw_zenoh_cpp::ResponseTypeSupport *>(
    allocator->allocate(sizeof(rmw_zenoh_cpp::ResponseTypeSupport), allocator->state));

  RMW_CHECK_FOR_NULL_WITH_MSG(
    client_data->response_type_support,
    "Failed to allocate rmw_zenoh_cpp::ResponseTypeSupport",
    return nullptr);
  auto free_response_type_support = rcpputils::make_scope_exit(
    [client_data, allocator]() {
      allocator->deallocate(client_data->response_type_support, allocator->state);
    });

  RMW_TRY_PLACEMENT_NEW(
    client_data->response_type_support,
    client_data->response_type_support,
    return nullptr,
    rmw_zenoh_cpp::ResponseTypeSupport, service_members);
  auto destruct_response_type_support = rcpputils::make_scope_exit(
    [client_data]() {
      RMW_TRY_DESTRUCTOR_FROM_WITHIN_FAILURE(
        client_data->response_type_support->~ResponseTypeSupport(),
        rmw_zenoh_cpp::ResponseTypeSupport);
    });

  // Populate the rmw_client.
  rmw_client->implementation_identifier = rmw_zenoh_cpp::rmw_zenoh_identifier;
  rmw_client->service_name = rcutils_strdup(service_name, *allocator);
  RMW_CHECK_FOR_NULL_WITH_MSG(
    rmw_client->service_name,
    "failed to allocate client name",
    return nullptr);
  auto free_service_name = rcpputils::make_scope_exit(
    [rmw_client, allocator]() {
      allocator->deallocate(const_cast<char *>(rmw_client->service_name), allocator->state);
    });

  // Note: Service request/response types will contain a suffix Request_ or Response_.
  // We remove the suffix when appending the type to the liveliness tokens for
  // better reusability within GraphCache.
  std::string service_type = client_data->request_type_support->get_name();
  size_t suffix_substring_position = service_type.find("Request_");
  if (std::string::npos != suffix_substring_position) {
    service_type = service_type.substr(0, suffix_substring_position);
  } else {
    RMW_ZENOH_LOG_ERROR_NAMED(
      "rmw_zenoh_cpp",
      "Unexpected type %s for client %s. Report this bug",
      service_type.c_str(), rmw_client->service_name);
    return nullptr;
  }

  // Convert the type hash to a string so that it can be included in
  // the keyexpr.
  char * type_hash_c_str = nullptr;
  rcutils_ret_t stringify_ret = rosidl_stringify_type_hash(
    client_data->type_hash,
    *allocator,
    &type_hash_c_str);
  if (RCUTILS_RET_BAD_ALLOC == stringify_ret) {
    RMW_SET_ERROR_MSG("Failed to allocate type_hash_c_str.");
    return nullptr;
  }
  auto free_type_hash_c_str = rcpputils::make_scope_exit(
    [&allocator, &type_hash_c_str]() {
      allocator->deallocate(type_hash_c_str, allocator->state);
    });

<<<<<<< HEAD
  client_data->keyexpr = ros_topic_name_to_zenoh_key(
    node->context->actual_domain_id,
    rmw_client->service_name,
    service_type.c_str(),
    type_hash_c_str);
  auto free_ros_keyexpr = rcpputils::make_scope_exit(
    [client_data]() {
      z_keyexpr_drop(z_move(client_data->keyexpr));
    });
  if (!z_keyexpr_check(&client_data->keyexpr)) {
    RMW_SET_ERROR_MSG("unable to create zenoh keyexpr.");
    return nullptr;
  }

  z_session_t session = context_impl->session();
=======
>>>>>>> 60b72f07
  client_data->entity = rmw_zenoh_cpp::liveliness::Entity::make(
    z_info_zid(session),
    std::to_string(node_data->id),
    std::to_string(
      context_impl->get_next_entity_id()),
    rmw_zenoh_cpp::liveliness::EntityType::Client,
    rmw_zenoh_cpp::liveliness::NodeInfo{
      node->context->actual_domain_id, node->namespace_, node->name, context_impl->enclave()},
    rmw_zenoh_cpp::liveliness::TopicInfo{
      node->context->actual_domain_id,
      rmw_client->service_name,
      std::move(service_type),
      type_hash_c_str,
      client_data->adapted_qos_profile}
  );
  if (client_data->entity == nullptr) {
    RMW_ZENOH_LOG_ERROR_NAMED(
      "rmw_zenoh_cpp",
      "Unable to generate keyexpr for liveliness token for the client %s.",
      rmw_client->service_name);
    return nullptr;
  }

  client_data->keyexpr = z_keyexpr_new(client_data->entity->topic_info()->topic_keyexpr_.c_str());
  auto free_ros_keyexpr = rcpputils::make_scope_exit(
    [client_data]() {
      z_keyexpr_drop(z_move(client_data->keyexpr));
    });
  if (!z_keyexpr_check(&client_data->keyexpr)) {
    RMW_SET_ERROR_MSG("unable to create zenoh keyexpr.");
    return nullptr;
  }

  client_data->token = zc_liveliness_declare_token(
<<<<<<< HEAD
    session,
    z_keyexpr(client_data->entity->keyexpr().c_str()),
=======
    z_loan(node->context->impl->session),
    z_keyexpr(client_data->entity->liveliness_keyexpr().c_str()),
>>>>>>> 60b72f07
    NULL
  );
  auto free_token = rcpputils::make_scope_exit(
    [client_data]() {
      if (client_data != nullptr) {
        z_drop(z_move(client_data->token));
      }
    });
  if (!z_check(client_data->token)) {
    RMW_ZENOH_LOG_ERROR_NAMED(
      "rmw_zenoh_cpp",
      "Unable to create liveliness token for the client.");
    return nullptr;
  }

  rmw_client->data = client_data;

  free_token.cancel();
  free_rmw_client.cancel();
  free_client_data.cancel();
  destruct_request_type_support.cancel();
  free_request_type_support.cancel();
  destruct_response_type_support.cancel();
  free_response_type_support.cancel();
  destruct_client_data.cancel();
  free_service_name.cancel();
  free_ros_keyexpr.cancel();

  return rmw_client;
}

//==============================================================================
/// Destroy and unregister a service client from its node.
rmw_ret_t
rmw_destroy_client(rmw_node_t * node, rmw_client_t * client)
{
  // ASSERTIONS ================================================================
  RMW_CHECK_ARGUMENT_FOR_NULL(node, RMW_RET_INVALID_ARGUMENT);
  RMW_CHECK_ARGUMENT_FOR_NULL(client, RMW_RET_INVALID_ARGUMENT);
  RMW_CHECK_ARGUMENT_FOR_NULL(client->data, RMW_RET_INVALID_ARGUMENT);
  RMW_CHECK_TYPE_IDENTIFIERS_MATCH(
    node,
    node->implementation_identifier,
    rmw_zenoh_cpp::rmw_zenoh_identifier,
    return RMW_RET_INCORRECT_RMW_IMPLEMENTATION);
  RMW_CHECK_TYPE_IDENTIFIERS_MATCH(
    client,
    client->implementation_identifier,
    rmw_zenoh_cpp::rmw_zenoh_identifier,
    return RMW_RET_INCORRECT_RMW_IMPLEMENTATION);

  rcutils_allocator_t * allocator = &node->context->options.allocator;

  rmw_zenoh_cpp::rmw_client_data_t * client_data =
    static_cast<rmw_zenoh_cpp::rmw_client_data_t *>(client->data);
  RMW_CHECK_FOR_NULL_WITH_MSG(
    client_data,
    "client implementation pointer is null.",
    return RMW_RET_INVALID_ARGUMENT);

  // CLEANUP ===================================================================
  z_drop(z_move(client_data->keyexpr));
  zc_liveliness_undeclare_token(z_move(client_data->token));

  RMW_TRY_DESTRUCTOR(
    client_data->request_type_support->~RequestTypeSupport(), rmw_zenoh_cpp::RequestTypeSupport, );
  allocator->deallocate(client_data->request_type_support, allocator->state);

  RMW_TRY_DESTRUCTOR(
    client_data->response_type_support->~ResponseTypeSupport(), rmw_zenoh_cpp::ResponseTypeSupport,
  );
  allocator->deallocate(client_data->response_type_support, allocator->state);

  // See the comment about the "num_in_flight" class variable in the rmw_client_data_t class for
  // why we need to do this.
  if (!client_data->shutdown_and_query_in_flight()) {
    RMW_TRY_DESTRUCTOR(client_data->~rmw_client_data_t(), rmw_client_data_t, );
    allocator->deallocate(client->data, allocator->state);
  }

  allocator->deallocate(const_cast<char *>(client->service_name), allocator->state);
  allocator->deallocate(client, allocator->state);

  return RMW_RET_OK;
}

//==============================================================================
/// Send a ROS service request.
rmw_ret_t
rmw_send_request(
  const rmw_client_t * client,
  const void * ros_request,
  int64_t * sequence_id)
{
  RMW_CHECK_ARGUMENT_FOR_NULL(client, RMW_RET_INVALID_ARGUMENT);
  RMW_CHECK_ARGUMENT_FOR_NULL(client->data, RMW_RET_INVALID_ARGUMENT);
  RMW_CHECK_ARGUMENT_FOR_NULL(ros_request, RMW_RET_INVALID_ARGUMENT);
  RMW_CHECK_ARGUMENT_FOR_NULL(sequence_id, RMW_RET_INVALID_ARGUMENT);
  RMW_CHECK_TYPE_IDENTIFIERS_MATCH(
    client,
    client->implementation_identifier,
    rmw_zenoh_cpp::rmw_zenoh_identifier,
    return RMW_RET_INCORRECT_RMW_IMPLEMENTATION);

  rmw_zenoh_cpp::rmw_client_data_t * client_data =
    static_cast<rmw_zenoh_cpp::rmw_client_data_t *>(client->data);
  RMW_CHECK_FOR_NULL_WITH_MSG(
    client_data,
    "Unable to retrieve client_data from client.",
    RMW_RET_INVALID_ARGUMENT);

  if (client_data->is_shutdown()) {
    return RMW_RET_ERROR;
  }

  rmw_context_impl_s * context_impl = static_cast<rmw_context_impl_s *>(
    client_data->context->impl);

  // Serialize data

  rcutils_allocator_t * allocator = &(client_data->context->options.allocator);

  size_t max_data_length = (
    client_data->request_type_support->get_estimated_serialized_size(
      ros_request, client_data->request_type_support_impl));

  // Init serialized message byte array
  char * request_bytes = static_cast<char *>(allocator->allocate(
      max_data_length,
      allocator->state));
  if (!request_bytes) {
    RMW_SET_ERROR_MSG("failed allocate request message bytes");
    return RMW_RET_ERROR;
  }
  auto free_request_bytes = rcpputils::make_scope_exit(
    [request_bytes, allocator]() {
      allocator->deallocate(request_bytes, allocator->state);
    });

  // Object that manages the raw buffer
  eprosima::fastcdr::FastBuffer fastbuffer(request_bytes, max_data_length);

  // Object that serializes the data
  rmw_zenoh_cpp::Cdr ser(fastbuffer);
  if (!client_data->request_type_support->serialize_ros_message(
      ros_request,
      ser.get_cdr(),
      client_data->request_type_support_impl))
  {
    return RMW_RET_ERROR;
  }

  size_t data_length = ser.get_serialized_data_length();

  *sequence_id = client_data->get_next_sequence_number();

  // Send request
  z_get_options_t opts = z_get_options_default();

  z_owned_bytes_map_t map = create_map_and_set_sequence_num(*sequence_id, client_data->client_gid);
  if (!z_check(map)) {
    // create_map_and_set_sequence_num already set the error
    return RMW_RET_ERROR;
  }
  auto free_attachment_map = rcpputils::make_scope_exit(
    [&map]() {
      z_bytes_map_drop(z_move(map));
    });

  // See the comment about the "num_in_flight" class variable in the rmw_client_data_t class for
  // why we need to do this.
  client_data->increment_in_flight_callbacks();

  opts.attachment = z_bytes_map_as_attachment(&map);

  opts.target = Z_QUERY_TARGET_ALL_COMPLETE;
  // The default timeout for a z_get query is 10 seconds and if a response is not received within
  // this window, the queryable will return an invalid reply. However, it is common for actions,
  // which are implemented using services, to take an extended duration to complete. Hence, we set
  // the timeout_ms to the largest supported value to account for most realistic scenarios.
  opts.timeout_ms = std::numeric_limits<uint64_t>::max();
  // Latest consolidation guarantees unicity of replies for the same key expression,
  // which optimizes bandwidth. The default is "None", which imples replies may come in any order
  // and any number.
  opts.consolidation = z_query_consolidation_latest();
  opts.value.payload = z_bytes_t{data_length, reinterpret_cast<const uint8_t *>(request_bytes)};
  z_owned_closure_reply_t zn_closure_reply =
    z_closure(rmw_zenoh_cpp::client_data_handler, rmw_zenoh_cpp::client_data_drop, client_data);
  z_get(
    context_impl->session(),
    z_loan(client_data->keyexpr), "",
    z_move(zn_closure_reply),
    &opts);

  return RMW_RET_OK;
}

//==============================================================================
/// Take an incoming ROS service response.
rmw_ret_t
rmw_take_response(
  const rmw_client_t * client,
  rmw_service_info_t * request_header,
  void * ros_response,
  bool * taken)
{
  *taken = false;

  RMW_CHECK_ARGUMENT_FOR_NULL(client, RMW_RET_INVALID_ARGUMENT);
  RMW_CHECK_ARGUMENT_FOR_NULL(client->data, RMW_RET_INVALID_ARGUMENT);
  RMW_CHECK_ARGUMENT_FOR_NULL(ros_response, RMW_RET_INVALID_ARGUMENT);
  RMW_CHECK_ARGUMENT_FOR_NULL(taken, RMW_RET_INVALID_ARGUMENT);
  RMW_CHECK_TYPE_IDENTIFIERS_MATCH(
    client,
    client->implementation_identifier,
    rmw_zenoh_cpp::rmw_zenoh_identifier,
    return RMW_RET_INCORRECT_RMW_IMPLEMENTATION);
  RMW_CHECK_FOR_NULL_WITH_MSG(
    client->service_name, "client has no service name", RMW_RET_INVALID_ARGUMENT);

  rmw_zenoh_cpp::rmw_client_data_t * client_data =
    static_cast<rmw_zenoh_cpp::rmw_client_data_t *>(client->data);
  RMW_CHECK_FOR_NULL_WITH_MSG(
    client->data, "Unable to retrieve client_data from client.", RMW_RET_INVALID_ARGUMENT);

  std::unique_ptr<rmw_zenoh_cpp::ZenohReply> latest_reply = client_data->pop_next_reply();
  if (latest_reply == nullptr) {
    // This tells rcl that the check for a new message was done, but no messages have come in yet.
    return RMW_RET_OK;
  }

  std::optional<z_sample_t> sample = latest_reply->get_sample();
  if (!sample) {
    RMW_SET_ERROR_MSG("invalid reply sample");
    return RMW_RET_ERROR;
  }

  // Object that manages the raw buffer
  eprosima::fastcdr::FastBuffer fastbuffer(
    reinterpret_cast<char *>(const_cast<uint8_t *>(sample->payload.start)),
    sample->payload.len);

  // Object that serializes the data
  rmw_zenoh_cpp::Cdr deser(fastbuffer);
  if (!client_data->response_type_support->deserialize_ros_message(
      deser.get_cdr(),
      ros_response,
      client_data->response_type_support_impl))
  {
    RMW_SET_ERROR_MSG("could not deserialize ROS response");
    return RMW_RET_ERROR;
  }

  // Fill in the request_header

  request_header->request_id.sequence_number =
    rmw_zenoh_cpp::get_int64_from_attachment(&sample->attachment, "sequence_number");
  if (request_header->request_id.sequence_number < 0) {
    RMW_SET_ERROR_MSG("Failed to get sequence_number from client call attachment");
    return RMW_RET_ERROR;
  }

  request_header->source_timestamp =
    rmw_zenoh_cpp::get_int64_from_attachment(&sample->attachment, "source_timestamp");
  if (request_header->source_timestamp < 0) {
    RMW_SET_ERROR_MSG("Failed to get source_timestamp from client call attachment");
    return RMW_RET_ERROR;
  }

  if (!rmw_zenoh_cpp::get_gid_from_attachment(
      &sample->attachment,
      request_header->request_id.writer_guid))
  {
    RMW_SET_ERROR_MSG("Could not get client gid from attachment");
    return RMW_RET_ERROR;
  }

  auto now = std::chrono::system_clock::now().time_since_epoch();
  auto now_ns = std::chrono::duration_cast<std::chrono::nanoseconds>(now);
  request_header->received_timestamp = now_ns.count();

  *taken = true;

  return RMW_RET_OK;
}

//==============================================================================
/// Retrieve the actual qos settings of the client's request publisher.
rmw_ret_t
rmw_client_request_publisher_get_actual_qos(
  const rmw_client_t * client,
  rmw_qos_profile_t * qos)
{
  RMW_CHECK_ARGUMENT_FOR_NULL(client, RMW_RET_INVALID_ARGUMENT);
  RMW_CHECK_TYPE_IDENTIFIERS_MATCH(
    client,
    client->implementation_identifier,
    rmw_zenoh_cpp::rmw_zenoh_identifier,
    return RMW_RET_INCORRECT_RMW_IMPLEMENTATION);
  RMW_CHECK_ARGUMENT_FOR_NULL(qos, RMW_RET_INVALID_ARGUMENT);

  rmw_zenoh_cpp::rmw_client_data_t * client_data =
    static_cast<rmw_zenoh_cpp::rmw_client_data_t *>(client->data);
  RMW_CHECK_ARGUMENT_FOR_NULL(client_data, RMW_RET_INVALID_ARGUMENT);

  *qos = client_data->adapted_qos_profile;
  return RMW_RET_OK;
}

//==============================================================================
/// Retrieve the actual qos settings of the client's response subscription.
rmw_ret_t
rmw_client_response_subscription_get_actual_qos(
  const rmw_client_t * client,
  rmw_qos_profile_t * qos)
{
  // The same QoS profile is used for sending requests and receiving responses.
  return rmw_client_request_publisher_get_actual_qos(client, qos);
}

//==============================================================================
/// Create a service server that can receive requests from and send replies to a service client.
rmw_service_t *
rmw_create_service(
  const rmw_node_t * node,
  const rosidl_service_type_support_t * type_supports,
  const char * service_name,
  const rmw_qos_profile_t * qos_profile)
{
  // ASSERTIONS ================================================================
  RMW_CHECK_ARGUMENT_FOR_NULL(node, nullptr);
  RMW_CHECK_TYPE_IDENTIFIERS_MATCH(
    node,
    node->implementation_identifier,
    rmw_zenoh_cpp::rmw_zenoh_identifier,
    return nullptr);
  RMW_CHECK_ARGUMENT_FOR_NULL(type_supports, nullptr);
  RMW_CHECK_ARGUMENT_FOR_NULL(service_name, nullptr);
  if (0 == strlen(service_name)) {
    RMW_SET_ERROR_MSG("service_name argument is an empty string");
    return nullptr;
  }
  RMW_CHECK_ARGUMENT_FOR_NULL(qos_profile, nullptr);
  if (!qos_profile->avoid_ros_namespace_conventions) {
    int validation_result = RMW_TOPIC_VALID;
    // TODO(francocipollone): Verify if this is the right way to validate the service name.
    rmw_ret_t ret = rmw_validate_full_topic_name(service_name, &validation_result, nullptr);
    if (RMW_RET_OK != ret) {
      return nullptr;
    }
    if (RMW_TOPIC_VALID != validation_result) {
      const char * reason = rmw_full_topic_name_validation_result_string(validation_result);
      RMW_SET_ERROR_MSG_WITH_FORMAT_STRING("service_name argument is invalid: %s", reason);
      return nullptr;
    }
  }
  RMW_CHECK_ARGUMENT_FOR_NULL(node->data, nullptr);
  const rmw_zenoh_cpp::rmw_node_data_t * node_data =
    static_cast<rmw_zenoh_cpp::rmw_node_data_t *>(node->data);
  if (node_data == nullptr) {
    RMW_SET_ERROR_MSG(
      "Unable to create service as node data is invalid.");
    return nullptr;
  }
  RMW_CHECK_FOR_NULL_WITH_MSG(
    node->context,
    "expected initialized context",
    return nullptr);
  RMW_CHECK_FOR_NULL_WITH_MSG(
    node->context->impl,
    "expected initialized context impl",
    return nullptr);
  rmw_context_impl_s * context_impl = static_cast<rmw_context_impl_s *>(
    node->context->impl);
  RMW_CHECK_FOR_NULL_WITH_MSG(
    context_impl,
    "unable to get rmw_context_impl_s",
    return nullptr);
  if (!context_impl->session_is_valid()) {
    RMW_SET_ERROR_MSG("zenoh session is invalid");
    return nullptr;
  }

  // SERVICE DATA ==============================================================
  rcutils_allocator_t * allocator = &node->context->options.allocator;

  rmw_service_t * rmw_service = static_cast<rmw_service_t *>(allocator->zero_allocate(
      1,
      sizeof(rmw_service_t),
      allocator->state));
  RMW_CHECK_FOR_NULL_WITH_MSG(
    rmw_service,
    "failed to allocate memory for the service",
    return nullptr);
  auto free_rmw_service = rcpputils::make_scope_exit(
    [rmw_service, allocator]() {
      allocator->deallocate(rmw_service, allocator->state);
    });

  auto service_data = static_cast<rmw_zenoh_cpp::rmw_service_data_t *>(
    allocator->allocate(sizeof(rmw_zenoh_cpp::rmw_service_data_t), allocator->state));
  RMW_CHECK_FOR_NULL_WITH_MSG(
    service_data,
    "failed to allocate memory for service data",
    return nullptr);
  auto free_service_data = rcpputils::make_scope_exit(
    [service_data, allocator]() {
      allocator->deallocate(service_data, allocator->state);
    });

  RMW_TRY_PLACEMENT_NEW(
    service_data, service_data, return nullptr,
    rmw_zenoh_cpp::rmw_service_data_t);
  auto destruct_service_data = rcpputils::make_scope_exit(
    [service_data]() {
      RMW_TRY_DESTRUCTOR_FROM_WITHIN_FAILURE(
        service_data->~rmw_service_data_t(),
        rmw_zenoh_cpp::rmw_service_data_t);
    });

  // Adapt any 'best available' QoS options
  service_data->adapted_qos_profile = *qos_profile;
  rmw_ret_t ret = rmw_zenoh_cpp::QoS::get().best_available_qos(
    nullptr, nullptr, &service_data->adapted_qos_profile, nullptr);
  if (RMW_RET_OK != ret) {
    RMW_SET_ERROR_MSG("Failed to obtain adapted_qos_profile.");
    return nullptr;
  }

  // Get the RMW type support.
  const rosidl_service_type_support_t * type_support = find_service_type_support(type_supports);
  if (type_support == nullptr) {
    // error was already set by find_service_type_support
    return nullptr;
  }

  auto service_members = static_cast<const service_type_support_callbacks_t *>(type_support->data);
  auto request_members = static_cast<const message_type_support_callbacks_t *>(
    service_members->request_members_->data);
  auto response_members = static_cast<const message_type_support_callbacks_t *>(
    service_members->response_members_->data);

  service_data->context = node->context;
  service_data->typesupport_identifier = type_support->typesupport_identifier;
  service_data->type_hash = type_support->get_type_hash_func(type_support);
  service_data->request_type_support_impl = request_members;
  service_data->response_type_support_impl = response_members;

  // Request type support
  service_data->request_type_support = static_cast<rmw_zenoh_cpp::RequestTypeSupport *>(
    allocator->allocate(sizeof(rmw_zenoh_cpp::RequestTypeSupport), allocator->state));
  RMW_CHECK_FOR_NULL_WITH_MSG(
    service_data->request_type_support,
    "Failed to allocate rmw_zenoh_cpp::RequestTypeSupport",
    return nullptr);
  auto free_request_type_support = rcpputils::make_scope_exit(
    [request_type_support = service_data->request_type_support, allocator]() {
      allocator->deallocate(request_type_support, allocator->state);
    });
  RMW_TRY_PLACEMENT_NEW(
    service_data->request_type_support,
    service_data->request_type_support,
    return nullptr,
    rmw_zenoh_cpp::RequestTypeSupport, service_members);
  auto destruct_request_type_support = rcpputils::make_scope_exit(
    [service_data]() {
      RMW_TRY_DESTRUCTOR_FROM_WITHIN_FAILURE(
        service_data->request_type_support->~RequestTypeSupport(),
        rmw_zenoh_cpp::RequestTypeSupport);
    });

  // Response type support
  service_data->response_type_support = static_cast<rmw_zenoh_cpp::ResponseTypeSupport *>(
    allocator->allocate(sizeof(rmw_zenoh_cpp::ResponseTypeSupport), allocator->state));
  RMW_CHECK_FOR_NULL_WITH_MSG(
    service_data->response_type_support,
    "Failed to allocate rmw_zenoh_cpp::ResponseTypeSupport",
    return nullptr);
  auto free_response_type_support = rcpputils::make_scope_exit(
    [response_type_support = service_data->response_type_support, allocator]() {
      allocator->deallocate(response_type_support, allocator->state);
    });
  RMW_TRY_PLACEMENT_NEW(
    service_data->response_type_support,
    service_data->response_type_support,
    return nullptr,
    rmw_zenoh_cpp::ResponseTypeSupport, service_members);
  auto destruct_response_type_support = rcpputils::make_scope_exit(
    [service_data]() {
      RMW_TRY_DESTRUCTOR_FROM_WITHIN_FAILURE(
        service_data->response_type_support->~ResponseTypeSupport(),
        rmw_zenoh_cpp::ResponseTypeSupport);
    });

  // Populate the rmw_service.
  rmw_service->implementation_identifier = rmw_zenoh_cpp::rmw_zenoh_identifier;
  rmw_service->service_name = rcutils_strdup(service_name, *allocator);
  RMW_CHECK_FOR_NULL_WITH_MSG(
    rmw_service->service_name,
    "failed to allocate service name",
    return nullptr);
  auto free_service_name = rcpputils::make_scope_exit(
    [rmw_service, allocator]() {
      allocator->deallocate(const_cast<char *>(rmw_service->service_name), allocator->state);
    });

  // Note: Service request/response types will contain a suffix Request_ or Response_.
  // We remove the suffix when appending the type to the liveliness tokens for
  // better reusability within GraphCache.
  std::string service_type = service_data->response_type_support->get_name();
  size_t suffix_substring_position = service_type.find("Response_");
  if (std::string::npos != suffix_substring_position) {
    service_type = service_type.substr(0, suffix_substring_position);
  } else {
    RMW_ZENOH_LOG_ERROR_NAMED(
      "rmw_zenoh_cpp",
      "Unexpected type %s for service %s. Report this bug",
      service_type.c_str(), rmw_service->service_name);
    return nullptr;
  }

  // Convert the type hash to a string so that it can be included in
  // the keyexpr.
  char * type_hash_c_str = nullptr;
  rcutils_ret_t stringify_ret = rosidl_stringify_type_hash(
    service_data->type_hash,
    *allocator,
    &type_hash_c_str);
  if (RCUTILS_RET_BAD_ALLOC == stringify_ret) {
    RMW_SET_ERROR_MSG("Failed to allocate type_hash_c_str.");
    return nullptr;
  }
  auto free_type_hash_c_str = rcpputils::make_scope_exit(
    [&allocator, &type_hash_c_str]() {
      allocator->deallocate(type_hash_c_str, allocator->state);
    });

  service_data->entity = rmw_zenoh_cpp::liveliness::Entity::make(
    z_info_zid(z_loan(node->context->impl->session)),
    std::to_string(node_data->id),
    std::to_string(
      context_impl->get_next_entity_id()),
    rmw_zenoh_cpp::liveliness::EntityType::Service,
    rmw_zenoh_cpp::liveliness::NodeInfo{
      node->context->actual_domain_id, node->namespace_, node->name, context_impl->enclave},
    rmw_zenoh_cpp::liveliness::TopicInfo{
      node->context->actual_domain_id,
      rmw_service->service_name,
      std::move(service_type),
      type_hash_c_str,
      service_data->adapted_qos_profile}
  );
  if (service_data->entity == nullptr) {
    RMW_ZENOH_LOG_ERROR_NAMED(
      "rmw_zenoh_cpp",
      "Unable to generate keyexpr for liveliness token for the service %s.",
      rmw_service->service_name);
    return nullptr;
  }
  service_data->keyexpr = z_keyexpr_new(service_data->entity->topic_info()->topic_keyexpr_.c_str());
  auto free_ros_keyexpr = rcpputils::make_scope_exit(
    [service_data]() {
      if (service_data) {
        z_drop(z_move(service_data->keyexpr));
      }
    });
  if (!z_check(z_loan(service_data->keyexpr))) {
    RMW_SET_ERROR_MSG("unable to create zenoh keyexpr.");
    return nullptr;
  }

  z_session_t session = context_impl->session();
  z_owned_closure_query_t callback = z_closure(
    rmw_zenoh_cpp::service_data_handler, nullptr,
    service_data);
  // Configure the queryable to process complete queries.
  z_queryable_options_t qable_options = z_queryable_options_default();
  qable_options.complete = true;
  service_data->qable = z_declare_queryable(
    session,
    z_loan(service_data->keyexpr),
    z_move(callback),
    &qable_options);

  if (!z_check(service_data->qable)) {
    RMW_SET_ERROR_MSG("unable to create zenoh queryable");
    return nullptr;
  }
  auto undeclare_z_queryable = rcpputils::make_scope_exit(
    [service_data]() {
      z_undeclare_queryable(z_move(service_data->qable));
    });

<<<<<<< HEAD
  service_data->entity = rmw_zenoh_cpp::liveliness::Entity::make(
    z_info_zid(session),
    std::to_string(node_data->id),
    std::to_string(
      context_impl->get_next_entity_id()),
    rmw_zenoh_cpp::liveliness::EntityType::Service,
    rmw_zenoh_cpp::liveliness::NodeInfo{
      node->context->actual_domain_id, node->namespace_, node->name, context_impl->enclave()},
    rmw_zenoh_cpp::liveliness::TopicInfo{
      rmw_service->service_name,
      std::move(service_type),
      type_hash_c_str,
      service_data->adapted_qos_profile}
  );
  if (service_data->entity == nullptr) {
    RMW_ZENOH_LOG_ERROR_NAMED(
      "rmw_zenoh_cpp",
      "Unable to generate keyexpr for liveliness token for the service.");
    return nullptr;
  }
  service_data->token = zc_liveliness_declare_token(
    session,
    z_keyexpr(service_data->entity->keyexpr().c_str()),
=======
  service_data->token = zc_liveliness_declare_token(
    z_loan(node->context->impl->session),
    z_keyexpr(service_data->entity->liveliness_keyexpr().c_str()),
>>>>>>> 60b72f07
    NULL
  );
  auto free_token = rcpputils::make_scope_exit(
    [service_data]() {
      if (service_data != nullptr) {
        z_drop(z_move(service_data->token));
      }
    });
  if (!z_check(service_data->token)) {
    RMW_ZENOH_LOG_ERROR_NAMED(
      "rmw_zenoh_cpp",
      "Unable to create liveliness token for the service.");
    return nullptr;
  }

  rmw_service->data = service_data;

  free_rmw_service.cancel();
  free_service_data.cancel();
  free_service_name.cancel();
  destruct_service_data.cancel();
  destruct_request_type_support.cancel();
  destruct_response_type_support.cancel();
  free_request_type_support.cancel();
  free_response_type_support.cancel();
  free_ros_keyexpr.cancel();
  undeclare_z_queryable.cancel();
  free_token.cancel();

  return rmw_service;
}

//==============================================================================
/// Destroy and unregister a service server from its node.
rmw_ret_t
rmw_destroy_service(rmw_node_t * node, rmw_service_t * service)
{
  // ASSERTIONS ================================================================
  RMW_CHECK_ARGUMENT_FOR_NULL(node, RMW_RET_INVALID_ARGUMENT);
  RMW_CHECK_ARGUMENT_FOR_NULL(service, RMW_RET_INVALID_ARGUMENT);
  RMW_CHECK_ARGUMENT_FOR_NULL(service->data, RMW_RET_INVALID_ARGUMENT);
  RMW_CHECK_TYPE_IDENTIFIERS_MATCH(
    node,
    node->implementation_identifier,
    rmw_zenoh_cpp::rmw_zenoh_identifier,
    return RMW_RET_INCORRECT_RMW_IMPLEMENTATION);
  RMW_CHECK_TYPE_IDENTIFIERS_MATCH(
    service,
    service->implementation_identifier,
    rmw_zenoh_cpp::rmw_zenoh_identifier,
    return RMW_RET_INCORRECT_RMW_IMPLEMENTATION);

  rcutils_allocator_t * allocator = &node->context->options.allocator;

  rmw_zenoh_cpp::rmw_service_data_t * service_data =
    static_cast<rmw_zenoh_cpp::rmw_service_data_t *>(service->data);
  RMW_CHECK_FOR_NULL_WITH_MSG(
    service_data,
    "Unable to retrieve service_data from service",
    return RMW_RET_INVALID_ARGUMENT);

  // CLEANUP ================================================================
  z_drop(z_move(service_data->keyexpr));
  z_undeclare_queryable(z_move(service_data->qable));
  zc_liveliness_undeclare_token(z_move(service_data->token));

  RMW_TRY_DESTRUCTOR(
    service_data->request_type_support->~RequestTypeSupport(), rmw_zenoh_cpp::RequestTypeSupport, );
  allocator->deallocate(service_data->request_type_support, allocator->state);

  RMW_TRY_DESTRUCTOR(
    service_data->response_type_support->~ResponseTypeSupport(), rmw_zenoh_cpp::ResponseTypeSupport,
  );
  allocator->deallocate(service_data->response_type_support, allocator->state);

  RMW_TRY_DESTRUCTOR(service_data->~rmw_service_data_t(), rmw_zenoh_cpp::rmw_service_data_t, );
  allocator->deallocate(service->data, allocator->state);

  allocator->deallocate(const_cast<char *>(service->service_name), allocator->state);
  allocator->deallocate(service, allocator->state);

  return RMW_RET_OK;
}

//==============================================================================
/// Take an incoming ROS service request.
rmw_ret_t
rmw_take_request(
  const rmw_service_t * service,
  rmw_service_info_t * request_header,
  void * ros_request,
  bool * taken)
{
  *taken = false;

  RMW_CHECK_ARGUMENT_FOR_NULL(service, RMW_RET_INVALID_ARGUMENT);
  RMW_CHECK_ARGUMENT_FOR_NULL(service->data, RMW_RET_INVALID_ARGUMENT);
  RMW_CHECK_ARGUMENT_FOR_NULL(ros_request, RMW_RET_INVALID_ARGUMENT);
  RMW_CHECK_ARGUMENT_FOR_NULL(taken, RMW_RET_INVALID_ARGUMENT);

  RMW_CHECK_TYPE_IDENTIFIERS_MATCH(
    service,
    service->implementation_identifier,
    rmw_zenoh_cpp::rmw_zenoh_identifier,
    return RMW_RET_INCORRECT_RMW_IMPLEMENTATION);

  RMW_CHECK_FOR_NULL_WITH_MSG(
    service->service_name, "service has no service name", RMW_RET_INVALID_ARGUMENT);

  rmw_zenoh_cpp::rmw_service_data_t * service_data =
    static_cast<rmw_zenoh_cpp::rmw_service_data_t *>(service->data);
  RMW_CHECK_FOR_NULL_WITH_MSG(
    service->data, "Unable to retrieve service_data from service", RMW_RET_INVALID_ARGUMENT);

  std::unique_ptr<rmw_zenoh_cpp::ZenohQuery> query = service_data->pop_next_query();
  if (query == nullptr) {
    // This tells rcl that the check for a new message was done, but no messages have come in yet.
    return RMW_RET_OK;
  }

  const z_query_t loaned_query = query->get_query();

  // DESERIALIZE MESSAGE ========================================================
  z_value_t payload_value = z_query_value(&loaned_query);

  // Object that manages the raw buffer
  eprosima::fastcdr::FastBuffer fastbuffer(
    reinterpret_cast<char *>(const_cast<uint8_t *>(payload_value.payload.start)),
    payload_value.payload.len);

  // Object that serializes the data
  rmw_zenoh_cpp::Cdr deser(fastbuffer);
  if (!service_data->request_type_support->deserialize_ros_message(
      deser.get_cdr(),
      ros_request,
      service_data->request_type_support_impl))
  {
    RMW_SET_ERROR_MSG("could not deserialize ROS message");
    return RMW_RET_ERROR;
  }

  // Fill in the request header.

  // Get the sequence_number out of the attachment
  z_attachment_t attachment = z_query_attachment(&loaned_query);

  request_header->request_id.sequence_number =
    rmw_zenoh_cpp::get_int64_from_attachment(&attachment, "sequence_number");
  if (request_header->request_id.sequence_number < 0) {
    RMW_SET_ERROR_MSG("Failed to get sequence_number from client call attachment");
    return RMW_RET_ERROR;
  }

  request_header->source_timestamp = rmw_zenoh_cpp::get_int64_from_attachment(
    &attachment,
    "source_timestamp");
  if (request_header->source_timestamp < 0) {
    RMW_SET_ERROR_MSG("Failed to get source_timestamp from client call attachment");
    return RMW_RET_ERROR;
  }

  if (!rmw_zenoh_cpp::get_gid_from_attachment(
      &attachment,
      request_header->request_id.writer_guid))
  {
    RMW_SET_ERROR_MSG("Could not get client GID from attachment");
    return RMW_RET_ERROR;
  }

  auto now = std::chrono::system_clock::now().time_since_epoch();
  auto now_ns = std::chrono::duration_cast<std::chrono::nanoseconds>(now);
  request_header->received_timestamp = now_ns.count();

  // Add this query to the map, so that rmw_send_response can quickly look it up later
  if (!service_data->add_to_query_map(request_header->request_id, std::move(query))) {
    RMW_SET_ERROR_MSG("duplicate sequence number in the map");
    return RMW_RET_ERROR;
  }

  *taken = true;

  return RMW_RET_OK;
}

//==============================================================================
/// Send a ROS service response.
rmw_ret_t
rmw_send_response(
  const rmw_service_t * service,
  rmw_request_id_t * request_header,
  void * ros_response)
{
  RMW_CHECK_ARGUMENT_FOR_NULL(service, RMW_RET_INVALID_ARGUMENT);
  RMW_CHECK_ARGUMENT_FOR_NULL(service->data, RMW_RET_INVALID_ARGUMENT);
  RMW_CHECK_ARGUMENT_FOR_NULL(request_header, RMW_RET_INVALID_ARGUMENT);
  RMW_CHECK_ARGUMENT_FOR_NULL(ros_response, RMW_RET_INVALID_ARGUMENT);

  RMW_CHECK_TYPE_IDENTIFIERS_MATCH(
    service,
    service->implementation_identifier,
    rmw_zenoh_cpp::rmw_zenoh_identifier,
    return RMW_RET_INCORRECT_RMW_IMPLEMENTATION);

  RMW_CHECK_FOR_NULL_WITH_MSG(
    service->data,
    "Unable to retrieve service_data from service",
    RMW_RET_INVALID_ARGUMENT);

  rmw_zenoh_cpp::rmw_service_data_t * service_data =
    static_cast<rmw_zenoh_cpp::rmw_service_data_t *>(service->data);

  // Create the queryable payload
  std::unique_ptr<rmw_zenoh_cpp::ZenohQuery> query =
    service_data->take_from_query_map(*request_header);
  if (query == nullptr) {
    // If there is no data associated with this request, the higher layers of
    // ROS 2 seem to expect that we just silently return with no work.
    return RMW_RET_OK;
  }

  rcutils_allocator_t * allocator = &(service_data->context->options.allocator);

  size_t max_data_length = (
    service_data->response_type_support->get_estimated_serialized_size(
      ros_response, service_data->response_type_support_impl));

  // Init serialized message byte array
  char * response_bytes = static_cast<char *>(allocator->allocate(
      max_data_length,
      allocator->state));
  if (!response_bytes) {
    RMW_SET_ERROR_MSG("failed to allocate response message bytes");
    return RMW_RET_ERROR;
  }
  auto free_response_bytes = rcpputils::make_scope_exit(
    [response_bytes, allocator]() {
      allocator->deallocate(response_bytes, allocator->state);
    });

  // Object that manages the raw buffer
  eprosima::fastcdr::FastBuffer fastbuffer(response_bytes, max_data_length);

  // Object that serializes the data
  rmw_zenoh_cpp::Cdr ser(fastbuffer);
  if (!service_data->response_type_support->serialize_ros_message(
      ros_response,
      ser.get_cdr(),
      service_data->response_type_support_impl))
  {
    return RMW_RET_ERROR;
  }

  size_t data_length = ser.get_serialized_data_length();

  const z_query_t loaned_query = query->get_query();
  z_query_reply_options_t options = z_query_reply_options_default();

  z_owned_bytes_map_t map = create_map_and_set_sequence_num(
    request_header->sequence_number, request_header->writer_guid);
  if (!z_check(map)) {
    // create_map_and_set_sequence_num already set the error
    return RMW_RET_ERROR;
  }
  auto free_attachment_map = rcpputils::make_scope_exit(
    [&map]() {
      z_bytes_map_drop(z_move(map));
    });

  options.attachment = z_bytes_map_as_attachment(&map);

  z_query_reply(
    &loaned_query, z_loan(service_data->keyexpr), reinterpret_cast<const uint8_t *>(
      response_bytes), data_length, &options);

  return RMW_RET_OK;
}

//==============================================================================
/// Retrieve the actual qos settings of the service's request subscription.
rmw_ret_t
rmw_service_request_subscription_get_actual_qos(
  const rmw_service_t * service,
  rmw_qos_profile_t * qos)
{
  RMW_CHECK_ARGUMENT_FOR_NULL(service, RMW_RET_INVALID_ARGUMENT);
  RMW_CHECK_TYPE_IDENTIFIERS_MATCH(
    service,
    service->implementation_identifier,
    rmw_zenoh_cpp::rmw_zenoh_identifier,
    return RMW_RET_INCORRECT_RMW_IMPLEMENTATION);
  RMW_CHECK_ARGUMENT_FOR_NULL(qos, RMW_RET_INVALID_ARGUMENT);

  rmw_zenoh_cpp::rmw_service_data_t * service_data =
    static_cast<rmw_zenoh_cpp::rmw_service_data_t *>(service->data);
  RMW_CHECK_ARGUMENT_FOR_NULL(service_data, RMW_RET_INVALID_ARGUMENT);

  *qos = service_data->adapted_qos_profile;
  return RMW_RET_OK;
}

//==============================================================================
/// Retrieve the actual qos settings of the service's response publisher.
rmw_ret_t
rmw_service_response_publisher_get_actual_qos(
  const rmw_service_t * service,
  rmw_qos_profile_t * qos)
{
  // The same QoS profile is used for receiving requests and sending responses.
  return rmw_service_request_subscription_get_actual_qos(service, qos);
}

//==============================================================================
/// Create a guard condition and return a handle to that guard condition.
rmw_guard_condition_t *
rmw_create_guard_condition(rmw_context_t * context)
{
  rcutils_allocator_t * allocator = &context->options.allocator;

  auto guard_condition =
    static_cast<rmw_guard_condition_t *>(allocator->zero_allocate(
      1, sizeof(rmw_guard_condition_t), allocator->state));
  RMW_CHECK_FOR_NULL_WITH_MSG(
    guard_condition,
    "unable to allocate memory for guard_condition",
    return nullptr);
  auto free_guard_condition = rcpputils::make_scope_exit(
    [guard_condition, allocator]() {
      allocator->deallocate(guard_condition, allocator->state);
    });

  guard_condition->implementation_identifier = rmw_zenoh_cpp::rmw_zenoh_identifier;
  guard_condition->context = context;

  guard_condition->data = allocator->zero_allocate(
    1, sizeof(rmw_zenoh_cpp::GuardCondition),
    allocator->state);
  RMW_CHECK_FOR_NULL_WITH_MSG(
    guard_condition->data,
    "unable to allocate memory for guard condition data",
    return nullptr);
  auto free_guard_condition_data = rcpputils::make_scope_exit(
    [guard_condition, allocator]() {
      allocator->deallocate(guard_condition->data, allocator->state);
    });

  new(guard_condition->data) rmw_zenoh_cpp::GuardCondition;
  auto destruct_guard_condition = rcpputils::make_scope_exit(
    [guard_condition]() {
      RMW_TRY_DESTRUCTOR_FROM_WITHIN_FAILURE(
        static_cast<rmw_zenoh_cpp::GuardCondition *>(guard_condition->data)->~GuardCondition(),
        rmw_zenoh_cpp::GuardCondition);
    });

  destruct_guard_condition.cancel();
  free_guard_condition_data.cancel();
  free_guard_condition.cancel();

  return guard_condition;
}

/// Finalize a given guard condition handle, reclaim the resources, and deallocate the handle.
rmw_ret_t
rmw_destroy_guard_condition(rmw_guard_condition_t * guard_condition)
{
  RMW_CHECK_ARGUMENT_FOR_NULL(guard_condition, RMW_RET_INVALID_ARGUMENT);

  rcutils_allocator_t * allocator = &guard_condition->context->options.allocator;

  if (guard_condition->data) {
    static_cast<rmw_zenoh_cpp::GuardCondition *>(guard_condition->data)->~GuardCondition();
    allocator->deallocate(guard_condition->data, allocator->state);
  }

  allocator->deallocate(guard_condition, allocator->state);

  return RMW_RET_OK;
}

//==============================================================================
rmw_ret_t
rmw_trigger_guard_condition(const rmw_guard_condition_t * guard_condition)
{
  RMW_CHECK_ARGUMENT_FOR_NULL(guard_condition, RMW_RET_INVALID_ARGUMENT);
  RMW_CHECK_TYPE_IDENTIFIERS_MATCH(
    guard_condition,
    guard_condition->implementation_identifier,
    rmw_zenoh_cpp::rmw_zenoh_identifier,
    return RMW_RET_INCORRECT_RMW_IMPLEMENTATION);

  static_cast<rmw_zenoh_cpp::GuardCondition *>(guard_condition->data)->trigger();

  return RMW_RET_OK;
}

//==============================================================================
/// Create a wait set to store conditions that the middleware can wait on.
rmw_wait_set_t *
rmw_create_wait_set(rmw_context_t * context, size_t max_conditions)
{
  static_cast<void>(max_conditions);

  RCUTILS_CHECK_ARGUMENT_FOR_NULL(context, NULL);
  RMW_CHECK_TYPE_IDENTIFIERS_MATCH(
    context,
    context->implementation_identifier,
    rmw_zenoh_cpp::rmw_zenoh_identifier,
    return nullptr);

  rcutils_allocator_t * allocator = &context->options.allocator;

  auto wait_set = static_cast<rmw_wait_set_t *>(
    allocator->zero_allocate(1, sizeof(rmw_wait_set_t), allocator->state));
  RMW_CHECK_FOR_NULL_WITH_MSG(
    wait_set,
    "failed to allocate wait set",
    return nullptr);
  auto cleanup_wait_set = rcpputils::make_scope_exit(
    [wait_set, allocator]() {
      allocator->deallocate(wait_set, allocator->state);
    });

  wait_set->implementation_identifier = rmw_zenoh_cpp::rmw_zenoh_identifier;

  wait_set->data = allocator->zero_allocate(
    1, sizeof(rmw_zenoh_cpp::rmw_wait_set_data_t),
    allocator->state);
  RMW_CHECK_FOR_NULL_WITH_MSG(
    wait_set->data,
    "failed to allocate wait set data",
    return nullptr);
  auto free_wait_set_data = rcpputils::make_scope_exit(
    [wait_set, allocator]() {
      allocator->deallocate(wait_set->data, allocator->state);
    });

  // Invoke placement new
  new(wait_set->data) rmw_zenoh_cpp::rmw_wait_set_data_t;
  auto destruct_rmw_wait_set_data = rcpputils::make_scope_exit(
    [wait_set]() {
      RMW_TRY_DESTRUCTOR_FROM_WITHIN_FAILURE(
        static_cast<rmw_zenoh_cpp::rmw_wait_set_data_t *>(wait_set->data)->~rmw_wait_set_data_t(),
        rmw_wait_set_data);
    });

  static_cast<rmw_zenoh_cpp::rmw_wait_set_data_t *>(wait_set->data)->context = context;

  destruct_rmw_wait_set_data.cancel();
  free_wait_set_data.cancel();
  cleanup_wait_set.cancel();

  return wait_set;
}

//==============================================================================
/// Destroy a wait set.
rmw_ret_t
rmw_destroy_wait_set(rmw_wait_set_t * wait_set)
{
  RMW_CHECK_ARGUMENT_FOR_NULL(wait_set, RMW_RET_INVALID_ARGUMENT);
  RMW_CHECK_ARGUMENT_FOR_NULL(wait_set->data, RMW_RET_INVALID_ARGUMENT);
  RMW_CHECK_TYPE_IDENTIFIERS_MATCH(
    wait_set,
    wait_set->implementation_identifier,
    rmw_zenoh_cpp::rmw_zenoh_identifier,
    return RMW_RET_INCORRECT_RMW_IMPLEMENTATION);

  auto wait_set_data = static_cast<rmw_zenoh_cpp::rmw_wait_set_data_t *>(wait_set->data);

  rcutils_allocator_t * allocator = &wait_set_data->context->options.allocator;

  wait_set_data->~rmw_wait_set_data_t();
  allocator->deallocate(wait_set_data, allocator->state);

  allocator->deallocate(wait_set, allocator->state);

  return RMW_RET_OK;
}

namespace
{
bool
check_and_attach_condition(
  const rmw_subscriptions_t * const subscriptions,
  const rmw_guard_conditions_t * const guard_conditions,
  const rmw_services_t * const services,
  const rmw_clients_t * const clients,
  const rmw_events_t * const events,
  rmw_zenoh_cpp::rmw_wait_set_data_t * wait_set_data)
{
  if (guard_conditions) {
    for (size_t i = 0; i < guard_conditions->guard_condition_count; ++i) {
      rmw_zenoh_cpp::GuardCondition * gc =
        static_cast<rmw_zenoh_cpp::GuardCondition *>(guard_conditions->guard_conditions[i]);
      if (gc == nullptr) {
        continue;
      }
      if (gc->check_and_attach_condition_if_not(wait_set_data)) {
        return true;
      }
    }
  }

  if (events) {
    for (size_t i = 0; i < events->event_count; ++i) {
      auto event = static_cast<rmw_event_t *>(events->events[i]);
      rmw_zenoh_cpp::rmw_zenoh_event_type_t zenoh_event_type =
        rmw_zenoh_cpp::zenoh_event_from_rmw_event(event->event_type);
      if (zenoh_event_type == rmw_zenoh_cpp::ZENOH_EVENT_INVALID) {
        RMW_SET_ERROR_MSG_WITH_FORMAT_STRING(
          "has_triggered_condition() called with unknown event %u. Report this bug.",
          event->event_type);
        continue;
      }

      auto event_data = static_cast<rmw_zenoh_cpp::EventsManager *>(event->data);
      if (event_data == nullptr) {
        continue;
      }

      if (event_data->queue_has_data_and_attach_condition_if_not(zenoh_event_type, wait_set_data)) {
        return true;
      }
    }
  }

  if (subscriptions) {
    for (size_t i = 0; i < subscriptions->subscriber_count; ++i) {
      auto sub_data =
        static_cast<rmw_zenoh_cpp::rmw_subscription_data_t *>(subscriptions->subscribers[i]);
      if (sub_data == nullptr) {
        continue;
      }
      if (sub_data->queue_has_data_and_attach_condition_if_not(wait_set_data)) {
        return true;
      }
    }
  }

  if (services) {
    for (size_t i = 0; i < services->service_count; ++i) {
      auto serv_data = static_cast<rmw_zenoh_cpp::rmw_service_data_t *>(services->services[i]);
      if (serv_data == nullptr) {
        continue;
      }
      if (serv_data->queue_has_data_and_attach_condition_if_not(wait_set_data)) {
        return true;
      }
    }
  }

  if (clients) {
    for (size_t i = 0; i < clients->client_count; ++i) {
      rmw_zenoh_cpp::rmw_client_data_t * client_data =
        static_cast<rmw_zenoh_cpp::rmw_client_data_t *>(clients->clients[i]);
      if (client_data == nullptr) {
        continue;
      }
      if (client_data->queue_has_data_and_attach_condition_if_not(wait_set_data)) {
        return true;
      }
    }
  }

  return false;
}
}  // namespace

//==============================================================================
/// Waits on sets of different entities and returns when one is ready.
rmw_ret_t
rmw_wait(
  rmw_subscriptions_t * subscriptions,
  rmw_guard_conditions_t * guard_conditions,
  rmw_services_t * services,
  rmw_clients_t * clients,
  rmw_events_t * events,
  rmw_wait_set_t * wait_set,
  const rmw_time_t * wait_timeout)
{
  RMW_CHECK_ARGUMENT_FOR_NULL(wait_set, RMW_RET_INVALID_ARGUMENT);
  RMW_CHECK_TYPE_IDENTIFIERS_MATCH(
    wait set handle,
    wait_set->implementation_identifier, rmw_zenoh_cpp::rmw_zenoh_identifier,
    return RMW_RET_INCORRECT_RMW_IMPLEMENTATION);

  auto wait_set_data = static_cast<rmw_zenoh_cpp::rmw_wait_set_data_t *>(wait_set->data);
  RMW_CHECK_FOR_NULL_WITH_MSG(
    wait_set_data,
    "waitset data struct is null",
    return RMW_RET_ERROR);

  // rmw_wait should return *all* entities that have data available, and let the caller decide
  // how to handle them.
  //
  // If there is no data currently available in any of the entities we were told to wait on, we
  // we attach a context-global condition variable to each entity, calculate a timeout based on
  // wait_timeout, and then sleep on the condition variable.  If any of the entities has an event
  // during that time, it will wake up from that sleep.
  //
  // If there is data currently available in one or more of the entities, then we'll skip attaching
  // the condition variable, and skip the sleep, and instead just go to the last part.
  //
  // In the last part, we check every entity and see if there are conditions that make it ready.
  // If that entity is not ready, then we set the pointer to it to nullptr in the wait set, which
  // signals to the upper layers that it isn't ready.  If something is ready, then we leave it as
  // a valid pointer.

  bool skip_wait = check_and_attach_condition(
    subscriptions, guard_conditions, services, clients, events, wait_set_data);
  if (!skip_wait) {
    std::unique_lock<std::mutex> lock(wait_set_data->condition_mutex);

    // According to the RMW documentation, if wait_timeout is NULL that means
    // "wait forever", if it specified as 0 it means "never wait", and if it is anything else wait
    // for that amount of time.
    if (wait_timeout == nullptr) {
      wait_set_data->condition_variable.wait(
        lock, [wait_set_data]() {
          return wait_set_data->triggered;
        });
    } else {
      if (wait_timeout->sec != 0 || wait_timeout->nsec != 0) {
        wait_set_data->condition_variable.wait_for(
          lock,
          std::chrono::nanoseconds(wait_timeout->nsec + RCUTILS_S_TO_NS(wait_timeout->sec)),
          [wait_set_data]() {return wait_set_data->triggered;});
      }
    }

    // It is important to reset this here while still holding the lock, otherwise every subsequent
    // call to rmw_wait() will be immediately ready.  We could handle this another way by making
    // "triggered" a stack variable in this function and "attaching" it during
    // "check_and_attach_condition", but that isn't clearly better so leaving this.
    wait_set_data->triggered = false;
  }

  bool wait_result = false;

  // According to the documentation for rmw_wait in rmw.h, entries in the various arrays that have
  // *not* been triggered should be set to NULL
  if (guard_conditions) {
    for (size_t i = 0; i < guard_conditions->guard_condition_count; ++i) {
      rmw_zenoh_cpp::GuardCondition * gc =
        static_cast<rmw_zenoh_cpp::GuardCondition *>(guard_conditions->guard_conditions[i]);
      if (gc == nullptr) {
        continue;
      }
      if (!gc->detach_condition_and_is_trigger_set()) {
        // Setting to nullptr lets rcl know that this guard condition is not ready
        guard_conditions->guard_conditions[i] = nullptr;
      } else {
        wait_result = true;
      }
    }
  }

  if (events) {
    for (size_t i = 0; i < events->event_count; ++i) {
      auto event = static_cast<rmw_event_t *>(events->events[i]);
      auto event_data = static_cast<rmw_zenoh_cpp::EventsManager *>(event->data);
      if (event_data == nullptr) {
        continue;
      }

      rmw_zenoh_cpp::rmw_zenoh_event_type_t zenoh_event_type =
        rmw_zenoh_cpp::zenoh_event_from_rmw_event(event->event_type);
      if (zenoh_event_type == rmw_zenoh_cpp::ZENOH_EVENT_INVALID) {
        continue;
      }

      if (event_data->detach_condition_and_event_queue_is_empty(zenoh_event_type)) {
        // Setting to nullptr lets rcl know that this subscription is not ready
        events->events[i] = nullptr;
      } else {
        wait_result = true;
      }
    }
  }

  if (subscriptions) {
    for (size_t i = 0; i < subscriptions->subscriber_count; ++i) {
      auto sub_data =
        static_cast<rmw_zenoh_cpp::rmw_subscription_data_t *>(subscriptions->subscribers[i]);
      if (sub_data == nullptr) {
        continue;
      }

      if (sub_data->detach_condition_and_queue_is_empty()) {
        // Setting to nullptr lets rcl know that this subscription is not ready
        subscriptions->subscribers[i] = nullptr;
      } else {
        wait_result = true;
      }
    }
  }

  if (services) {
    for (size_t i = 0; i < services->service_count; ++i) {
      auto serv_data = static_cast<rmw_zenoh_cpp::rmw_service_data_t *>(services->services[i]);
      if (serv_data == nullptr) {
        continue;
      }

      if (serv_data->detach_condition_and_queue_is_empty()) {
        // Setting to nullptr lets rcl know that this service is not ready
        services->services[i] = nullptr;
      } else {
        wait_result = true;
      }
    }
  }

  if (clients) {
    for (size_t i = 0; i < clients->client_count; ++i) {
      rmw_zenoh_cpp::rmw_client_data_t * client_data =
        static_cast<rmw_zenoh_cpp::rmw_client_data_t *>(clients->clients[i]);
      if (client_data == nullptr) {
        continue;
      }

      if (client_data->detach_condition_and_queue_is_empty()) {
        // Setting to nullptr lets rcl know that this client is not ready
        clients->clients[i] = nullptr;
      } else {
        wait_result = true;
      }
    }
  }

  return wait_result ? RMW_RET_OK : RMW_RET_TIMEOUT;
}

//==============================================================================
/// Return the name and namespace of all nodes in the ROS graph.
rmw_ret_t
rmw_get_node_names(
  const rmw_node_t * node,
  rcutils_string_array_t * node_names,
  rcutils_string_array_t * node_namespaces)
{
  RMW_CHECK_ARGUMENT_FOR_NULL(node, RMW_RET_INVALID_ARGUMENT);
  RMW_CHECK_ARGUMENT_FOR_NULL(node->context, RMW_RET_INVALID_ARGUMENT);
  RMW_CHECK_ARGUMENT_FOR_NULL(node->context->impl, RMW_RET_INVALID_ARGUMENT);
  RMW_CHECK_ARGUMENT_FOR_NULL(node_names, RMW_RET_INVALID_ARGUMENT);
  RMW_CHECK_ARGUMENT_FOR_NULL(node_namespaces, RMW_RET_INVALID_ARGUMENT);

  rcutils_allocator_t * allocator = &node->context->options.allocator;
  RMW_CHECK_ARGUMENT_FOR_NULL(allocator, RMW_RET_INVALID_ARGUMENT);

  return node->context->impl->get_node_names(
    node_names, node_namespaces, nullptr, allocator);
}

//==============================================================================
/// Return the name, namespace, and enclave name of all nodes in the ROS graph.
rmw_ret_t
rmw_get_node_names_with_enclaves(
  const rmw_node_t * node,
  rcutils_string_array_t * node_names,
  rcutils_string_array_t * node_namespaces,
  rcutils_string_array_t * enclaves)
{
  RMW_CHECK_ARGUMENT_FOR_NULL(node, RMW_RET_INVALID_ARGUMENT);
  RMW_CHECK_ARGUMENT_FOR_NULL(node->context, RMW_RET_INVALID_ARGUMENT);
  RMW_CHECK_ARGUMENT_FOR_NULL(node->context->impl, RMW_RET_INVALID_ARGUMENT);
  RMW_CHECK_ARGUMENT_FOR_NULL(node_names, RMW_RET_INVALID_ARGUMENT);
  RMW_CHECK_ARGUMENT_FOR_NULL(node_namespaces, RMW_RET_INVALID_ARGUMENT);
  RMW_CHECK_ARGUMENT_FOR_NULL(enclaves, RMW_RET_INVALID_ARGUMENT);

  rcutils_allocator_t * allocator = &node->context->options.allocator;
  RMW_CHECK_ARGUMENT_FOR_NULL(allocator, RMW_RET_INVALID_ARGUMENT);

  return node->context->impl->get_node_names(
    node_names, node_namespaces, enclaves, allocator);
}

//==============================================================================
/// Count the number of known publishers matching a topic name.
rmw_ret_t
rmw_count_publishers(
  const rmw_node_t * node,
  const char * topic_name,
  size_t * count)
{
  RMW_CHECK_ARGUMENT_FOR_NULL(node, RMW_RET_INVALID_ARGUMENT);
  RMW_CHECK_TYPE_IDENTIFIERS_MATCH(
    node,
    node->implementation_identifier,
    rmw_zenoh_cpp::rmw_zenoh_identifier,
    return RMW_RET_INCORRECT_RMW_IMPLEMENTATION);
  RMW_CHECK_ARGUMENT_FOR_NULL(topic_name, RMW_RET_INVALID_ARGUMENT);
  int validation_result = RMW_TOPIC_VALID;
  rmw_ret_t ret = rmw_validate_full_topic_name(topic_name, &validation_result, nullptr);
  if (RMW_RET_OK != ret) {
    return ret;
  }
  if (RMW_TOPIC_VALID != validation_result) {
    const char * reason = rmw_full_topic_name_validation_result_string(validation_result);
    RMW_SET_ERROR_MSG_WITH_FORMAT_STRING("topic_name argument is invalid: %s", reason);
    return RMW_RET_INVALID_ARGUMENT;
  }
  RMW_CHECK_ARGUMENT_FOR_NULL(count, RMW_RET_INVALID_ARGUMENT);

  return node->context->impl->count_publishers(topic_name, count);
}

//==============================================================================
/// Count the number of known subscribers matching a topic name.
rmw_ret_t
rmw_count_subscribers(
  const rmw_node_t * node,
  const char * topic_name,
  size_t * count)
{
  RMW_CHECK_ARGUMENT_FOR_NULL(node, RMW_RET_INVALID_ARGUMENT);
  RMW_CHECK_TYPE_IDENTIFIERS_MATCH(
    node,
    node->implementation_identifier,
    rmw_zenoh_cpp::rmw_zenoh_identifier,
    return RMW_RET_INCORRECT_RMW_IMPLEMENTATION);
  RMW_CHECK_ARGUMENT_FOR_NULL(topic_name, RMW_RET_INVALID_ARGUMENT);
  int validation_result = RMW_TOPIC_VALID;
  rmw_ret_t ret = rmw_validate_full_topic_name(topic_name, &validation_result, nullptr);
  if (RMW_RET_OK != ret) {
    return ret;
  }
  if (RMW_TOPIC_VALID != validation_result) {
    const char * reason = rmw_full_topic_name_validation_result_string(validation_result);
    RMW_SET_ERROR_MSG_WITH_FORMAT_STRING("topic_name argument is invalid: %s", reason);
    return RMW_RET_INVALID_ARGUMENT;
  }
  RMW_CHECK_ARGUMENT_FOR_NULL(count, RMW_RET_INVALID_ARGUMENT);

  return node->context->impl->count_subscriptions(topic_name, count);
}

//==============================================================================
/// Count the number of known clients matching a service name.
rmw_ret_t
rmw_count_clients(
  const rmw_node_t * node,
  const char * service_name,
  size_t * count)
{
  RMW_CHECK_ARGUMENT_FOR_NULL(node, RMW_RET_INVALID_ARGUMENT);
  RMW_CHECK_TYPE_IDENTIFIERS_MATCH(
    node,
    node->implementation_identifier,
    rmw_zenoh_cpp::rmw_zenoh_identifier,
    return RMW_RET_INCORRECT_RMW_IMPLEMENTATION);
  RMW_CHECK_ARGUMENT_FOR_NULL(service_name, RMW_RET_INVALID_ARGUMENT);
  int validation_result = RMW_TOPIC_VALID;
  rmw_ret_t ret = rmw_validate_full_topic_name(service_name, &validation_result, nullptr);
  if (RMW_RET_OK != ret) {
    return ret;
  }
  if (RMW_TOPIC_VALID != validation_result) {
    const char * reason = rmw_full_topic_name_validation_result_string(validation_result);
    RMW_SET_ERROR_MSG_WITH_FORMAT_STRING("topic_name argument is invalid: %s", reason);
    return RMW_RET_INVALID_ARGUMENT;
  }
  RMW_CHECK_ARGUMENT_FOR_NULL(count, RMW_RET_INVALID_ARGUMENT);

  return node->context->impl->count_clients(service_name, count);
}

//==============================================================================
/// Count the number of known servers matching a service name.
rmw_ret_t
rmw_count_services(
  const rmw_node_t * node,
  const char * service_name,
  size_t * count)
{
  RMW_CHECK_ARGUMENT_FOR_NULL(node, RMW_RET_INVALID_ARGUMENT);
  RMW_CHECK_TYPE_IDENTIFIERS_MATCH(
    node,
    node->implementation_identifier,
    rmw_zenoh_cpp::rmw_zenoh_identifier,
    return RMW_RET_INCORRECT_RMW_IMPLEMENTATION);
  RMW_CHECK_ARGUMENT_FOR_NULL(service_name, RMW_RET_INVALID_ARGUMENT);
  int validation_result = RMW_TOPIC_VALID;
  rmw_ret_t ret = rmw_validate_full_topic_name(service_name, &validation_result, nullptr);
  if (RMW_RET_OK != ret) {
    return ret;
  }
  if (RMW_TOPIC_VALID != validation_result) {
    const char * reason = rmw_full_topic_name_validation_result_string(validation_result);
    RMW_SET_ERROR_MSG_WITH_FORMAT_STRING("topic_name argument is invalid: %s", reason);
    return RMW_RET_INVALID_ARGUMENT;
  }
  RMW_CHECK_ARGUMENT_FOR_NULL(count, RMW_RET_INVALID_ARGUMENT);

  return node->context->impl->count_services(service_name, count);
}

//==============================================================================
/// Get the globally unique identifier (GID) of a publisher.
rmw_ret_t
rmw_get_gid_for_publisher(const rmw_publisher_t * publisher, rmw_gid_t * gid)
{
  RMW_CHECK_ARGUMENT_FOR_NULL(publisher, RMW_RET_INVALID_ARGUMENT);
  RMW_CHECK_ARGUMENT_FOR_NULL(gid, RMW_RET_INVALID_ARGUMENT);

  rmw_zenoh_cpp::rmw_publisher_data_t * pub_data =
    static_cast<rmw_zenoh_cpp::rmw_publisher_data_t *>(publisher->data);
  RMW_CHECK_ARGUMENT_FOR_NULL(pub_data, RMW_RET_INVALID_ARGUMENT);

  gid->implementation_identifier = rmw_zenoh_cpp::rmw_zenoh_identifier;
  memcpy(gid->data, pub_data->pub_gid, RMW_GID_STORAGE_SIZE);

  return RMW_RET_OK;
}

//==============================================================================
/// Get the globally unique identifier (GID) of a service client.
rmw_ret_t
rmw_get_gid_for_client(const rmw_client_t * client, rmw_gid_t * gid)
{
  RMW_CHECK_ARGUMENT_FOR_NULL(client, RMW_RET_INVALID_ARGUMENT);
  RMW_CHECK_ARGUMENT_FOR_NULL(gid, RMW_RET_INVALID_ARGUMENT);

  rmw_zenoh_cpp::rmw_client_data_t * client_data =
    static_cast<rmw_zenoh_cpp::rmw_client_data_t *>(client->data);

  gid->implementation_identifier = rmw_zenoh_cpp::rmw_zenoh_identifier;
  memcpy(gid->data, client_data->client_gid, RMW_GID_STORAGE_SIZE);

  return RMW_RET_OK;
}

//==============================================================================
/// Check if two globally unique identifiers (GIDs) are equal.
rmw_ret_t
rmw_compare_gids_equal(const rmw_gid_t * gid1, const rmw_gid_t * gid2, bool * result)
{
  RMW_CHECK_ARGUMENT_FOR_NULL(gid1, RMW_RET_INVALID_ARGUMENT);
  RMW_CHECK_TYPE_IDENTIFIERS_MATCH(
    gid1,
    gid1->implementation_identifier,
    rmw_zenoh_cpp::rmw_zenoh_identifier,
    return RMW_RET_INCORRECT_RMW_IMPLEMENTATION);
  RMW_CHECK_ARGUMENT_FOR_NULL(gid2, RMW_RET_INVALID_ARGUMENT);
  RMW_CHECK_TYPE_IDENTIFIERS_MATCH(
    gid2,
    gid2->implementation_identifier,
    rmw_zenoh_cpp::rmw_zenoh_identifier,
    return RMW_RET_INCORRECT_RMW_IMPLEMENTATION);
  RMW_CHECK_ARGUMENT_FOR_NULL(result, RMW_RET_INVALID_ARGUMENT);

  *result = memcmp(gid1->data, gid2->data, RMW_GID_STORAGE_SIZE) == 0;

  return RMW_RET_OK;
}

//==============================================================================
/// Check if a service server is available for the given service client.
rmw_ret_t
rmw_service_server_is_available(
  const rmw_node_t * node,
  const rmw_client_t * client,
  bool * is_available)
{
  RMW_CHECK_ARGUMENT_FOR_NULL(node, RMW_RET_INVALID_ARGUMENT);
  RMW_CHECK_TYPE_IDENTIFIERS_MATCH(
    node,
    node->implementation_identifier,
    rmw_zenoh_cpp::rmw_zenoh_identifier,
    return RMW_RET_INCORRECT_RMW_IMPLEMENTATION);
  RMW_CHECK_ARGUMENT_FOR_NULL(client, RMW_RET_INVALID_ARGUMENT);
  RMW_CHECK_ARGUMENT_FOR_NULL(client->data, RMW_RET_INVALID_ARGUMENT);
  RMW_CHECK_ARGUMENT_FOR_NULL(is_available, RMW_RET_INVALID_ARGUMENT);

  rmw_zenoh_cpp::rmw_client_data_t * client_data =
    static_cast<rmw_zenoh_cpp::rmw_client_data_t *>(client->data);
  if (client_data == nullptr) {
    RMW_SET_ERROR_MSG_WITH_FORMAT_STRING(
      "Unable to retreive client_data from client for service %s", client->service_name);
    return RMW_RET_INVALID_ARGUMENT;
  }

  std::string service_type = client_data->request_type_support->get_name();
  size_t suffix_substring_position = service_type.find("Request_");
  if (std::string::npos != suffix_substring_position) {
    service_type = service_type.substr(0, suffix_substring_position);
  } else {
    RMW_ZENOH_LOG_ERROR_NAMED(
      "rmw_zenoh_cpp",
      "Unexpected type %s for client %s. Report this bug",
      service_type.c_str(), client->service_name);
    return RMW_RET_INVALID_ARGUMENT;
  }

  return node->context->impl->service_server_is_available(
    client->service_name, service_type.c_str(), is_available);
}

//==============================================================================
/// Set the current log severity
rmw_ret_t
rmw_set_log_severity(rmw_log_severity_t severity)
{
  switch (severity) {
    case RMW_LOG_SEVERITY_DEBUG:
      rmw_zenoh_cpp::Logger::get().set_log_level(RCUTILS_LOG_SEVERITY_DEBUG);
      break;
    case RMW_LOG_SEVERITY_INFO:
      rmw_zenoh_cpp::Logger::get().set_log_level(RCUTILS_LOG_SEVERITY_INFO);
      break;
    case RMW_LOG_SEVERITY_WARN:
      rmw_zenoh_cpp::Logger::get().set_log_level(RCUTILS_LOG_SEVERITY_WARN);
      break;
    case RMW_LOG_SEVERITY_ERROR:
      rmw_zenoh_cpp::Logger::get().set_log_level(RCUTILS_LOG_SEVERITY_ERROR);
      break;
    case RMW_LOG_SEVERITY_FATAL:
      rmw_zenoh_cpp::Logger::get().set_log_level(RCUTILS_LOG_SEVERITY_FATAL);
      break;
    default:
      return RMW_RET_UNSUPPORTED;
  }
  return RMW_RET_OK;
}

//==============================================================================
/// Set the on new message callback function for the subscription.
rmw_ret_t
rmw_subscription_set_on_new_message_callback(
  rmw_subscription_t * subscription,
  rmw_event_callback_t callback,
  const void * user_data)
{
  RMW_CHECK_ARGUMENT_FOR_NULL(subscription, RMW_RET_INVALID_ARGUMENT);
  rmw_zenoh_cpp::rmw_subscription_data_t * sub_data =
    static_cast<rmw_zenoh_cpp::rmw_subscription_data_t *>(subscription->data);
  RMW_CHECK_ARGUMENT_FOR_NULL(sub_data, RMW_RET_INVALID_ARGUMENT);
  sub_data->data_callback_mgr.set_callback(
    user_data, callback);
  return RMW_RET_OK;
}

//==============================================================================
/// Set the on new request callback function for the service.
rmw_ret_t
rmw_service_set_on_new_request_callback(
  rmw_service_t * service,
  rmw_event_callback_t callback,
  const void * user_data)
{
  RMW_CHECK_ARGUMENT_FOR_NULL(service, RMW_RET_INVALID_ARGUMENT);
  rmw_zenoh_cpp::rmw_service_data_t * service_data =
    static_cast<rmw_zenoh_cpp::rmw_service_data_t *>(service->data);
  RMW_CHECK_ARGUMENT_FOR_NULL(service_data, RMW_RET_INVALID_ARGUMENT);
  service_data->data_callback_mgr.set_callback(
    user_data, callback);
  return RMW_RET_OK;
}

//==============================================================================
/// Set the on new response callback function for the client.
rmw_ret_t
rmw_client_set_on_new_response_callback(
  rmw_client_t * client,
  rmw_event_callback_t callback,
  const void * user_data)
{
  RMW_CHECK_ARGUMENT_FOR_NULL(client, RMW_RET_INVALID_ARGUMENT);
  rmw_zenoh_cpp::rmw_client_data_t * client_data =
    static_cast<rmw_zenoh_cpp::rmw_client_data_t *>(client->data);
  RMW_CHECK_ARGUMENT_FOR_NULL(client_data, RMW_RET_INVALID_ARGUMENT);
  client_data->data_callback_mgr.set_callback(
    user_data, callback);
  return RMW_RET_OK;
}
}  // extern "C"<|MERGE_RESOLUTION|>--- conflicted
+++ resolved
@@ -266,13 +266,8 @@
     return nullptr;
   }
   node_data->token = zc_liveliness_declare_token(
-<<<<<<< HEAD
     session,
-    z_keyexpr(node_data->entity->keyexpr().c_str()),
-=======
-    z_loan(context->impl->session),
     z_keyexpr(node_data->entity->liveliness_keyexpr().c_str()),
->>>>>>> 60b72f07
     NULL
   );
   auto free_token = rcpputils::make_scope_exit(
@@ -570,7 +565,8 @@
       allocator->deallocate(type_hash_c_str, allocator->state);
     });
 
-  const z_id_t zid = z_info_zid(z_loan(node->context->impl->session));
+  z_session_t session = context_impl->session();
+  const z_id_t zid = z_info_zid(session);
 
   publisher_data->entity = rmw_zenoh_cpp::liveliness::Entity::make(
     zid,
@@ -579,7 +575,7 @@
       context_impl->get_next_entity_id()),
     rmw_zenoh_cpp::liveliness::EntityType::Publisher,
     rmw_zenoh_cpp::liveliness::NodeInfo{
-      node->context->actual_domain_id, node->namespace_, node->name, context_impl->enclave},
+      node->context->actual_domain_id, node->namespace_, node->name, context_impl->enclave()},
     rmw_zenoh_cpp::liveliness::TopicInfo{
       node->context->actual_domain_id,
       rmw_publisher->topic_name,
@@ -605,7 +601,6 @@
     return nullptr;
   }
 
-  z_session_t session = context_impl->session();
   // Create a Publication Cache if durability is transient_local.
   if (publisher_data->adapted_qos_profile.durability == RMW_QOS_POLICY_DURABILITY_TRANSIENT_LOCAL) {
     ze_publication_cache_options_t pub_cache_opts = ze_publication_cache_options_default();
@@ -663,35 +658,9 @@
       z_undeclare_publisher(z_move(publisher_data->pub));
     });
 
-<<<<<<< HEAD
-  publisher_data->entity = rmw_zenoh_cpp::liveliness::Entity::make(
-    z_info_zid(session),
-    std::to_string(node_data->id),
-    std::to_string(
-      context_impl->get_next_entity_id()),
-    rmw_zenoh_cpp::liveliness::EntityType::Publisher,
-    rmw_zenoh_cpp::liveliness::NodeInfo{
-      node->context->actual_domain_id, node->namespace_, node->name, context_impl->enclave()},
-    rmw_zenoh_cpp::liveliness::TopicInfo{
-      rmw_publisher->topic_name,
-      publisher_data->type_support->get_name(),
-      type_hash_c_str,
-      publisher_data->adapted_qos_profile}
-  );
-  if (publisher_data->entity == nullptr) {
-    RMW_ZENOH_LOG_ERROR_NAMED(
-      "rmw_zenoh_cpp",
-      "Unable to generate keyexpr for liveliness token for the publisher.");
-    return nullptr;
-  }
   publisher_data->token = zc_liveliness_declare_token(
     session,
-    z_keyexpr(publisher_data->entity->keyexpr().c_str()),
-=======
-  publisher_data->token = zc_liveliness_declare_token(
-    z_loan(node->context->impl->session),
     z_keyexpr(publisher_data->entity->liveliness_keyexpr().c_str()),
->>>>>>> 60b72f07
     NULL
   );
   auto free_token = rcpputils::make_scope_exit(
@@ -1437,16 +1406,18 @@
       allocator->deallocate(type_hash_c_str, allocator->state);
     });
 
+  z_session_t session = context_impl->session();
+
   // Everything above succeeded and is setup properly.  Now declare a subscriber
   // with Zenoh; after this, callbacks may come in at any time.
   sub_data->entity = rmw_zenoh_cpp::liveliness::Entity::make(
-    z_info_zid(z_loan(node->context->impl->session)),
+    z_info_zid(session),
     std::to_string(node_data->id),
     std::to_string(
       context_impl->get_next_entity_id()),
     rmw_zenoh_cpp::liveliness::EntityType::Subscription,
     rmw_zenoh_cpp::liveliness::NodeInfo{
-      node->context->actual_domain_id, node->namespace_, node->name, context_impl->enclave},
+      node->context->actual_domain_id, node->namespace_, node->name, context_impl->enclave()},
     rmw_zenoh_cpp::liveliness::TopicInfo{
       node->context->actual_domain_id,
       rmw_subscription->topic_name,
@@ -1475,7 +1446,6 @@
   // adapted_qos_profile.
   // TODO(Yadunund): Rely on a separate function to return the sub
   // as we start supporting more qos settings.
-  z_session_t session = context_impl->session();
   z_owned_str_t owned_key_str = z_keyexpr_to_string(z_loan(keyexpr));
   auto always_drop_keystr = rcpputils::make_scope_exit(
     [&owned_key_str]() {
@@ -1573,37 +1543,10 @@
       }
     });
 
-<<<<<<< HEAD
-  // Publish to the graph that a new subscription is in town
-  sub_data->entity = rmw_zenoh_cpp::liveliness::Entity::make(
-    z_info_zid(session),
-    std::to_string(node_data->id),
-    std::to_string(
-      context_impl->get_next_entity_id()),
-    rmw_zenoh_cpp::liveliness::EntityType::Subscription,
-    rmw_zenoh_cpp::liveliness::NodeInfo{
-      node->context->actual_domain_id, node->namespace_, node->name, context_impl->enclave()},
-    rmw_zenoh_cpp::liveliness::TopicInfo{
-      rmw_subscription->topic_name,
-      sub_data->type_support->get_name(),
-      type_hash_c_str,
-      sub_data->adapted_qos_profile}
-  );
-  if (sub_data->entity == nullptr) {
-    RMW_ZENOH_LOG_ERROR_NAMED(
-      "rmw_zenoh_cpp",
-      "Unable to generate keyexpr for liveliness token for the subscription.");
-    return nullptr;
-  }
+  // Publish to the graph that a new subscription is in town.
   sub_data->token = zc_liveliness_declare_token(
     session,
-    z_keyexpr(sub_data->entity->keyexpr().c_str()),
-=======
-  // Publish to the graph that a new subscription is in town.
-  sub_data->token = zc_liveliness_declare_token(
-    z_loan(context_impl->session),
     z_keyexpr(sub_data->entity->liveliness_keyexpr().c_str()),
->>>>>>> 60b72f07
     NULL
   );
   auto free_token = rcpputils::make_scope_exit(
@@ -2323,24 +2266,7 @@
       allocator->deallocate(type_hash_c_str, allocator->state);
     });
 
-<<<<<<< HEAD
-  client_data->keyexpr = ros_topic_name_to_zenoh_key(
-    node->context->actual_domain_id,
-    rmw_client->service_name,
-    service_type.c_str(),
-    type_hash_c_str);
-  auto free_ros_keyexpr = rcpputils::make_scope_exit(
-    [client_data]() {
-      z_keyexpr_drop(z_move(client_data->keyexpr));
-    });
-  if (!z_keyexpr_check(&client_data->keyexpr)) {
-    RMW_SET_ERROR_MSG("unable to create zenoh keyexpr.");
-    return nullptr;
-  }
-
   z_session_t session = context_impl->session();
-=======
->>>>>>> 60b72f07
   client_data->entity = rmw_zenoh_cpp::liveliness::Entity::make(
     z_info_zid(session),
     std::to_string(node_data->id),
@@ -2375,13 +2301,8 @@
   }
 
   client_data->token = zc_liveliness_declare_token(
-<<<<<<< HEAD
     session,
-    z_keyexpr(client_data->entity->keyexpr().c_str()),
-=======
-    z_loan(node->context->impl->session),
     z_keyexpr(client_data->entity->liveliness_keyexpr().c_str()),
->>>>>>> 60b72f07
     NULL
   );
   auto free_token = rcpputils::make_scope_exit(
@@ -2919,8 +2840,10 @@
       allocator->deallocate(type_hash_c_str, allocator->state);
     });
 
+  z_session_t session = context_impl->session();
+
   service_data->entity = rmw_zenoh_cpp::liveliness::Entity::make(
-    z_info_zid(z_loan(node->context->impl->session)),
+    z_info_zid(session),
     std::to_string(node_data->id),
     std::to_string(
       context_impl->get_next_entity_id()),
@@ -2953,7 +2876,6 @@
     return nullptr;
   }
 
-  z_session_t session = context_impl->session();
   z_owned_closure_query_t callback = z_closure(
     rmw_zenoh_cpp::service_data_handler, nullptr,
     service_data);
@@ -2975,35 +2897,9 @@
       z_undeclare_queryable(z_move(service_data->qable));
     });
 
-<<<<<<< HEAD
-  service_data->entity = rmw_zenoh_cpp::liveliness::Entity::make(
-    z_info_zid(session),
-    std::to_string(node_data->id),
-    std::to_string(
-      context_impl->get_next_entity_id()),
-    rmw_zenoh_cpp::liveliness::EntityType::Service,
-    rmw_zenoh_cpp::liveliness::NodeInfo{
-      node->context->actual_domain_id, node->namespace_, node->name, context_impl->enclave()},
-    rmw_zenoh_cpp::liveliness::TopicInfo{
-      rmw_service->service_name,
-      std::move(service_type),
-      type_hash_c_str,
-      service_data->adapted_qos_profile}
-  );
-  if (service_data->entity == nullptr) {
-    RMW_ZENOH_LOG_ERROR_NAMED(
-      "rmw_zenoh_cpp",
-      "Unable to generate keyexpr for liveliness token for the service.");
-    return nullptr;
-  }
   service_data->token = zc_liveliness_declare_token(
     session,
-    z_keyexpr(service_data->entity->keyexpr().c_str()),
-=======
-  service_data->token = zc_liveliness_declare_token(
-    z_loan(node->context->impl->session),
     z_keyexpr(service_data->entity->liveliness_keyexpr().c_str()),
->>>>>>> 60b72f07
     NULL
   );
   auto free_token = rcpputils::make_scope_exit(
