--- conflicted
+++ resolved
@@ -1874,11 +1874,6 @@
     return RMW_RET_ERROR;
   }
 
-<<<<<<< HEAD
-  auto now = std::chrono::system_clock::now().time_since_epoch();
-  auto now_ns = std::chrono::duration_cast<std::chrono::nanoseconds>(now);
-  request_header->received_timestamp = now_ns.count();
-=======
   if (!rmw_zenoh_cpp::get_gid_from_attachment(
       &sample->attachment,
       request_header->request_id.writer_guid))
@@ -1888,7 +1883,6 @@
   }
 
   request_header->received_timestamp = latest_reply->get_received_timestamp();
->>>>>>> fbdd17a0
 
   z_drop(z_move(payload));
   *taken = true;
